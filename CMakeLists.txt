--- conflicted
+++ resolved
@@ -2,11 +2,7 @@
 
 project(csg-tutorials)
 
-<<<<<<< HEAD
-set(PROJECT_VERSION "1.5.1")
-=======
 set(PROJECT_VERSION "1.6-dev")
->>>>>>> 9d08a3a8
 
 # Cmake modules/macros are in a subdirectory to keep this file cleaner
 set(CMAKE_MODULE_PATH ${CMAKE_CURRENT_SOURCE_DIR}/CMakeModules)
