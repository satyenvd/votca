cmake_minimum_required(VERSION 2.6)
project(votca-xtp)

set(PROJECT_VERSION "1.5-dev")
set(PROJECT_CONTACT "bugs@votca.org")
string(REGEX REPLACE "^[1-9]+\\.([1-9]+).*$" "\\1" SOVERSION "${PROJECT_VERSION}")
if (NOT ${SOVERSION} MATCHES "[1-9]+")
  message(FATAL_ERROR "Could not determind SOVERSION from ${PROJECT_VERSION}")
endif (NOT ${SOVERSION} MATCHES "[1-9]+")

# Cmake modules/macros are in a subdirectory to keep this file cleaner
set(CMAKE_MODULE_PATH ${CMAKE_CURRENT_SOURCE_DIR}/CMakeModules)

if(NOT CMAKE_BUILD_TYPE AND NOT CMAKE_CXX_FLAGS)
  #Release comes with -O3 by default
  set(CMAKE_BUILD_TYPE Release CACHE STRING "Choose the type of build, options are: None Debug Release RelWithDebInfo MinSizeRel." FORCE)
endif(NOT CMAKE_BUILD_TYPE AND NOT CMAKE_CXX_FLAGS)
if(CMAKE_BUILD_TYPE STREQUAL Debug)
  add_definitions(-DDEBUG)
elseif(CMAKE_BUILD_TYPE STREQUAL Release)
  add_definitions(-DBOOST_UBLAS_NDEBUG)
endif()

enable_language(CXX)

######################################################################
# compiler tests
# these need ot be done early (before further tests).
#####################################################################

include(CheckCXXCompilerFlag)

find_package(OpenMP)
if (OPENMP_FOUND)
    set (CMAKE_C_FLAGS "${CMAKE_C_FLAGS} ${OpenMP_C_FLAGS}")
    set (CMAKE_CXX_FLAGS "${CMAKE_CXX_FLAGS} ${OpenMP_CXX_FLAGS}")
endif()


########################################################################
# User input options                                                   #
########################################################################


find_package(LIBXC)
if (LIBXC_FOUND)
	include_directories(${LIBXC_INCLUDE_DIRS})
	set (LIBXC TRUE )
else()
	set(LIBXC_LIBRARIES)
endif()

<<<<<<< HEAD
=======
find_package(GSL REQUIRED)

if(GSL_FOUND)
  message("-- GSL found for DFT")
  include_directories(${GSL_INCLUDE_DIRS})
  set(GSL_PKG "gsl")
  set(GSL TRUE)
endif()

>>>>>>> bd51051f

option(BUILD_SHARED_LIBS "Build shared libs" ON)
if (NOT DEFINED LIB)
  set(LIB "lib")
endif(NOT DEFINED LIB)
if (NOT DEFINED MAN)
  set(MAN "share/man")
endif(NOT DEFINED MAN)
if (NOT DEFINED DATA)
  set(DATA "share/votca")
endif(NOT DEFINED DATA)
if (NOT DEFINED XTP_MANUAL_LOCATION)
  set(XTP_MANUAL_LOCATION "share/votca/manual")
endif(NOT DEFINED XTP_MANUAL_LOCATION)
#option(WITH_DIPRO "Build mergeorbitals and DIPRO, which use fortran" ON)

#for votca_config.h
include_directories(${CMAKE_CURRENT_BINARY_DIR}/include)
include_directories(${CMAKE_CURRENT_SOURCE_DIR}/include)
########################################################################
#Find external packages
########################################################################
if(IS_DIRECTORY ${CMAKE_CURRENT_SOURCE_DIR}/.git)
  find_package(Git)
endif(IS_DIRECTORY ${CMAKE_CURRENT_SOURCE_DIR}/.git)

find_package(Boost 1.48.0 REQUIRED COMPONENTS program_options serialization filesystem system timer)
include_directories(${Boost_INCLUDE_DIRS})
set (BOOST_CFLAGS_PKG "-I${Boost_INCLUDE_DIRS}")
set(BOOST_LIBS_PKG "-L${Boost_LIBRARY_DIRS}")
foreach(_blib ${Boost_LIBRARIES})
  string(REGEX REPLACE ".*/lib([^/]*)\\.[^.]*$" "-l\\1" _blib ${_blib})
  set(BOOST_LIBS_PKG "${BOOST_LIBS_PKG} ${_blib}")
endforeach(_blib)

option(BUILD_MANPAGES "Build manpages (might lead to problem on system without rpath" OFF)
#define this target here, so that individual man pages can append to it.
if(NOT TARGET manpages)
  add_custom_target(manpages ALL)
endif()

find_package(VOTCA_TOOLS REQUIRED)
include_directories(${VOTCA_TOOLS_INCLUDE_DIRS})
find_package(VOTCA_CSG REQUIRED)
include_directories(${VOTCA_CSG_INCLUDE_DIRS})

########################################################################
# Checks what linear algebra packages are installed                    #
########################################################################




########################################################################
# Basic system tests (standard libraries, headers, functions, types)   #
########################################################################
include(CheckIncludeFile)
foreach(HEADER assert.h)
  check_include_file(${HEADER} FOUND_${HEADER})
  if(NOT FOUND_${HEADER})
    message(FATAL_ERROR "Could not find needed header - ${HEADER}")
  endif(NOT FOUND_${HEADER})
endforeach(HEADER)

include(CheckIncludeFileCXX)
foreach(HEADER algorithm)
  check_include_file_cxx(${HEADER} FOUND_${HEADER})
  if(NOT FOUND_${HEADER})
    message(FATAL_ERROR "Could not find needed header - ${HEADER}")
  endif(NOT FOUND_${HEADER})
endforeach(HEADER)

set(MATH_LIBRARIES "m" CACHE STRING "math library")
mark_as_advanced( MATH_LIBRARIES )
include(CheckLibraryExists)
foreach(FUNC sqrt)
  check_library_exists(${MATH_LIBRARIES} ${FUNC} "" FOUND_${FUNC}_${MATH_LIBRARIES})
  if(NOT FOUND_${FUNC}_${MATH_LIBRARIES})
    message(FATAL_ERROR "Could not find needed math function - ${FUNC}")
  endif(NOT FOUND_${FUNC}_${MATH_LIBRARIES})
endforeach(FUNC)

######################################
# Include the following subdirectory # 
######################################
add_subdirectory(include/votca/xtp)
add_subdirectory(scripts)
add_subdirectory(src/libxtp)
add_subdirectory(src/tools)
#add_subdirectory(src/dipro)
#add_subdirectory(share/scripts/dipro) 
add_subdirectory(share)  

add_custom_command(OUTPUT ${CMAKE_CURRENT_SOURCE_DIR}/manual/xtp-manual.pdf COMMAND make -C ${CMAKE_SOURCE_DIR}/manual
	XTP_SCRIPTS="${XTP_SCRIPTS}"
	CSG_PROPERTY="${VOTCA_CSG_PROPERTY}"
	VER=${PROJECT_VERSION}
	ROOTDIR="${CMAKE_CURRENT_SOURCE_DIR}/manual"
	XTP_PROGS="${XTP_PROGS}" VERBATIM)
add_custom_target(manual DEPENDS ${CMAKE_CURRENT_SOURCE_DIR}/manual/xtp-manual.pdf)

add_custom_target(cleanmanual COMMAND make clean -C ${CMAKE_SOURCE_DIR}/manual
	XTP_SCRIPTS="${XTP_SCRIPTS}"
	CSG_PROPERTY="${VOTCA_CSG_PROPERTY}"
	VER=${PROJECT_VERSION}
	ROOTDIR="${CMAKE_CURRENT_SOURCE_DIR}/manual"
	XTP_PROGS="${XTP_PROGS}" VERBATIM)

add_custom_target(installmanual COMMAND make install -C ${CMAKE_SOURCE_DIR}/manual
	XTP_SCRIPTS="${XTP_SCRIPTS}"
	CSG_PROPERTY="${VOTCA_CSG_PROPERTY}"
	VER=${PROJECT_VERSION}
	ROOTDIR="${CMAKE_CURRENT_SOURCE_DIR}/manual"
	XTP_PROGS="${XTP_PROGS}"
	XTP_MANUAL_LOCATION="${CMAKE_INSTALL_PREFIX}/${XTP_MANUAL_LOCATION}" VERBATIM)
add_dependencies(installmanual manual)<|MERGE_RESOLUTION|>--- conflicted
+++ resolved
@@ -50,9 +50,7 @@
 	set(LIBXC_LIBRARIES)
 endif()
 
-<<<<<<< HEAD
-=======
-find_package(GSL REQUIRED)
+find_package(GSL)
 
 if(GSL_FOUND)
   message("-- GSL found for DFT")
@@ -61,7 +59,6 @@
   set(GSL TRUE)
 endif()
 
->>>>>>> bd51051f
 
 option(BUILD_SHARED_LIBS "Build shared libs" ON)
 if (NOT DEFINED LIB)
