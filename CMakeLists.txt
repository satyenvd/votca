cmake_minimum_required(VERSION 3.1)

project(votca-csg-manual NONE)

<<<<<<< HEAD
set(PROJECT_VERSION "1.6_rc1")
=======
set(PROJECT_VERSION "1.7-dev")
>>>>>>> e13ee353

# Cmake modules/macros are in a subdirectory to keep this file cleaner
set(CMAKE_MODULE_PATH ${CMAKE_CURRENT_SOURCE_DIR}/CMakeModules)

########################################################################
# User input options                                                   #
########################################################################
set(CMAKE_SIZEOF_VOID_P 8)
include(GNUInstallDirs)

if(CMAKE_SOURCE_DIR STREQUAL CMAKE_BINARY_DIR)
  message(FATAL_ERROR "In-source build not supported with UseLATEX.cmake\nDo 'rm CMakeCache.txt; mkdir build; cd build; cmake ..' instead")
endif()

########################################################################
#Find external packages
########################################################################
if(IS_DIRECTORY ${CMAKE_CURRENT_SOURCE_DIR}/.git)
  find_package(Git)
endif(IS_DIRECTORY ${CMAKE_CURRENT_SOURCE_DIR}/.git)

find_package(TXT2TAGS REQUIRED)
find_package(VOTCA_CSG NO_MODULE REQUIRED)
if(DEFINED VOTCA_CSG_VERSION AND NOT VOTCA_CSG_VERSION STREQUAL PROJECT_VERSION)
  message(FATAL_ERROR "Incompatible VOTCA CSG version found (needed ${PROJECT_VERSION}, found ${VOTCA_CSG_VERSION})")
endif()
message(STATUS "Found VOTCA_CSG: ${VOTCA_CSG_DIR}")

foreach(prog dvips ps2pdf)
  string(TOUPPER "${prog}" PROG)
  find_program(${PROG} ${prog})
  find_package_handle_standard_args(${PROG} REQUIRED_VARS ${PROG})
  if(NOT ${PROG}_FOUND)
    message(FATAL_ERROR "Could not find ${prog}")
  endif()
endforeach()
get_target_property(CSG_SHARE VOTCA::csg_call VOTCASHARE)
message(STATUS "CSG_SHARE is ${CSG_SHARE}")

get_target_property(VOTCA_CSG_DEFAULTS VOTCA::csg_inverse VOTCA_CSG_DEFAULTS)
message(STATUS "VOTCA_CSG_DEFAULTS is ${VOTCA_CSG_DEFAULTS}")

set(TEX2EPS ${CMAKE_CURRENT_SOURCE_DIR}/scripts/tex2eps)
set(BBOX_ADD ${CMAKE_CURRENT_SOURCE_DIR}/scripts/bbox_add.pl)

include(${CMAKE_MODULE_PATH}/UseLATEX.cmake)

######################################
# Include the following subdirectory # 
######################################
#cannot use add_subdir as file depends only work with in the same directory
foreach(CURRENT_DIR functionality/fig usage/fig reference reference/xml
  reference/programs reference/scripts)
  file(MAKE_DIRECTORY ${CMAKE_CURRENT_BINARY_DIR}/${CURRENT_DIR})
  include(${CURRENT_DIR}/CMakeLists.txt)
endforeach()

add_custom_target(gitid COMMAND ${CMAKE_COMMAND}
  -DTOP_SOURCE_DIR="${CMAKE_SOURCE_DIR}"
  -DPROJECT_VERSION="${PROJECT_VERSION}"
  -DGIT_EXECUTABLE="${GIT_EXECUTABLE}"
  -P ${CMAKE_MODULE_PATH}/gitid.cmake)
set_property(DIRECTORY APPEND PROPERTY ADDITIONAL_MAKE_CLEAN_FILES gitid.tex)
add_custom_command(OUTPUT gitid.tex DEPENDS gitid)

configure_file(${CMAKE_MODULE_PATH}/cmake_uninstall.cmake.in ${CMAKE_CURRENT_BINARY_DIR}/cmake_uninstall.cmake IMMEDIATE @ONLY)
add_custom_target(uninstall-csg-manual COMMAND ${CMAKE_COMMAND} -P ${CMAKE_CURRENT_BINARY_DIR}/cmake_uninstall.cmake)
if(NOT TARGET uninstall)
  add_custom_target(uninstall)
endif()
add_dependencies(uninstall uninstall-csg-manual)

add_latex_document(manual.tex
  BIBFILES votca.bib FORCE_DVI
  INPUTS inputfiles.tex introduction.tex newcommands.tex reference.tex theory.tex titlepage.tex usage.tex
    usage/boltzmann.tex usage/cgruns.tex usage/cibi.tex usage/dlpoly.tex usage/forcematching.tex usage/iterative_methods.tex
    functionality/propane.xml functionality/settings.xml advanced_topics.tex
  IMAGES fig/logo.eps fig/propane.eps usage/fig/propane.eps fig/excl.eps fig/hexane2.eps fig/propane_hist2d.eps
  TARGET_NAME csg-manual DEPENDS gitid.tex functionality/fig/flowchart.eps functionality/fig/iterativemethods.eps
    usage/fig/flow_boltzmann.eps usage/fig/flow_fmatch.eps usage/fig/flow_ibi.eps reference/csgid.tex
    reference/xml/mapping.xml.tex reference/xml/csg_defaults.xml.tex reference/xml/topol.xml.tex
    reference/programs/all.tex reference/scripts/csg_table.tex reference/scripts/all.tex
)

add_custom_command(OUTPUT manual.pdf
  COMMAND ${DVIPS} manual.dvi
  COMMAND ${PS2PDF} manual.ps manual.pdf
  DEPENDS csg-manual_dvi
)
add_custom_target(csg-manual_pdf ALL DEPENDS manual.pdf)
install(FILES ${CMAKE_CURRENT_BINARY_DIR}/manual.pdf DESTINATION ${CMAKE_INSTALL_DOCDIR})

option(ENABLE_TESTING "Test if manual exists" OFF)
if(ENABLE_TESTING)
  enable_testing()
  add_test(ManualExists ${CMAKE_COMMAND} -DFileToCheck=${CMAKE_CURRENT_BINARY_DIR}/manual.pdf
           -P ${CMAKE_CURRENT_SOURCE_DIR}/CMakeModules/FileExists.cmake) 
endif(ENABLE_TESTING)

if (CMAKE_CURRENT_SOURCE_DIR STREQUAL CMAKE_SOURCE_DIR)
  include(FeatureSummary)
  feature_summary(INCLUDE_QUIET_PACKAGES WHAT ALL)
endif (CMAKE_CURRENT_SOURCE_DIR STREQUAL CMAKE_SOURCE_DIR)<|MERGE_RESOLUTION|>--- conflicted
+++ resolved
@@ -2,11 +2,7 @@
 
 project(votca-csg-manual NONE)
 
-<<<<<<< HEAD
-set(PROJECT_VERSION "1.6_rc1")
-=======
 set(PROJECT_VERSION "1.7-dev")
->>>>>>> e13ee353
 
 # Cmake modules/macros are in a subdirectory to keep this file cleaner
 set(CMAKE_MODULE_PATH ${CMAKE_CURRENT_SOURCE_DIR}/CMakeModules)
