--- conflicted
+++ resolved
@@ -74,19 +74,7 @@
 endif(WITH_GMX) 
 
 if(ENABLE_TESTING)
-<<<<<<< HEAD
-  foreach(prog votca_compare)
-    string(TOUPPER "${prog}" PROG)
-    find_program(${PROG} ${prog})
-    find_package_handle_standard_args(${PROG} REQUIRED_VARS ${PROG})
-    if(NOT ${PROG}_FOUND)
-      message(FATAL_ERROR "Could not find ${prog}")
-    endif()
-  endforeach()
   set(REGRESSIONTEST_TOLERANCE "5e-5" CACHE STRING "Tolerance for the regression tests")
-=======
-  set(REGRESSIONTEST_TOLERANCE "1e-5" CACHE STRING "Tolerance for the regression tests")
->>>>>>> dd97ff36
   mark_as_advanced(REGRESSIONTEST_TOLERANCE)
   find_package(UnixCommands)
 endif(ENABLE_TESTING)
