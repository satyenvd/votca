--- conflicted
+++ resolved
@@ -2,11 +2,7 @@
 
 project(votca LANGUAGES CXX)
 
-<<<<<<< HEAD
-set(PROJECT_VERSION "2022.1")
-=======
 set(PROJECT_VERSION "2023-dev")
->>>>>>> bb337354
 
 # Cmake modules/macros are in a subdirectory to keep this file cleaner
 list(APPEND CMAKE_MODULE_PATH ${PROJECT_SOURCE_DIR}/CMakeModules)
