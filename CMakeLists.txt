cmake_minimum_required(VERSION 3.1)

project(votca-csg-manual NONE)

<<<<<<< HEAD
set(PROJECT_VERSION "1.5_rc3")
=======
set(PROJECT_VERSION "1.6-dev")
>>>>>>> 86167383

# Cmake modules/macros are in a subdirectory to keep this file cleaner
set(CMAKE_MODULE_PATH ${CMAKE_CURRENT_SOURCE_DIR}/CMakeModules)

########################################################################
# User input options                                                   #
########################################################################
set(CMAKE_SIZEOF_VOID_P 8)
include(GNUInstallDirs)

if(CMAKE_SOURCE_DIR STREQUAL CMAKE_BINARY_DIR)
  message(FATAL_ERROR "In-source build not supported with UseLATEX.cmake\nDo 'rm CMakeCache.txt; mkdir build; cd build; cmake ..' instead")
endif()

########################################################################
#Find external packages
########################################################################
if(IS_DIRECTORY ${CMAKE_CURRENT_SOURCE_DIR}/.git)
  find_package(Git)
endif(IS_DIRECTORY ${CMAKE_CURRENT_SOURCE_DIR}/.git)

find_package(TXT2TAGS REQUIRED)

foreach(prog csg_call csg_property dvipdf)
  string(TOUPPER "${prog}" PROG)
  if(TARGET ${prog})
    set(${PROG} $<TARGET_FILE:${prog}>)
  endif()
  find_program(${PROG} ${prog})
  find_package_handle_standard_args(${PROG} REQUIRED_VARS ${PROG})
  if(NOT ${PROG}_FOUND)
    message(FATAL_ERROR "Could not find ${prog}")
  endif()
endforeach()
if(VOTCA_SHARE)
  set(CSG_SHARE "${VOTCA_SHARE}")
else()
  execute_process(COMMAND ${CSG_CALL} --show-share OUTPUT_VARIABLE CSG_SHARE OUTPUT_STRIP_TRAILING_WHITESPACE)
endif()
message(STATUS "CSG_SHARE is ${CSG_SHARE}")

if(NOT VOTCA_CSG_DEFAULTS)
  set(VOTCA_CSG_DEFAULTS ${CSG_SHARE}/xml/csg_defaults.xml)
endif()
message(STATUS "VOTCA_CSG_DEFAULTS is ${VOTCA_CSG_DEFAULTS}")

set(TEX2EPS ${CMAKE_CURRENT_SOURCE_DIR}/scripts/tex2eps)
set(BBOX_ADD ${CMAKE_CURRENT_SOURCE_DIR}/scripts/bbox_add.pl)

include(${CMAKE_MODULE_PATH}/UseLATEX.cmake)

######################################
# Include the following subdirectory # 
######################################
#cannot use add_subdir as file depends only work with in the same directory
foreach(CURRENT_DIR functionality/fig usage/fig reference reference/xml
  reference/programs reference/scripts)
  file(MAKE_DIRECTORY ${CMAKE_CURRENT_BINARY_DIR}/${CURRENT_DIR})
  include(${CURRENT_DIR}/CMakeLists.txt)
endforeach()

add_custom_target(gitid COMMAND ${CMAKE_COMMAND}
  -DTOP_SOURCE_DIR="${CMAKE_SOURCE_DIR}"
  -DPROJECT_VERSION="${PROJECT_VERSION}"
  -DGIT_EXECUTABLE="${GIT_EXECUTABLE}"
  -P ${CMAKE_MODULE_PATH}/gitid.cmake)
set_property(DIRECTORY APPEND PROPERTY ADDITIONAL_MAKE_CLEAN_FILES gitid.tex)
add_custom_command(OUTPUT gitid.tex DEPENDS gitid)

configure_file(${CMAKE_MODULE_PATH}/cmake_uninstall.cmake.in ${CMAKE_CURRENT_BINARY_DIR}/cmake_uninstall.cmake IMMEDIATE @ONLY)
add_custom_target(uninstall-csg-manual COMMAND ${CMAKE_COMMAND} -P ${CMAKE_CURRENT_BINARY_DIR}/cmake_uninstall.cmake)
if(NOT TARGET uninstall)
  add_custom_target(uninstall)
endif()
add_dependencies(uninstall uninstall-csg-manual)

add_latex_document(manual.tex
  BIBFILES votca.bib FORCE_DVI
  INPUTS inputfiles.tex introduction.tex newcommands.tex reference.tex theory.tex titlepage.tex usage.tex
    usage/boltzmann.tex usage/cgruns.tex usage/cibi.tex usage/dlpoly.tex usage/forcematching.tex usage/iterative_methods.tex
    functionality/propane.xml functionality/settings.xml advanced_topics.tex
  IMAGES fig/logo.eps fig/propane.eps usage/fig/propane.eps fig/excl.eps fig/hexane2.eps fig/propane_hist2d.eps
  TARGET_NAME csg-manual DEPENDS gitid.tex functionality/fig/flowchart.eps functionality/fig/iterativemethods.eps
    usage/fig/flow_boltzmann.eps usage/fig/flow_fmatch.eps usage/fig/flow_ibi.eps reference/csgid.tex
    reference/xml/mapping.xml.tex reference/xml/csg_defaults.xml.tex reference/xml/topol.xml.tex
    reference/programs/all.tex reference/scripts/csg_table.tex reference/scripts/all.tex
)

add_custom_command(OUTPUT manual.pdf
  COMMAND ${DVIPDF} manual.dvi manual.pdf
  DEPENDS csg-manual_dvi
)
add_custom_target(csg-manual_pdf ALL DEPENDS manual.pdf)
install(FILES ${CMAKE_CURRENT_BINARY_DIR}/manual.pdf DESTINATION ${CMAKE_INSTALL_DOCDIR})

option(ENABLE_TESTING "Test if manual exists" OFF)
if(ENABLE_TESTING)
  enable_testing()
  add_test(ManualExists ${CMAKE_COMMAND} -DFileToCheck=${CMAKE_CURRENT_BINARY_DIR}/manual.pdf
           -P ${CMAKE_CURRENT_SOURCE_DIR}/CMakeModules/FileExists.cmake) 
endif(ENABLE_TESTING)

if (CMAKE_CURRENT_SOURCE_DIR STREQUAL CMAKE_SOURCE_DIR)
  include(FeatureSummary)
  feature_summary(INCLUDE_QUIET_PACKAGES WHAT ALL)
endif (CMAKE_CURRENT_SOURCE_DIR STREQUAL CMAKE_SOURCE_DIR)<|MERGE_RESOLUTION|>--- conflicted
+++ resolved
@@ -2,11 +2,7 @@
 
 project(votca-csg-manual NONE)
 
-<<<<<<< HEAD
-set(PROJECT_VERSION "1.5_rc3")
-=======
 set(PROJECT_VERSION "1.6-dev")
->>>>>>> 86167383
 
 # Cmake modules/macros are in a subdirectory to keep this file cleaner
 set(CMAKE_MODULE_PATH ${CMAKE_CURRENT_SOURCE_DIR}/CMakeModules)
