--- conflicted
+++ resolved
@@ -63,11 +63,8 @@
   std::string getDFTBasisName() const { return dftbasis_name_; };
 
  private:
-<<<<<<< HEAD
-  void Prepare(QMMolecule& mol, Index numofelectrons = -1);
-=======
-  void Prepare(Orbitals& orb);
->>>>>>> 48946d05
+
+  void Prepare(Orbitals& orb, Index numofelectrons = -1);
 
   Vxc_Potential<Vxc_Grid> SetupVxc(const QMMolecule& mol);
 
