--- conflicted
+++ resolved
@@ -51,13 +51,12 @@
     return (dftbasis_.AOBasisSize() > 0) ? true : false;
   }
 
-<<<<<<< HEAD
   void setEmbeddedMOs(tools::EigenSystem& system) { mos_embedding_ = system;}
 
   const tools::EigenSystem& getEmbeddedMOs() const { return mos_embedding_;}
-=======
+  
   Index getBasisSetSize() const { return dftbasis_.AOBasisSize(); }
->>>>>>> 48946d05
+
 
   Index getLumo() const { return occupied_levels_; }
 
