/*
 *            Copyright 2009-2022 The VOTCA Development Team
 *                       (http://www.votca.org)
 *
 *      Licensed under the Apache License, Version 2.0 (the "License")
 *
 * You may not use this file except in compliance with the License.
 * You may obtain a copy of the License at
 *
 *              http://www.apache.org/licenses/LICENSE-2.0
 *
 * Unless required by applicable law or agreed to in writing, software
 * distributed under the License is distributed on an "AS IS" BASIS,
 * WITHOUT WARRANTIES OR CONDITIONS OF ANY KIND, either express or implied.
 * See the License for the specific language governing permissions and
 * limitations under the License.
 * Reference- A fast intrinsic localization procedure applicable for ab initio
 * and semiempirical linear combination of atomic orbital wave functions J.
 * Chem. Phys. 90, 4916 (1989); https://doi.org/10.1063/1.456588 János Pipek and
 * Paul G. Mezey
 */

#include "votca/xtp/pmlocalization.h"
#include "votca/xtp/aomatrix.h"
#include <limits>

#include <votca/tools/eigenio_matrixmarket.h>

namespace votca {
namespace xtp {

void PMLocalization::computePML(Orbitals &orbitals) {
<<<<<<< HEAD

  if (method_ == "jacobi-sweeps") {
    XTP_LOG(Log::error, log_)
        << TimeStamp() << " Using Jacobi-Sweeps" << std::flush;
    computePML_JS(orbitals);
  } else if (method_ == "unitary-optimizer") {
    XTP_LOG(Log::error, log_)
        << TimeStamp() << " Using Unitary Optimizer" << std::flush;
    computePML_UT(orbitals);
  }
}

double PMLocalization::cost(const Eigen::MatrixXd &W,
                            const std::vector<Eigen::MatrixXd> &Sat_all,
                            const Index nat) {

  double Dinv = 0.0;
  double p = 2.0;  // standard PM
  for (Index iat = 0; iat < nat; iat++) {
    Eigen::MatrixXd qw = Sat_all[iat] * W;
    for (Index i = 0; i < W.cols(); i++) {
      double Qa = W.col(i).transpose() * qw.col(i);
      Dinv += std::pow(Qa, p);
    }
  }

  return Dinv;
}

std::pair<double, Eigen::MatrixXd> PMLocalization::cost_derivative(
    const Eigen::MatrixXd &W, const std::vector<Eigen::MatrixXd> &Sat_all,
    const Index nat) {
  Eigen::MatrixXd Jderiv = Eigen::MatrixXd::Zero(n_occs_, n_occs_);
  double Dinv = 0.0;
  // double totalC = 0.0;
  double p = 2.0;  // standard PM
  for (Index iat = 0; iat < nat; iat++) {
    Eigen::MatrixXd qw = Sat_all[iat] * W;
    for (Index i = 0; i < W.cols(); i++) {
      double qwp = W.col(i).transpose() * qw.col(i);
      // totalC += qwp;
      Dinv += std::pow(qwp, p);
      double t = p * std::pow(qwp, p - 1);
      for (Index j = 0; j < W.cols(); j++) {

        Jderiv(j, i) += t * qw(j, i);
      }
    }
  }

  // XTP_LOG(Log::error, log_)
  //     << TimeStamp() << " Total charge: " << totalC << std::flush;

  return {Dinv, Jderiv};
}

Eigen::VectorXd PMLocalization::fit_polynomial(const Eigen::VectorXd &x,
                                               const Eigen::VectorXd &y) {

  // Fit function to polynomial of order p: y(x) = a_0 + a_1*x + ... +
  // a_(p-1)*x^(p-1)

  if (x.size() != y.size()) {
    throw std::runtime_error("x and y have different dimensions!\n");
  }
  Index N = x.size();
  Index deg = N;  // ? is there a difference between .size and .n_elem???

  // Form matrix
  Eigen::MatrixXd A = Eigen::MatrixXd::Zero(N, deg);

  for (Index i = 0; i < N; i++) {
    for (Index j = 0; j < deg; j++) {
      A(i, j) = std::pow(x(i), j);
    }
  }
  // Solve for coefficients: A * c = y
  Eigen::VectorXd c = A.colPivHouseholderQr().solve(y);

  return c;
}

double PMLocalization::find_smallest_step(const Eigen::VectorXd &coeff) {

  // get the complex roots of the polynomial
  std::complex<double> one(1.0, 0.0);
  Eigen::VectorXcd complex_roots = find_complex_roots(one * coeff);

  // Real roots
  std::vector<double> real_roots;
  for (Index i = 0; i < complex_roots.size(); i++) {
    if (fabs(std::imag(complex_roots(i))) < 10 * DBL_EPSILON) {
      real_roots.push_back(std::real(complex_roots(i)));
    }
  }

  // Sort roots
  std::sort(real_roots.begin(), real_roots.end());

  double step = 0.0;
  for (Index i = 0; i < Index(real_roots.size()); i++) {
    // Omit extremely small steps because they might get you stuck.
    if (real_roots[i] > sqrt(DBL_EPSILON)) {
      step = real_roots[i];
      break;
    }
  }
  return step;
}

Eigen::VectorXcd PMLocalization::find_complex_roots(
    const Eigen::VectorXcd &coeff) {

  // Find roots of a_0 + a_1*mu + ... + a_(p-1)*mu^(p-1) = 0.

  // Coefficient of highest order term must be nonzero.
  Index order = coeff.size();
  while (coeff(order - 1) == 0.0 && order >= 1) order--;

  if (order == 1) {
    // Zeroth degree - no zeros!
    XTP_LOG(Log::error, log_)
        << TimeStamp() << " Polynomial is constant - no zero can be found."
        << std::flush;
  }

  // Form companion matrix
  Eigen::MatrixXcd cmat = companion_matrix(coeff.head(order));

  // and diagonalize it
  Eigen::ComplexEigenSolver<Eigen::MatrixXcd> es(cmat);
  // XTP_LOG(Log::error, log_) << TimeStamp() << " Eigensystem" << std::flush;

  // Return the roots (unsorted)
  return es.eigenvalues();
}

Eigen::MatrixXcd PMLocalization::companion_matrix(const Eigen::VectorXcd &c) {
  if (c.size() <= 1) {
    // Dummy return
    Eigen::MatrixXcd dum;
    return dum;
  }

  // Form companion matrix
  Index N = c.size() - 1;
  if (c(N) == 0.0) {
    throw std::runtime_error("Coefficient of highest term vanishes!\n");
  }

  Eigen::MatrixXcd companion = Eigen::MatrixXcd::Zero(N, N);

  // First row - coefficients normalized to that of highest term.
  for (Index j = 0; j < N; j++) {
    companion(0, j) = -c(N - (j + 1)) / c(N);
  }
  // Fill out the unit matrix part
  for (Index j = 1; j < N; j++) {
    companion(j, j - 1) = 1.0;
  }

  return companion;
}

Eigen::MatrixXd PMLocalization::rotate_W(const double step,
                                         const Eigen::MatrixXd &W,
                                         const Eigen::VectorXcd &eval,
                                         const Eigen::MatrixXcd &evec) {

  Eigen::VectorXcd temp = (step * eval).array().exp();
  Eigen::MatrixXd W_rotated =
      (evec * temp.asDiagonal() * evec.adjoint()).real() * W;  //.real because
                                                               // we assume
                                                               // only real W

  return W_rotated;
}

void PMLocalization::computePML_UT(Orbitals &orbitals) {

  occupied_orbitals = orbitals.MOs().eigenvectors().leftCols(
      orbitals.getNumberOfAlphaElectrons());

  // initialize a unitary matrix (as Idenity matrix for now)
  n_occs_ = orbitals.getNumberOfAlphaElectrons();
  W_ = Eigen::MatrixXd::Identity(n_occs_, n_occs_);

  // prepare Mulliken charges
  // get overlap matrix
  aobasis_ = orbitals.getDftBasis();
  AOOverlap overlap;
  overlap.Fill(aobasis_);
  overlap_ = overlap.Matrix();
  numfuncpatom_ = aobasis_.getFuncPerAtom();
  Index numatoms = Index(numfuncpatom_.size());
  Index numfunctions = overlap_.cols();
  Index start = 0;

  // could be a bit memory expensive
  std::vector<Eigen::MatrixXd> Sat_all;

  for (Index iat = 0; iat < numatoms; iat++) {

    Eigen::MatrixXd Sat = Eigen::MatrixXd::Zero(numfunctions, numfunctions);

    // copy all columns of overlap belingin to this atom to local Sat
    Sat.middleCols(start, numfuncpatom_[iat]) =
        overlap_.middleCols(start, numfuncpatom_[iat]);
    // symmetrize
    Sat = (Sat + Sat.transpose()) / 2.0;
    // multiply with orbitals
    Sat = occupied_orbitals.transpose() * Sat * occupied_orbitals;

    Sat_all.push_back(Sat);
    start += numfuncpatom_[iat];
  }

  // initialize Riemannian gradient and serach direction matrices
  G_ = Eigen::MatrixXd::Zero(n_occs_, n_occs_);
  H_ = Eigen::MatrixXd::Zero(n_occs_, n_occs_);

  bool converged = false;
  Index iteration = 0;
  std::string update_type;
  while (!converged) {
    // Store old gradient and search direction
    G_old_ = G_;
    H_old_ = H_;

    // calculate cost and its derivative wrt unitary matrix for current W
    auto [J, Jderiv] = cost_derivative(W_, Sat_all, numatoms);
    J_ = J;
    XTP_LOG(Log::info, log_)
        << TimeStamp() << " Calculated cost function and its W-derivative"
        << std::flush;

    // calculate Riemannian derivative
    G_ = Jderiv * W_.transpose() - W_ * Jderiv.transpose();

    if (iteration == 0 || (iteration - 1) % W_.cols() == 0) {
      // calculate search direction using SDSA for now
      /*XTP_LOG(Log::error, log_)
          << TimeStamp() << " Using SDSA update " << std::flush;*/
      update_type = "SDSA";
      H_ = G_;
    } else {
      // calculate search direction from CGPR update
      update_type = "CGPR";
      double gamma = inner_prod(G_ - G_old_, G_) / inner_prod(G_old_, G_old_);
      H_ = G_ + gamma * H_old_;
      // careful with skew symmetry
      H_ = 0.5 * (H_ - H_.transpose());

      // Check that update is OK
      if (inner_prod(G_, H_) < 0.0) {
        H_ = G_;
        XTP_LOG(Log::error, log_)
            << TimeStamp() << "CG search direction reset." << std::flush;
      }
    }
    // XTP_LOG(Log::error, log_)
    //     << TimeStamp() << " Calculated H" << H
    //     << std::flush;

    Index orderW = 4;  // for PM
    // H is skew symmetric, real  so should have purely imaginary eigenvalues
    // in pairs +-eval, and 0, if dim is odd.
    Eigen::EigenSolver<Eigen::MatrixXd> es(H_);
    // XTP_LOG(Log::error, log_) << TimeStamp() << " Eigensystem" << std::flush;
    Eigen::VectorXcd Hval = es.eigenvalues();
    Eigen::MatrixXcd Hvec = es.eigenvectors();
    // what does .transpose() do for complex matrices? not complex conjugation!
    // in ARMADILLO IT DOES !!!!
    double wmax = Hval.cwiseAbs().maxCoeff();
    double Tmu = 2.0 * tools::conv::Pi / (orderW * wmax);
    double step;
    // line optimization via polynomial fit
    Index npoints = 4;  // to be adapted/adaptable
    double deltaTmu = Tmu / (npoints - 1);
    int halved = 0;

    // finding optimal step
    while (true) {

      Eigen::VectorXd mu(npoints);
      Eigen::VectorXd fd(npoints);  // cost function derivative
      Eigen::VectorXd fv(npoints);  // cost function value

      for (Index i = 0; i < npoints; i++) {
        mu(i) = i * deltaTmu;
        // what is the matrix we should test?
        Eigen::MatrixXd W_rotated = rotate_W(mu(i), W_, Hval, Hvec);

        // check for unitarity?
        // XTP_LOG(Log::error, log_) << TimeStamp() << W_rotated *
        // W_rotated.transpose()  << std::flush;

        // calculate cost and derivative for this rotated W matrix
        auto [cost, der] = cost_derivative(W_rotated, Sat_all, numatoms);
        fv(i) = cost;
        fd(i) =
            2.0 *
            std::real((der * W_rotated.transpose() * H_.transpose()).trace());

        // std::cout << mu(i) <<  " " << fv(i) << " " << fd(i) << "\n" <<
        // std::endl;
      }

      // exit(0);

      // Check sign of the derivative
      if (fd(0) < 0.0) {
        XTP_LOG(Log::error, log_)
            << TimeStamp() << "Derivative is of the wrong sign!" << mu << "  "
            << fd << std::flush;
        // exit(0);
      }

      // Fit to polynomial of order p
      Eigen::VectorXd polyfit_coeff = fit_polynomial(mu, fd);

      // Find step as smallest real zero of the polynomial
      step = find_smallest_step(polyfit_coeff);
      /*XTP_LOG(Log::error, log_)
          << TimeStamp() << " Iteration: " << iteration << " Tmu= " << Tmu
          << ", taking step of size " << step << std::flush;*/

      // is step too far?
      if (step > 0.0 && step <= Tmu) {
        // is in range, let's continue
        Eigen::MatrixXd W_new = rotate_W(step, W_, Hval, Hvec);

        // has objective function value changed in the right direction?
        double J_new = cost(W_new, Sat_all, numatoms);
        double delta_J = J_new - J_;

        /*XTP_LOG(Log::error, log_)
            << TimeStamp() << " Objective function change is " << delta_J
            << std::flush;*/

        if (delta_J < 0.0) {
          XTP_LOG(Log::error, log_)
              << TimeStamp()
              << "    WARNING: Cost function is decreasing. deltaJ = "
              << delta_J << std::flush;
        }

        // if (delta_J > 0.0) {
        //  we accept and update
        W_old_ = W_;
        W_ = W_new;
        J_old_ = J_;
        J_ = J_new;
        break;
        /*} else {
          XTP_LOG(Log::error, log_)
              << TimeStamp()
              << "Step was accepted but objective function "
                 "changed in the wrong direction "
              << std::flush;

          if (halved < 10) {
            XTP_LOG(Log::error, log_)
                << TimeStamp() << "Trying halved maximum step size "
                << std::flush;
            halved++;
            deltaTmu /= 2.0;
            continue;
          } else {
            throw std::runtime_error(
                "Problem in polynomial line search - could not find suitable "
                "extremum!\n");
          }
        }*/
        /*} else {
          // now do something if step is too far
          XTP_LOG(Log::error, log_)
              << TimeStamp()
              << "Step went beyond max step, trying reduced max step..."
              << std::flush;
          if (halved < 4) {
            halved++;
            deltaTmu /= 2.0;
            continue;
          } else {
            throw std::runtime_error(
                "Problem in polynomial line search - could not find suitable "
                "extremum!\n");
          }
        }*/
      }
    }

    double G_norm = inner_prod(G_, G_);

    XTP_LOG(Log::error, log_)
        << (boost::format(" UT iteration = %1$6i (%6$4.s) Tmu = %4$4.2e mu_opt "
                          "= %5$1.4f |deltaJ| = %2$4.2e |G| = %3$4.2e ") %
            (iteration) % std::abs(J_ - J_old_) % G_norm % Tmu % step %
            update_type)
               .str()
        << std::flush;

    if (iteration > 0 &&
        (G_norm < G_threshold_ && std::abs(J_ - J_old_) < J_threshold_)) {
      converged = true;
    }
    iteration++;
  }
}

void PMLocalization::computePML_JS(Orbitals &orbitals) {
  occupied_orbitals = orbitals.MOs().eigenvectors().leftCols(
=======
  // initialize with occupied CMOs
  localized_orbitals_ = orbitals.MOs().eigenvectors().leftCols(
>>>>>>> 9bec98ab
      orbitals.getNumberOfAlphaElectrons());
  aobasis_ = orbitals.getDftBasis();
  AOOverlap overlap;
  overlap.Fill(aobasis_);
  overlap_ = overlap.Matrix();

  XTP_LOG(Log::error, log_) << std::flush;
  XTP_LOG(Log::error, log_)
      << TimeStamp() << " Starting localization of orbitals" << std::flush;

  // determine initial penalty_function
  initial_penalty();

  Index iteration = 1;

  while (iteration < nrOfIterations_) {

    XTP_LOG(Log::info, log_) << "Iteration: " << iteration << std::flush;

    Index maxrow, maxcol;
    double max_penalty = PM_penalty_.maxCoeff(&maxrow, &maxcol);

    XTP_LOG(Log::info, log_)
        << "maximum of penalty function: " << max_penalty << std::flush;

    if (max_penalty < convergence_limit_) break;

    XTP_LOG(Log::info, log_)
        << "Orbitals to be changed: " << maxrow << " " << maxcol << std::flush;

    Eigen::MatrixX2d max_orbs(localized_orbitals_.rows(), 2);
    max_orbs << localized_orbitals_.col(maxrow),
        localized_orbitals_.col(maxcol);
    Eigen::MatrixX2d rotated_orbs = rotateorbitals(max_orbs, maxrow, maxcol);
    localized_orbitals_.col(maxrow) = rotated_orbs.col(0);
    localized_orbitals_.col(maxcol) = rotated_orbs.col(1);

    update_penalty(maxrow, maxcol);

    iteration++;
  }
  if (iteration == nrOfIterations_) {
    throw std::runtime_error(
        "Localization with Jacobi-Sweeps did not converge");
  }
  XTP_LOG(Log::error, log_) << TimeStamp() << " Orbitals localized after "
                            << iteration + 1 << " iterations" << std::flush;

  // check if localized orbitals orthonormal, if nor warn
  check_orthonormality();

  // determine the energies of the localized orbitals
  Eigen::VectorXd energies = calculate_lmo_energies(orbitals);

  // sort the LMOS according to energies
  auto [LMOS, LMOS_energies] = sort_lmos(energies);
  // print info
  for (Index i = 0; i < LMOS_energies.size(); i++) {
    XTP_LOG(Log::error, log_)
        << (boost::format(" LMO index = %1$4i Energy = %2$10.5f Hartree ") %
            (i) % LMOS_energies(i))
               .str()
        << std::flush;
  }
  orbitals.setLMOs(LMOS);
  orbitals.setLMOs_energies(LMOS_energies);
}

// sort the LMOs according to their energy
std::pair<Eigen::MatrixXd, Eigen::VectorXd> PMLocalization::sort_lmos(
    const Eigen::VectorXd &energies) {
  Eigen::VectorXd LMOS_energies(energies.size());
  Eigen::MatrixXd LMOS(localized_orbitals_.rows(), localized_orbitals_.cols());

  // sort the LMOs according to energy
  std::vector<std::pair<double, int> > vp;

  // Inserting element in pair vector
  // to keep track of previous indexes
  for (int i = 0; i < energies.size(); ++i) {
    vp.push_back(std::make_pair(energies(i), i));
  }
  // Sorting pair vector
  std::sort(vp.begin(), vp.end());

  for (Index i = 0; i < energies.size(); i++) {
    LMOS_energies(i) = vp[i].first;
    LMOS.col(i) = localized_orbitals_.col(vp[i].second);
  }

  return {LMOS, LMOS_energies};
}

// calculate energies of LMOs
Eigen::VectorXd PMLocalization::calculate_lmo_energies(Orbitals &orbitals) {
  Eigen::MatrixXd h = overlap_ * orbitals.MOs().eigenvectors() *
                      orbitals.MOs().eigenvalues().asDiagonal() *
                      orbitals.MOs().eigenvectors().transpose() * overlap_;
  // Eigen::VectorXd energies =
  return (localized_orbitals_.transpose() * h * localized_orbitals_).diagonal();
}

// check orthonormality of LMOs
void PMLocalization::check_orthonormality() {

  Eigen::MatrixXd norm =
      localized_orbitals_.transpose() * overlap_ * localized_orbitals_;
  Eigen::MatrixXd check_norm =
      norm - Eigen::MatrixXd::Identity(norm.rows(), norm.cols());
  bool not_orthonormal = (check_norm.cwiseAbs().array() > 1e-5).any();
  if (not_orthonormal) {
    XTP_LOG(Log::error, log_) << TimeStamp()
                              << " WARNING: Localized orbtials are not "
                                 "orthonormal. Proceed with caution! "
                              << std::flush;
    XTP_LOG(Log::info, log_) << TimeStamp() << " LMOs * S * LMOs" << std::flush;
    for (Index i = 0; i < norm.rows(); i++) {
      for (Index j = 0; j < norm.cols(); j++) {
        if (std::abs(check_norm(i, j)) > 1e-5) {
          XTP_LOG(Log::info, log_)
              << TimeStamp()
              << (boost::format("  Element (%1$4i,%2$4i) = %3$8.2e") % (i) % j %
                  norm(i, j))
                     .str()
              << std::flush;
        }
      }
    }
  }

  return;
}

// Function to rotate the 2 maximum orbitals (s and t)
Eigen::MatrixX2d PMLocalization::rotateorbitals(const Eigen::MatrixX2d &maxorbs,
                                                const Index s, const Index t) {
  const double gamma =
      0.25 *
      asin(B_(s, t) / sqrt((A_(s, t) * A_(s, t)) + (B_(s, t) * B_(s, t))));
  Eigen::MatrixX2d rotatedorbitals(maxorbs.rows(), 2);
  rotatedorbitals.col(0) =
      (std::cos(gamma) * maxorbs.col(0)) + (std::sin(gamma) * maxorbs.col(1));
  rotatedorbitals.col(1) = -1 * (std::sin(gamma) * maxorbs.col(0)) +
                           (std::cos(gamma) * maxorbs.col(1));
  XTP_LOG(Log::info, log_) << "Sine of the rotation angle = " << std::sin(gamma)
                           << std::flush;
  return rotatedorbitals;
}

Eigen::VectorXd PMLocalization::pop_per_atom(const Eigen::VectorXd &orbital) {

  Eigen::RowVectorXd MullikenPop_orb_per_basis =
      (orbital.asDiagonal() * overlap_ * orbital.asDiagonal()).colwise().sum();
  Index start = 0;

  Eigen::VectorXd per_atom = Eigen::VectorXd::Zero(Index(numfuncpatom_.size()));
  for (Index atom_id = 0; atom_id < Index(numfuncpatom_.size()); atom_id++) {
    per_atom(atom_id) =
        MullikenPop_orb_per_basis.segment(start, numfuncpatom_[atom_id]).sum();
    start += numfuncpatom_[atom_id];
  }

  return per_atom;
}

// Determine PM cost function based on Mulliken populations
void PMLocalization::initial_penalty() {

  PM_penalty_ = Eigen::MatrixXd::Zero(localized_orbitals_.cols(),
                                      localized_orbitals_.cols());
  // Variable names A and B are used directly as described in the paper above
  A_ = Eigen::MatrixXd::Zero(localized_orbitals_.cols(),
                             localized_orbitals_.cols());
  B_ = Eigen::MatrixXd::Zero(localized_orbitals_.cols(),
                             localized_orbitals_.cols());

  numfuncpatom_ = aobasis_.getFuncPerAtom();

  // get the s-s elements first ("diagonal in orbital")
  MullikenPop_orb_per_atom_ = Eigen::MatrixXd::Zero(
      localized_orbitals_.cols(), Index(numfuncpatom_.size()));
#pragma omp parallel for
  for (Index s = 0; s < localized_orbitals_.cols(); s++) {
    MullikenPop_orb_per_atom_.row(s) = pop_per_atom(localized_orbitals_.col(s));
  }

// now we only need to calculate the off-diagonals explicitly
#pragma omp parallel for
  for (Index s = 0; s < localized_orbitals_.cols(); s++) {
    Eigen::MatrixXd s_overlap =
        localized_orbitals_.col(s).asDiagonal() * overlap_;

    for (Index t = s + 1; t < localized_orbitals_.cols(); t++) {

      Eigen::Vector2d temp = offdiag_penalty_elements(s_overlap, s, t);

      A_(s, t) = temp(0);
      B_(s, t) = temp(1);
      PM_penalty_(s, t) =
          A_(s, t) + sqrt((A_(s, t) * A_(s, t)) + (B_(s, t) * B_(s, t)));
    }
  }
  return;
}

Eigen::Vector2d PMLocalization::offdiag_penalty_elements(
    const Eigen::MatrixXd &s_overlap, Index s, Index t) {

  Eigen::MatrixXd splitwiseMullikenPop_orb_SandT =
      s_overlap * localized_orbitals_.col(t).asDiagonal();
  Eigen::RowVectorXd MullikenPop_orb_SandT_per_basis =
      0.5 * (splitwiseMullikenPop_orb_SandT.colwise().sum() +
             splitwiseMullikenPop_orb_SandT.rowwise().sum().transpose());

  Index start =
      0;  // This helps to sum only over the basis functions on an atom
  double Ast = 0;
  double Bst = 0;

  for (Index atom_id = 0; atom_id < Index(numfuncpatom_.size()); atom_id++) {
    double MullikenPop_orb_SandT_per_atom =
        MullikenPop_orb_SandT_per_basis.segment(start, numfuncpatom_[atom_id])
            .sum();

    Ast += MullikenPop_orb_SandT_per_atom * MullikenPop_orb_SandT_per_atom -
           0.25 * ((MullikenPop_orb_per_atom_(s, atom_id) -
                    MullikenPop_orb_per_atom_(t, atom_id)) *
                   (MullikenPop_orb_per_atom_(s, atom_id) -
                    MullikenPop_orb_per_atom_(t, atom_id)));

    Bst += MullikenPop_orb_SandT_per_atom *
           (MullikenPop_orb_per_atom_(s, atom_id) -
            MullikenPop_orb_per_atom_(t, atom_id));
    start += numfuncpatom_[atom_id];
  }

  Eigen::Vector2d out(Ast, Bst);

  return out;
}

// Update PM cost function based on Mulliken populations after rotations
void PMLocalization::update_penalty(Index orb1, Index orb2) {

  // update the get the s-s elements for orb1 and orb2
#pragma omp parallel for
  for (Index s = 0; s < localized_orbitals_.cols(); s++) {
    if (s == orb1 || s == orb2) {

      MullikenPop_orb_per_atom_.row(s) =
          pop_per_atom(localized_orbitals_.col(s));
    }
  }

// now we only need to calculate the off-diagonals explicitly for all
// pairs involving orb1 or orb2
#pragma omp parallel for
  for (Index s = 0; s < localized_orbitals_.cols(); s++) {
    Eigen::MatrixXd s_overlap =
        localized_orbitals_.col(s).asDiagonal() * overlap_;

    for (Index t = s + 1; t < localized_orbitals_.cols(); t++) {

      // we do this only if any of s or t matches orb1 or orb2
      if (s == orb1 || s == orb2 || t == orb1 || t == orb2) {

        Eigen::Vector2d temp = offdiag_penalty_elements(s_overlap, s, t);
        A_(s, t) = temp(0);
        B_(s, t) = temp(1);
        PM_penalty_(s, t) =
            A_(s, t) + sqrt((A_(s, t) * A_(s, t)) + (B_(s, t) * B_(s, t)));
      }
    }
  }
  return;
}

}  // namespace xtp
}  // namespace votca<|MERGE_RESOLUTION|>--- conflicted
+++ resolved
@@ -30,7 +30,6 @@
 namespace xtp {
 
 void PMLocalization::computePML(Orbitals &orbitals) {
-<<<<<<< HEAD
 
   if (method_ == "jacobi-sweeps") {
     XTP_LOG(Log::error, log_)
@@ -65,7 +64,6 @@
     const Index nat) {
   Eigen::MatrixXd Jderiv = Eigen::MatrixXd::Zero(n_occs_, n_occs_);
   double Dinv = 0.0;
-  // double totalC = 0.0;
   double p = 2.0;  // standard PM
   for (Index iat = 0; iat < nat; iat++) {
     Eigen::MatrixXd qw = Sat_all[iat] * W;
@@ -80,10 +78,6 @@
       }
     }
   }
-
-  // XTP_LOG(Log::error, log_)
-  //     << TimeStamp() << " Total charge: " << totalC << std::flush;
-
   return {Dinv, Jderiv};
 }
 
@@ -211,7 +205,7 @@
 
 void PMLocalization::computePML_UT(Orbitals &orbitals) {
 
-  occupied_orbitals = orbitals.MOs().eigenvectors().leftCols(
+  Eigen::MatrixXd occupied_orbitals = orbitals.MOs().eigenvectors().leftCols(
       orbitals.getNumberOfAlphaElectrons());
 
   // initialize a unitary matrix (as Idenity matrix for now)
@@ -226,27 +220,11 @@
   overlap_ = overlap.Matrix();
   numfuncpatom_ = aobasis_.getFuncPerAtom();
   Index numatoms = Index(numfuncpatom_.size());
-  Index numfunctions = overlap_.cols();
-  Index start = 0;
 
   // could be a bit memory expensive
-  std::vector<Eigen::MatrixXd> Sat_all;
-
-  for (Index iat = 0; iat < numatoms; iat++) {
-
-    Eigen::MatrixXd Sat = Eigen::MatrixXd::Zero(numfunctions, numfunctions);
-
-    // copy all columns of overlap belingin to this atom to local Sat
-    Sat.middleCols(start, numfuncpatom_[iat]) =
-        overlap_.middleCols(start, numfuncpatom_[iat]);
-    // symmetrize
-    Sat = (Sat + Sat.transpose()) / 2.0;
-    // multiply with orbitals
-    Sat = occupied_orbitals.transpose() * Sat * occupied_orbitals;
-
-    Sat_all.push_back(Sat);
-    start += numfuncpatom_[iat];
-  }
+  std::vector<Eigen::MatrixXd> Sat_all = setup_pop_matrices(occupied_orbitals);
+  XTP_LOG(Log::info, log_) << TimeStamp() << " Calculated charge matrices"
+                           << std::flush;
 
   // initialize Riemannian gradient and serach direction matrices
   G_ = Eigen::MatrixXd::Zero(n_occs_, n_occs_);
@@ -266,6 +244,10 @@
     XTP_LOG(Log::info, log_)
         << TimeStamp() << " Calculated cost function and its W-derivative"
         << std::flush;
+
+    if (iteration == 0) {
+      std::cout << " INITIAL COST " << J_ << "\n" << std::endl;
+    }
 
     // calculate Riemannian derivative
     G_ = Jderiv * W_.transpose() - W_ * Jderiv.transpose();
@@ -428,7 +410,7 @@
 
     XTP_LOG(Log::error, log_)
         << (boost::format(" UT iteration = %1$6i (%6$4.s) Tmu = %4$4.2e mu_opt "
-                          "= %5$1.4f |deltaJ| = %2$4.2e |G| = %3$4.2e ") %
+                          "= %5$1.4f |deltaJ| = %2$4.2e |G| = %3$4.2e") %
             (iteration) % std::abs(J_ - J_old_) % G_norm % Tmu % step %
             update_type)
                .str()
@@ -440,14 +422,34 @@
     }
     iteration++;
   }
+
+  // all done, what are the actual LMOS?
+
+  std::cout << "  FINAL COST: " << J_ << "\n" << std::endl;
+
+  localized_orbitals_ =
+      (W_.transpose() * occupied_orbitals.transpose()).transpose();  //?
+  check_orthonormality();
+  // determine the energies of the localized orbitals
+  Eigen::VectorXd energies = calculate_lmo_energies(orbitals);
+
+  // sort the LMOS according to energies
+  auto [LMOS, LMOS_energies] = sort_lmos(energies);
+  // print info
+  for (Index i = 0; i < LMOS_energies.size(); i++) {
+    XTP_LOG(Log::error, log_)
+        << (boost::format(" LMO index = %1$4i Energy = %2$10.5f Hartree ") %
+            (i) % LMOS_energies(i))
+               .str()
+        << std::flush;
+  }
+  orbitals.setLMOs(LMOS);
+  orbitals.setLMOs_energies(LMOS_energies);
 }
 
 void PMLocalization::computePML_JS(Orbitals &orbitals) {
-  occupied_orbitals = orbitals.MOs().eigenvectors().leftCols(
-=======
   // initialize with occupied CMOs
   localized_orbitals_ = orbitals.MOs().eigenvectors().leftCols(
->>>>>>> 9bec98ab
       orbitals.getNumberOfAlphaElectrons());
   aobasis_ = orbitals.getDftBasis();
   AOOverlap overlap;
@@ -653,6 +655,63 @@
   return;
 }
 
+std::vector<Eigen::MatrixXd> PMLocalization::setup_pop_matrices(
+    const Eigen::MatrixXd &occ_orbitals) {
+
+  // initialize everything
+  Index numatoms = Index(numfuncpatom_.size());
+  Index noccs = occ_orbitals.cols();
+
+  std::vector<Eigen::MatrixXd> Qat;
+  for (Index iat = 0; iat < numatoms; iat++) {
+    Qat.push_back(Eigen::MatrixXd::Zero(noccs, noccs));
+  }
+
+  numfuncpatom_ = aobasis_.getFuncPerAtom();
+
+  // get the s-s elements first ("diagonal in orbital")
+  MullikenPop_orb_per_atom_ =
+      Eigen::MatrixXd::Zero(noccs, Index(numfuncpatom_.size()));
+#pragma omp parallel for
+  for (Index s = 0; s < noccs; s++) {
+    MullikenPop_orb_per_atom_.row(s) = pop_per_atom(occ_orbitals.col(s));
+  }
+
+  // put this on the diagonals...
+  for (Index iat = 0; iat < numatoms; iat++) {
+    Qat[iat].diagonal() = MullikenPop_orb_per_atom_.col(iat);
+  }
+
+  // now do something about the offdiagonals
+  for (Index s = 0; s < noccs; s++) {
+
+    Eigen::MatrixXd s_overlap = occ_orbitals.col(s).asDiagonal() * overlap_;
+
+    for (Index t = s + 1; t < noccs; t++) {
+
+      Eigen::MatrixXd splitwiseMullikenPop_orb_SandT =
+          s_overlap * occ_orbitals.col(t).asDiagonal();
+      Eigen::RowVectorXd MullikenPop_orb_SandT_per_basis =
+          0.5 * (splitwiseMullikenPop_orb_SandT.colwise().sum() +
+                 splitwiseMullikenPop_orb_SandT.rowwise().sum().transpose());
+
+      Index start = 0;
+
+      for (Index atom_id = 0; atom_id < Index(numfuncpatom_.size());
+           atom_id++) {
+        Qat[atom_id](s, t) = MullikenPop_orb_SandT_per_basis
+                                 .segment(start, numfuncpatom_[atom_id])
+                                 .sum();
+        Qat[atom_id](t, s) = Qat[atom_id](s, t);
+
+        start += numfuncpatom_[atom_id];
+      }
+    }
+  }
+
+  return Qat;
+}
+
 Eigen::Vector2d PMLocalization::offdiag_penalty_elements(
     const Eigen::MatrixXd &s_overlap, Index s, Index t) {
 
@@ -701,6 +760,11 @@
           pop_per_atom(localized_orbitals_.col(s));
     }
   }
+
+  double cost = MullikenPop_orb_per_atom_.array().square().sum();
+  double charge = MullikenPop_orb_per_atom_.array().sum();
+  std::cout << "  COST " << cost << "\n" << std::endl;
+  std::cout << "  Charge " << charge << "\n" << std::endl;
 
 // now we only need to calculate the off-diagonals explicitly for all
 // pairs involving orb1 or orb2
