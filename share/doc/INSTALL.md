--- conflicted
+++ resolved
@@ -9,12 +9,7 @@
 * CTP - charge transport classes and functionality
 * XTP - exciton and excited states functionality GW-BSE and DFT engine
 
-<<<<<<< HEAD
-TOOLS -> CSG -> CTP
-TOOLS -> CSG -> XTP
-=======
 TOOLS -> CSG -> CTP -> XTP
->>>>>>> ef346e5d
 
 ### Dependency Installation
 #### Ubuntu
