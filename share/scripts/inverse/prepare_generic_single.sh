--- conflicted
+++ resolved
@@ -37,16 +37,6 @@
 
 if [[ -f ${main_dir}/${name}.pot.in ]]; then
   msg "Using given table ${name}.pot.in for ${name}"
-<<<<<<< HEAD
-  tmp="$(critical mktemp ${name}.pot.in.smooth.XXX)"
-  echo "Converting ${main_dir}/${name}.pot.in to ${name}.pot.new through $tmp"
-  critical csg_resample --in "${main_dir}/${name}.pot.in" --out ${tmp} --grid ${min}:${step}:${max} --comment "$comment"
-  [[ $(csg_get_interaction_property bondtype) = "bonded" ]] && \
-  do_external pot shift_bonded ${tmp} ${name}.pot.new || \
-  do_external pot shift_nonbonded ${tmp} ${name}.pot.new
-else
-  [[ $(csg_get_interaction_property bondtype) = "bonded" ]] && die "${0##*/}: Not implemented yet, implement it or provide ${name}.pot.in!"
-=======
   smooth="$(critical mktemp ${name}.pot.in.smooth.XXX)"
   echo "Converting ${main_dir}/${name}.pot.in to ${output}"
   critical csg_resample --in "${main_dir}/${name}.pot.in" --out ${smooth} --grid ${min}:${step}:${max} --comment "$comment"
@@ -62,7 +52,6 @@
   fi
 else
   [[ ${tabtype} = "bonded" ]] && die "${0##*/}: Not implemented yet, implement it or provide ${name}.pot.in!"
->>>>>>> c9ed6c9f
   target=$(csg_get_interaction_property inverse.target)
   msg "Using initial guess from dist ${target} for ${name}"
   #resample all target dist in $this_dir
