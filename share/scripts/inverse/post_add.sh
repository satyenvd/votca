--- conflicted
+++ resolved
@@ -21,25 +21,8 @@
 This script makes all the post update
 
 Usage: ${0##*/}
-<<<<<<< HEAD
-
-USES:  do_external for_all check_deps
-
-NEEDS: cg.inverse.method
-=======
->>>>>>> ea1791e9
 EOF
    exit 0
 fi
 
-<<<<<<< HEAD
-check_deps "$0"
-
-method="$(csg_get_property cg.inverse.method)"
-
-if [ "$(echo $method | tr [:upper:] [:lower:])" != "pmf" ]; then
-    for_all "non-bonded" do_external post add_single
-fi
-=======
 for_all "non-bonded bonded" do_external post add_single
->>>>>>> ea1791e9
