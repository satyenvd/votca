--- conflicted
+++ resolved
@@ -20,11 +20,7 @@
 ${0##*/}, version %version%
 This script runs a gromacs simulation or pre-simulation
 
-<<<<<<< HEAD
-Usage: ${0##*/} [--prepare-only]
-=======
 Usage: ${0##*/} [--pre]
->>>>>>> ef3747f7
 
 Used external packages: gromacs
 
@@ -136,10 +132,6 @@
   echo "${0##*/}: No walltime defined, so no time limitation given to $mdrun"
 fi
 
-<<<<<<< HEAD
-[[ $1 = "--prepare-only" ]] || critical $mdrun -s "${tpr}" -c "${confout}" -o traj.trr -x traj.xtc ${mdrun_opts}
-=======
 critical $mdrun -s "${tpr}" -c "${confout}" -o "${traj%.*}".trr -x "${traj%.*}".xtc ${mdrun_opts} ${CSG_RUNTEST:+-v} 2>&1 | gromacs_log "$mdrun -s "${tpr}" -c "${confout}" -o "${traj%.*}".trr -x "${traj%.*}".xtc ${mdrun_opts}"
 
 [[ -z "$(sed -n '/[nN][aA][nN]/p' ${confout})" ]] || die "${0##*/}: There is a nan in '${confout}', this seems to be wrong."
->>>>>>> ef3747f7
