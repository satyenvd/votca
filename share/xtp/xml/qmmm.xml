<options>

<!-- xtp_run -e qmmm -f state.db -o options.xml -t 1 -c 1 -->
<qmmm help="QM/MM with the Thole MM model for excited states" section="sec:qmmm">

<<<<<<< HEAD
	<mapping help="XML file with multipole moments and polarizabilities" default="system.xml"></mapping>
        <job_file help="Job control file" default="job.xml"></job_file>
        <emp_file help="Allocation of .mps file to segments, run 'stateserver' with key = 'emp' to create a template" default="mps.tab"></emp_file>
=======
	<mapping help="XML file with multipole moments and polarizabilities" default="system.xml">system.xml</mapping>
        <job_file help="Job control file" default="job.xml">qmmm.jobs</job_file>
        <emp_file help="Allocation of .mps file to segments, run 'stateserver' with key = 'emp' to create a template" default="mps.tab">mps.tab</emp_file>
>>>>>>> d4744c08
        <dftpackage help="DFT package to use for the QM region">gaussian.xml</dftpackage>


    <gwbse help="Specify if GW/BSE excited state calculation ist needed">
          <gwbse_options help="GW/BSE options file">mbgft.xml</gwbse_options>
          <filter  help="Filter with which to find the excited state after each calculation">
            <oscillator_strength help="Oscillator strength filter, only states with higher oscillator strength are considered">0.5</oscillator_strength>
            <charge_transfer help="Charge transfer filter , only states with charge transfer above threshold are consdered">0.5</charge_transfer>
          </filter>
    </gwbse>

    <split_dpl>true</split_dpl>
    <dipole_spacing>0.01</dipole_spacing>
    <archiving></archiving>
	<qmmmconvg help="convergence criteria for the QM/MM">
		<dR help="RMS of coordinates" default="0.001" unit="nm">0.001</dR>
		<dQ help="RMS of charges" default="0.001" unit="e">0.001</dQ>
		<dE_QM help="Energy change of the QM region" unit="eV" default="0.0001">0.0001</dE_QM>
		<dE_MM help="Energy change of the MM region" unit="eV" default="0.0001">0.0001</dE_MM>
		<max_iter help="Number of iterations" default="10">32</max_iter>
                <alpha help="Mixing parameter to accelerate convergence" >0.0</alpha>
	</qmmmconvg>

	<coulombmethod help="Options for the MM embedding">
		<method help="Method for evaluation of electrostatics" default="cut-off">cut-off</method>
		<cutoff1 help="Cut-off for the polarizable MM1 shell">3.0</cutoff1>
		<cutoff2 help="Cut-off for the static MM2 shell">5.0</cutoff2>
                <subthreads>1</subthreads>
	</coulombmethod>

	<tholemodel help="Parameters for the Thole model">
		<induce help="'1' - induce '0' - no induction">1</induce>
		<induce_intra_pair help="'1' - include mutual interaction of induced dipoles in the QM region. '0' - do not">1</induce_intra_pair>
		<exp_damp help="Sharpness parameter" default="0.39">0.39</exp_damp>
		<scaling help="Bond scaling factors">0.25 0.50 0.75</scaling>
	</tholemodel>

	<convergence help="Convergence parameters for the MM1 (polarizable) region">
		<wSOR_N help="Mixing factor for the succesive overrelaxation algorithm for a neutral QM region">0.30</wSOR_N>
		<wSOR_C help="Mixing factor for the succesive overrelaxation algorithm for a charged QM region">0.30</wSOR_C>
		<max_iter help="Maximal number of iterations to converge induced dipoles" default="512">512</max_iter>
		<tolerance help="Maximum RMS change allowed in induced dipoles">0.001</tolerance>
	</convergence>


</qmmm>

</options>

<|MERGE_RESOLUTION|>--- conflicted
+++ resolved
@@ -3,15 +3,9 @@
 <!-- xtp_run -e qmmm -f state.db -o options.xml -t 1 -c 1 -->
 <qmmm help="QM/MM with the Thole MM model for excited states" section="sec:qmmm">
 
-<<<<<<< HEAD
-	<mapping help="XML file with multipole moments and polarizabilities" default="system.xml"></mapping>
-        <job_file help="Job control file" default="job.xml"></job_file>
-        <emp_file help="Allocation of .mps file to segments, run 'stateserver' with key = 'emp' to create a template" default="mps.tab"></emp_file>
-=======
 	<mapping help="XML file with multipole moments and polarizabilities" default="system.xml">system.xml</mapping>
         <job_file help="Job control file" default="job.xml">qmmm.jobs</job_file>
         <emp_file help="Allocation of .mps file to segments, run 'stateserver' with key = 'emp' to create a template" default="mps.tab">mps.tab</emp_file>
->>>>>>> d4744c08
         <dftpackage help="DFT package to use for the QM region">gaussian.xml</dftpackage>
 
 
