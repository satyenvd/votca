--- conflicted
+++ resolved
@@ -11,27 +11,19 @@
   <item>
    <name>type1</name>
     <desc>
-<<<<<<< HEAD
-      Only for non-bonded. Bead type 1 of non-bonded interaction. For PMF, this is the residue name of pull_group0.
-=======
-      Only for non-bonded. **Bead** type 1 of non-bonded interaction.
->>>>>>> b00c10ff
+      Only for non-bonded. **Bead** type 1 of non-bonded interaction. For PMF, this is the energy group name of pull_group0.
     </desc>
   </item>
   <item>
    <name>type2</name>
     <desc>
-<<<<<<< HEAD
-      Only for non-bonded. Bead type 2 of non-bonded interaction. For PMF, this is the residue name of pull_group1.
-=======
-      Only for non-bonded. **Bead** type 2 of non-bonded interaction.
+      Only for non-bonded. **Bead** type 2 of non-bonded interaction. For PMF, this is the energy group name of pull_group1.
     </desc>
   </item>
   <item>
    <name>bondtype</name>
     <desc>
       Internal alias for non-bonded and bonded, set automatically
->>>>>>> b00c10ff
     </desc>
   </item>
   <item>
