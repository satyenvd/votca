[![Codacy Badge](https://api.codacy.com/project/badge/Grade/9f3db8fd6bd243128b42788a308250ae)](https://app.codacy.com/app/JoshuaSBrown/votca?utm_source=github.com&utm_medium=referral&utm_content=votca/votca&utm_campaign=Badge_Grade_Dashboard)
[![Build Status](https://travis-ci.org/votca/votca.svg?branch=master)](https://travis-ci.org/votca/votca)
[![pipeline status](https://gitlab.com/votca/votca/badges/master/pipeline.svg)](https://gitlab.com/votca/votca/commits/master)

This is VOTCA's next generation build system.

Usage:

    prefix=WHERE/TO/INSTALL/VOTCA
    version=master # or 'stable' or 'v1.4.1'
    git clone -b ${version} --recursive https://github.com/votca/votca.git
    cd votca
    mkdir build
    cd build
    cmake -DBUILD_CSGAPPS=ON -DBUILD_XTP=ON -DCMAKE_INSTALL_PREFIX=${prefix} ..
    make -j<number of cores>
    make install

Using this code via docker:

    docker pull votca/votca
    docker run -it votca/votca /bin/bash

For further details see:

1. [Installation](share/doc/INSTALL.md)
2. [Further Information](http://www.votca.org)
3. [Developers Guide](share/doc/DEVELOPERS_GUIDE.md)
<<<<<<< HEAD
4. [VOTCA_LANGUAGE_GUIDE](share/doc/VOTCA_LANGUAGE_GUIDE.md)
5. [Code of Conduct](share/doc/CODE_OF_CONDUCT.md)
=======
4. [Code of Conduct](share/doc/CODE_OF_CONDUCT.md)

If you want to install CTP 

    prefix=WHERE/TO/INSTALL/VOTCA
    git clone -b ctp --recursive https://github.com/votca/votca.git
    cd votca
    mkdir build
    cd build
    cmake -DBUILD_CTP=ON -DCMAKE_INSTALL_PREFIX=${prefix} ..
    make -j<number of cores>
    make install
>>>>>>> ea603cd8
<|MERGE_RESOLUTION|>--- conflicted
+++ resolved
@@ -26,11 +26,8 @@
 1. [Installation](share/doc/INSTALL.md)
 2. [Further Information](http://www.votca.org)
 3. [Developers Guide](share/doc/DEVELOPERS_GUIDE.md)
-<<<<<<< HEAD
 4. [VOTCA_LANGUAGE_GUIDE](share/doc/VOTCA_LANGUAGE_GUIDE.md)
 5. [Code of Conduct](share/doc/CODE_OF_CONDUCT.md)
-=======
-4. [Code of Conduct](share/doc/CODE_OF_CONDUCT.md)
 
 If you want to install CTP 
 
@@ -41,5 +38,4 @@
     cd build
     cmake -DBUILD_CTP=ON -DCMAKE_INSTALL_PREFIX=${prefix} ..
     make -j<number of cores>
-    make install
->>>>>>> ea603cd8
+    make install