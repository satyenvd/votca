[![Codacy Badge](https://api.codacy.com/project/badge/Grade/48a26be8dd8b4f0fa67c93646fa6d30d)](https://www.codacy.com/manual/votca-package/votca?utm_source=github.com&amp;utm_medium=referral&amp;utm_content=votca/votca&amp;utm_campaign=Badge_Grade)
[![CI](https://github.com/votca/votca/workflows/CI/badge.svg)](https://github.com/votca/votca/actions?query=branch%3Agithub_actions+workflow%3ACI)
[![DOI](https://zenodo.org/badge/75022030.svg)](https://zenodo.org/badge/latestdoi/75022030)

This is VOTCA's next generation build system for CSG and XTP. It allows you to easily install: 

-   VOTCA-CSG, a library which provides tools to develop coarse-grained potentials from atomistic simulation data
-   VOTCA-XTP, a library designed to determine electronic properties of organic materials from atomistic MD-trajectories.

Usage:

    prefix=WHERE/TO/INSTALL/VOTCA
<<<<<<< HEAD
    version=master # or 'stable' or 'v1.6'
=======
    version=master # or 'stable' or 'v1.6.1'
>>>>>>> 53454c27
    git clone -b ${version} --recursive https://github.com/votca/votca.git
    cd votca
    mkdir build
    cd build
    cmake -DBUILD_CSGAPPS=ON -DBUILD_XTP=ON -DCMAKE_INSTALL_PREFIX=${prefix} ..
    cmake --build . -- -j<number of cores>
    cmake --build . --target install

Using this code via docker:

    docker pull votca/votca
    docker run -it votca/votca /bin/bash

For further details see:

1. [Installation](share/doc/INSTALL.md)
2. [Further Information](http://www.votca.org)
3. [Developers Guide](share/doc/DEVELOPERS_GUIDE.md)
4. [VOTCA_LANGUAGE_GUIDE](share/doc/VOTCA_LANGUAGE_GUIDE.md)
5. [Code of Conduct](share/doc/CODE_OF_CONDUCT.md)

You find the VOTCA-CTP repository [here](https://gitlab.mpcdf.mpg.de/votca/votca)<|MERGE_RESOLUTION|>--- conflicted
+++ resolved
@@ -10,11 +10,7 @@
 Usage:
 
     prefix=WHERE/TO/INSTALL/VOTCA
-<<<<<<< HEAD
-    version=master # or 'stable' or 'v1.6'
-=======
     version=master # or 'stable' or 'v1.6.1'
->>>>>>> 53454c27
     git clone -b ${version} --recursive https://github.com/votca/votca.git
     cd votca
     mkdir build
