This repository contains some small analysis programs which are written based on the votca_csg framework

List of programs:

<<<<<<< HEAD
radii: calculate gyration radius + hydrodynamik radius of a molecule or a set of molecules
sphericalorder: calculates a spherical order parameter i.e. the distribution of e_r*u where e_r is the unit vector from a refernce molecule to the solvent molecules and u is the principle axis of inertia of the solvent molecule
fluctuations: calculate the number density fluctuations in subvolumes. Subvolumes are either cubic slabs along one of the sim box axis or speherical subvolumes around a solute
orientcorr: calculates the distance dependent orientational correlation function of a polymer melt
part_dist: outputs the time-averaged number of particles, listed by particle types (was a part of csg before)
partial_rdf: calculates the rdf in a spherical subvolume 
=======
radii:            calculate gyration radius + hydrodynamik radius of a molecule or a set of molecules
sphericalorder:   calculates a spherical order parameter i.e. the distribution of e_r*u where e_r is the unit vector from
                  a reference molecule to the solvent molecules and u is the principle axis of inertia of the solvent molecule
fluctuations:     calculate the number density fluctuations in subvolumes. Subvolumes are either cubic slabs along one of the
                  sim box axis or speherical subvolumes around a solute
orientcorr:       calculates the distance dependent orientational correlation function of a polymer melt

To add your own program just create a new folder and put your *.cc files in there
>>>>>>> afb997e1
<|MERGE_RESOLUTION|>--- conflicted
+++ resolved
@@ -2,20 +2,13 @@
 
 List of programs:
 
-<<<<<<< HEAD
-radii: calculate gyration radius + hydrodynamik radius of a molecule or a set of molecules
-sphericalorder: calculates a spherical order parameter i.e. the distribution of e_r*u where e_r is the unit vector from a refernce molecule to the solvent molecules and u is the principle axis of inertia of the solvent molecule
-fluctuations: calculate the number density fluctuations in subvolumes. Subvolumes are either cubic slabs along one of the sim box axis or speherical subvolumes around a solute
-orientcorr: calculates the distance dependent orientational correlation function of a polymer melt
-part_dist: outputs the time-averaged number of particles, listed by particle types (was a part of csg before)
-partial_rdf: calculates the rdf in a spherical subvolume 
-=======
 radii:            calculate gyration radius + hydrodynamik radius of a molecule or a set of molecules
 sphericalorder:   calculates a spherical order parameter i.e. the distribution of e_r*u where e_r is the unit vector from
                   a reference molecule to the solvent molecules and u is the principle axis of inertia of the solvent molecule
 fluctuations:     calculate the number density fluctuations in subvolumes. Subvolumes are either cubic slabs along one of the
                   sim box axis or speherical subvolumes around a solute
 orientcorr:       calculates the distance dependent orientational correlation function of a polymer melt
+part_dist:        outputs the time-averaged number of particles, listed by particle types (was a part of csg before)
+partial_rdf:      calculates the rdf in a spherical subvolume 
 
-To add your own program just create a new folder and put your *.cc files in there
->>>>>>> afb997e1
+To add your own program just create a new folder and put your *.cc files in there