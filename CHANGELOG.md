--- conflicted
+++ resolved
@@ -1,7 +1,6 @@
 For more detailed information about the changes see the history of the
 [repository](https://github.com/votca/csg/commits/master).
 
-<<<<<<< HEAD
 ## Version 1.7-dev
 * remove topology item (#486)
 * switch to local includes (#487)
@@ -17,10 +16,7 @@
 * standardising include order and style in library files (#542) 
 * move CI to GitHub Ations (#551, #552, #553)
 
-## Version 1.6.1 (released XX.04.20)
-=======
 ## Version 1.6.1 (released 21.06.20)
->>>>>>> f5b895f1
 * add support for cma-3 (#158) 
 * allow special characters in build directory (#521) 
 * fix CI on Ubuntu-20.04 (#526)
