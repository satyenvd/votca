--- conflicted
+++ resolved
@@ -1,6 +1,5 @@
 For more detailed information about the changes see the history of the [repository](https://github.com/votca/tools/commits/stable).
 
-<<<<<<< HEAD
 ## Version 1.7-dev
 * add support of txt2tqs 3.4 (#208)
 * fix MKL:: target creation (#207)
@@ -22,10 +21,7 @@
 * move CI to GitHub Ations (#251, #254, #256, #258, #260)
 * improve mkl detection (#257)
 
-## Version 1.6.1 (released XX.04.20)
-=======
 ## Version 1.6.1 (released 21.06.20)
->>>>>>> 4e2c5339
 * fix build with mkl (#229)
 * fix build with non-system libfftw (#234)
 * fix CI on Ubuntu-20.04 (#237)
