For more detailed information about the changes see the history of the
[repository](https://github.com/votca/csg/commits/master).

<<<<<<< HEAD
## Version 1.6_rc2 (released 10.02.20)
=======
## Version 1.7-dev
* remove topology item (#486)
* switch to local includes (#487)
* add default units to readers (#483)
* update bead related classes (#475, #474, #469, #468, #460)
* update boundary class (#457)

## Version 1.6_rc2 (released XX.01.20)
>>>>>>> 5611b993
* fix inheritance bug in cmake files (#466) 
* fix build on 32-bit archs (#473)
* fixed alignment problem in potential class (#471)
* fix h5md reader (#478, #481)
* added more tests for gmx (#489) and gmx-2020 support (#488)
* add support for txt2tags-3.4 (#491)
* fix cma seed for testing (#494)
* remove old doxygen target (#498)

## Version 1.6_rc1 (released 04.12.19)
 * Major CMake refactor
 * Improved file readers
 * Added more tests
 * Added csg_imc_solve, removing octave and python solvers

## Version 1.5.1 (released 20.11.19)
 * bug fixes for gcc-5
 * some bugfixes for the lammps reader
 * support dynamics box size in h5md
 * fix build on CentOs7

## Version 1.5 _SuperVictor_ (released 31.01.19)

* enable gitlab CI

## Version 1.5_rc3 (released 19.01.19)

* travis: fixed bug in building tags
* cmake: only run csg_dump test if bash was found

## Version 1.5_rc2 (released 16.01.19)

* added REGRESSIONTEST_TOLERANCE cmake option
* added bug fix for memory leak in bead class
* added topology unit test

## Version 1.5_rc1 (released 28.12.18)

* added support for 3 body distribution
* allow usage of \_ in gmx options
* support espresso-4.0
* added LAMMPS data topology reader
* added LAMMPS dump writer
* added support for gmx-2019
* move from gsl to Eigen3
* added support for running gmx in multidir mode
* extended pdb reader to read CONECT section
* reworked perl interface to fix #179
* make most install locations configureable
* allow to change pot extrapolation fct for LAMMPS
* dropped support for gmx-5.1
* added unit and regression tests

## Version 1.4.1 (released 02.09.17)

* fix pkg-config files
* fix build with gmx-2017
* added CSG_MDRUN_OPTS to run_gromacs.sh
* table_to_tab.pl: fix forces for LAMMPS
* csg_inverse: warn users of bug #179
* run_gromacs.sh: check nstxout-compressed
* tools: fix parallel build with mkl

## Version 1.4 _SuperKurt_ (released 29.10.16)

* added cibi tutorial and manual section
* install mkl headers if mkl is enabled
* updated copyright
* xmltopologyparser: tokenize on \\n and \\t as well (#195)
* tools: added support for boost-1.62

## Version 1.4_rc1 (released 26.09.16)

* switch to c++-11
* dihedral support in csg_fmatch
* support for tabulated bond in >=gmx-5
* added full featured XMLTopologyReader
* added regularization for IMC
* changed neighborlist from std::list to std::vector
* added cibi method
* tools: added support for mkl as gsl replacement
* lots of reader bug fixes
* dropped support for gromacs-4 and clean up
* dropped multi_g_rdf script
* dropped thermforce iteration method
* moved h5md reader to hdf5 without c++ api

## Version 1.3.1 (released 19.08.16)

* histogram: use floor() on bin value
* calculator: fixed namespace
* VOTCARC: added shebang
* fixed gromacs detection with >=cmake-3.4

## Version 1.3 _SuperUzma_ (released 15.01.16)

* re-implemented csg_boltzmann --excl
* added support for upcoming gromacs 2016

## Version 1.3_rc1 (released 23.09.15)

* added new iterative methods: relative entropy, simplex optimization
* added support for using the following with iterative methods: hoomd-blue, lammps, ESPResSo, ESPResSo++, dl_poly 
* added pre-simulation feature for GROMACS (e.g. for minimization)
* added rudimentary support for IBI with bonded interaction
* made pdb reader work with libgmx
* added support for h5md, dl_ploy file format
* added support for numpy in IMC
* cmake: added BUILD_MANPAGES option, git support minor fixes
* cmake: dropped internal boost replacement
* many many many small bug fixes and improvements

## Version 1.2.4 (released 31.08.14)

* support for Gromacs 5.0
* support for Boost 1.53
* fixed use of nawk instead of gawk under MacOs
* fixed python shebang
* fixed linking issue under Fedora
* fixed thermforce calculation for xsplit case

## Version 1.2.3 (released 14.08.12)

* improved AIX support
* fixed install on 64-bit linux systems
* fixed a bug in histogram class
* fixed rdf calculation for r_min > 0 (histogram bug)
* updated documentation

## Version 1.2.2 (released 10.01.12)

* added numpy solver for IMC
* cmake: updated FindGROMACS.cmake
* fixed coredump in csg_property (issue 114)
* fixed namespace in Fedora
* fixed problem with newlines in csg_property
* cmake: allow static fftw and gsl
* added dummy c function for cmake
* fixed conflicting type headers (real was defined)

## Version 1.2.1 (released 25.08.11)

* csg_inverse: improve initial guess of the potential
* csg_inverse: fixes for min!=0
* table_extrapolate.pl: fixed flags and first point
* fixed tf iteration for multiple components
* fixed round-off error in grid search and csg_calc
* csg_inverse: typo fixed and additional checks
* fixed soname of libs
* improved cmake checks and error messages
* fixed pkg-config file

## Version 1.2 _SuperDoris_ (released 17.06.11)

* changed buildsystem to cmake
* added thermforce iteration method
* added csg_density
* a lot of framework clean up
* added type selector name:\*
* allow long and restart of simulations
* added database class through sqlite3

## Version 1.1.2 (released 04.04.11)

* csg_fmatch: added support for known forces (--trj-force option)
* fixed head of votca.7 manpage

## Version 1.1.1 (released 01.03.11)

* fixed csg_inverse --clean
* make postupdate pressure work again
* fixed bug when reading exclusions from tpr
* end with error in csg_stat if bead type does not exist (issue 77)

## Version 1.1 _SuperAnn_ (released 18.02.11)

* added support for gromacs 5.0
* csg_dump: can dump exclusion
* added boundarycondition class
* added man pages, man7 and man1 for all bins
* csg_inverse: renamed ibm to ibi
* csg_inverse: many internal improvements
* csg_stat: added: thread support, read exclusions from tpr file, uses grid search by default
* csg_inverse: added: convergence check, postadd plot, better logging, weaker die
* csg_resample: added boundary conditions option and akima spline support
* csg_stat or csg_fmatch give an error if trj not given (issue 29)
* csg_get_interaction_property knows about defaults
* fixed segfault in mapping (Fixes issue 27)
* fixed bug in gromacs writer (frame.bX = true)
* fixed segfault in gromacs writer (issue 54)
* added thread class
* added spline class, with akima spline, linear spline
* random.cc: avoid calling of exit()
* added lexical cast class

## Version 1.0.1 (released 01.12.10)

* fixed custom md programs in sim scripts (issue 1)
* completion file is back from tools
* issue #21: fixed strange kink when pot.in was provided
* added --disable-rc-files to configure
* csg_call/csg_inverse: added installdir as failback for CSGSHARE
* fixed a bug in VOTCARC.csh for empty LD_LIBRARY_PATH
* completion file has moved back to csg
* added --disable-rc-files to configure
* updated bundled libtool to 2.2.10

## Version 1.0 (released 30.09.10)

* added postupdate script for scaling the update
* imc and csg_stat: no longer require dummy mapping file (--no-map) option
* allow comments in tables
* fixed bug in pressure correction when p is negative
* added support for gromacs devel version
* fixed a bug when compiling with gcc-4.4
* fixed a bug that pot.cur was change at every step
* added application class for easy implementation of analysis programs
* fixed bug if initial potential was given and not used
* restart points are no longer deleted after step finished
* csg_inverse: preliminary reader for ESPResSo Blockfiles and ESPResSo 
* preliminary reader for LAMMPS dump files (very limited features)
* allow compling without gromacs
* a lot new xml optionsfull support for gromacs 4.5
* added libvotca_expat to allow compiling without expat
* allow comments in tables
* added application class to create standardized applications
* all boost dependecy are now in tools
* fixes in table format, flags is always last row now
* allow compling without fftw (needed for csg_boltzmann only)
* allow compling without gsl (needed for csg_resample and csg_fmatch)

## Version 1.0_rc5 (released 16.03.10)

* fixed --first-frame option (--first-frame 1 before started at second frame)
* fixed compatibility issue when using gromacs development version
* updated configure, see --help
* added multi_g_density
* CSGRC is replaced by VOTCARC of votca_tools
* using libexpat instead of libxml2
* added libvotca_boost to allow compiling without boost
* using pkg-config to detect package flags
* compiles under AIX with xlC
* added VOTCARC to initialize all votca parts
* updated configure, see --help

## Version 1.0_rc4 (released 08.02.10)

* using libtool to build shared libs\\
* fixed a bug in error calculation of multi_g_rdf

## Version 1.0_rc3 (released 29.01.10)

* added option --wall-time to csg_inverse if run on a queueing system
* added option for IBI to run in parallel
* multi_g_rdf, a multiplexed version of g_rdf was added
* added some options to csg_call
* csg_resample now also calc derivatives
* fixed a bug in reading stuff from mpd file
* corrected bug in tokenizer
* fixed a bug in calculation of version string
* some fixes concerning autotools

## Version 1.0_rc2 (released 16.12.09)

* added version string to scripts
* fixed typo in calculation of version string
* added NOTICE and LICENSE to the dist tarball

## Version 1.0_rc1 (released 11.12.09)

* initial version<|MERGE_RESOLUTION|>--- conflicted
+++ resolved
@@ -1,9 +1,6 @@
 For more detailed information about the changes see the history of the
 [repository](https://github.com/votca/csg/commits/master).
 
-<<<<<<< HEAD
-## Version 1.6_rc2 (released 10.02.20)
-=======
 ## Version 1.7-dev
 * remove topology item (#486)
 * switch to local includes (#487)
@@ -11,8 +8,7 @@
 * update bead related classes (#475, #474, #469, #468, #460)
 * update boundary class (#457)
 
-## Version 1.6_rc2 (released XX.01.20)
->>>>>>> 5611b993
+## Version 1.6_rc2 (released 10.02.20)
 * fix inheritance bug in cmake files (#466) 
 * fix build on 32-bit archs (#473)
 * fixed alignment problem in potential class (#471)
