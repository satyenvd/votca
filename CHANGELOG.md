For more detailed information about the changes see the history of the [repository](https://github.com/votca/csg/commits/master).

<<<<<<< HEAD
## Version 1.4-dev
 * dropped support for gromacs-4 and clean up
 * dropped multi_g_rdf script
 * dropped thermforce iteration method
=======
## Version 1.3-dev
* re-implemented csg_boltzmann --excl
>>>>>>> 075e412b

## Version 1.3_rc1 _SuperUzma_ (released 23.09.15)

* added new iterative methods: relative entropy, simplex optimization
* added support for using hoomd-blue, lammps, ESPResSo, ESPResSo++ and dl_poly for iterative methods
* added pre-simulation feature for GROMACS (e.g. for minimization)
* added rudimentary support for IBI with bonded interaction
* made pdb reader work with libgmx
* added support for h5md, dl_ploy file format
* added support for numpy in IMC
* cmake: added BUILD_MANPAGES option, git support minor fixes
* cmake: dropped internal boost replacement
* many many many small bug fixes and improvements

## Version 1.2.4 (released 31.08.14)

* support for Gromacs 5.0
* support for Boost 1.53
* fixed use of nawk instead of gawk under MacOs
* fixed python shebang
* fixed linking issue under Fedora
* fixed thermforce calculation for xsplit case

## Version 1.2.3 (released 14.08.12)

* improved AIX support
* fixed install on 64-bit linux systems
* fixed a bug in histogram class
* fixed rdf calculation for r_min > 0 (histogram bug)
* updated documentation

## Version 1.2.2 (released 10.01.12)

* added numpy solver for IMC
* cmake: updated FindGROMACS.cmake
* fixed coredump in csg_property (issue 114)
* fixed namespace in Fedora
* fixed problem with newlines in csg_property
* cmake: allow static fftw and gsl
* added dummy c function for cmake
* fixed conflicting type headers (real was defined)

## Version 1.2.1 (released 25.08.11)

* csg_inverse: improve initial guess of the potential
* csg_inverse: fixes for min!=0
* table_extrapolate.pl: fixed flags and first point
* fixed tf iteration for multiple components
* fixed round-off error in grid search and csg_calc
* csg_inverse: typo fixed and additional checks
* fixed soname of libs
* improved cmake checks and error messages
* fixed pkg-config file

## Version 1.2 _SuperDoris_ (released 17.06.11)

* changed buildsystem to cmake
* added thermforce iteration method
* added csg_density
* a lot of framework clean up
* added type selector name:*
* allow long and restart of simulations
* added database class through sqlite3

## Version 1.1.2 (released 04.04.11)

* csg_fmatch: added support for known forces (--trj-force option)
* fixed head of votca.7 manpage

## Version 1.1.1 (released 01.03.11)

* fixed csg_inverse --clean
* make postupdate pressure work again
* fixed bug when reading exclusions from tpr
* end with error in csg_stat if bead type does not exist (issue 77)

## Version 1.1 _SuperAnn_ (released 18.02.11)

* added support for gromacs 5.0
* csg_dump: can dump exclusion
* added boundarycondition class
* added man pages, man7 and man1 for all bins
* csg_inverse: renamed ibm to ibi
* csg_inverse: many internal improvements
* csg_stat: added thread support, read exclusions from tpr file, uses grid search by default
* csg_inverse: added convergence check, postadd plot, better logging and weaker die
* csg_resample: added boundary conditions option and akima spline support
* csg_stat or csg_fmatch give an error if trj not given (issue 29)
* csg_get_interaction_property knows about defaults
* fixed segfault in mapping (Fixes issue 27)
* fixed bug in gromacs writer (frame.bX = true)
* fixed segfault in gromacs writer (issue 54)
* added thread class
* added spline class, with akima spline, linear spline
* random.cc: avoid calling of exit()
* added lexical cast class

## Version 1.0.1 (released 01.12.10)

* fixed custom md programs in sim scripts (issue 1)
* completion file is back from tools
* issue #21: fixed strange kink when pot.in was provided
* added --disable-rc-files to configure
* csg_call/csg_inverse: added installdir as failback for CSGSHARE
* fixed a bug in VOTCARC.csh for empty LD_LIBRARY_PATH
* completion file has moved back to csg
* added --disable-rc-files to configure
* updated bundled libtool to 2.2.10

## Version 1.0 (released 30.09.10)

* added postupdate script for scaling the update
* added options to perform analysis without giving a mapping file (--no-map). No need for dummy mapping file in IMC and csg_stat anymore.
* allow comments in tables
* fixed bug in pressure correction when p is negative
* added support for gromacs devel version
* fixed a bug when compiling with gcc-4.4
* fixed a bug that pot.cur was change at every step
* added application class for easy implementation of analysis programs
* fixed bug if initial potential was given and not used
* restart points in iterative procedure are not anymore deleted after step finished
* preliminary reader for ESPResSo Blockfiles and ESPResSo as Simulation program for csg_inverse
* preliminary reader for LAMMPS dump files (very limited features)
* allow compling without gromacs
* a lot new xml optionsfull support for gromacs 4.5
* added libvotca_expat to allow compiling without expat
* allow comments in tables
* added application class to create standardized applications
* all boost dependecy are now in tools
* fixes in table format, flags is always last row now
* allow compling without fftw (needed for csg_boltzmann only)
* allow compling without gsl (needed for csg_resample and csg_fmatch)

## Version 1.0_rc5 (released 16.03.10)

* fixed --first-frame option (--first-frame 1 before started at second frame)
* fixed compatibility issue when using gromacs development version
* updated configure, see --help
* added multi_g_density
* CSGRC is replaced by VOTCARC of votca_tools
* using libexpat instead of libxml2
* added libvotca_boost to allow compiling without boost
* using pkg-config to detect package flags
* compiles under AIX with xlC
* added VOTCARC to initialize all votca parts
* updated configure, see --help

## Version 1.0_rc4 (released 08.02.10)

* using libtool to build shared libs\
* fixed a bug in error calculation of multi_g_rdf

## Version 1.0_rc3 (released 29.01.10)

* added option --wall-time to csg_inverse if run on a queueing system
* added option for IBI to run in parallel
* multi_g_rdf, a multiplexed version of g_rdf was added
* added some options to csg_call
* csg_resample now also calc derivatives
* fixed a bug in reading stuff from mpd file
* corrected bug in tokenizer
* fixed a bug in calculation of version string
* some fixes concerning autotools

## Version 1.0_rc2 (released 16.12.09)

* added version string to scripts
* fixed typo in calculation of version string
* added NOTICE and LICENSE to the dist tarball

## Version 1.0_rc1 (released 11.12.09)

* initial version
<|MERGE_RESOLUTION|>--- conflicted
+++ resolved
@@ -1,17 +1,13 @@
 For more detailed information about the changes see the history of the [repository](https://github.com/votca/csg/commits/master).
 
-<<<<<<< HEAD
 ## Version 1.4-dev
  * dropped support for gromacs-4 and clean up
  * dropped multi_g_rdf script
  * dropped thermforce iteration method
-=======
-## Version 1.3-dev
-* re-implemented csg_boltzmann --excl
->>>>>>> 075e412b
 
 ## Version 1.3_rc1 _SuperUzma_ (released 23.09.15)
 
+* re-implemented csg_boltzmann --excl
 * added new iterative methods: relative entropy, simplex optimization
 * added support for using hoomd-blue, lammps, ESPResSo, ESPResSo++ and dl_poly for iterative methods
 * added pre-simulation feature for GROMACS (e.g. for minimization)
