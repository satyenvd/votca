For more detailed information about the changes see the history of the
[repository](https://github.com/votca/xtp/commits/master).

<<<<<<< HEAD
## Version 1.6 (released XX.02.20)
* fix 32-bit build (#381, #380)
=======
## Version 1.7-dev
* Add external fields to dft calculations (#351, #353)
* added def2 and cc basis sets (#355)
* added apdft (#350)
* added test to cubefile reader (#344)
* fix state tracker (#333)
* grid class refator (#335)
* changed ppm screening (#371)
* G0W0 rpa energies are fixed in BSE()

>>>>>>> dbf430ce

## Version 1.6_rc2 (released 10.02.20)
* fix remove giant logo from tarball (#337)
* fix assertions related to GLIBCXX_ASSERTIONS (#345)
* remove unused boost serialisation (#346)
* fix build on 32-bit archs (#347)
* add ENABLE_HIGH_MEMORY_TESTS cmake option (#356)
* fix copyright (#363)
* remove old doxygen target (#365)
* fix some gcc10 warnings (#376)
* Add external fields to dft calculations (#351, #353)
* added def2 and cc basis sets (#355)
* added apdft (#350)
* added test to cubefile reader (#344)
* fix state tracker (#333)
* grid class refator (#335)
* changed ppm screening (#371)

## Version 1.6_rc1 (released 04.12.19)
 * completely new statefile in hdf5 format for larger systems
 * new electrostatics with PCG solver
 * new QM/MM engine with freely configurable regions
 * exact GW-BSE for small systems
 * new iterative matrix solvers for large systems
 * CUDA support for parts of GW-BSE
 * full LAMMPS support
 * improved testing
 * new tutorial with more functionality
 * deleted netbeans support
 * removed old manual
 * Major CMake refactor
 
## Version 1.5.1 (released 20.11.19)
 * remove exit() calls in the library
 * fix build on CentOs7

## Version 1.5 _SuperVictor_ (released 31.01.19)
* enable gitlab CI

## Version 1.5_rc3 (released 19.01.19)
* travis: fixed bug in building tags

## Version 1.5_rc2 (released 16.01.19)
* fix parallel build of manual
* fix usage on inkscape on arm arch
* clean up namespace in header

## Version 1.5_rc1 (released 28.12.18)
* optimized GW-BSE code and integral engine
* added closed shell DFT code which supports hybrid functionals
* removed ctp dependency
* atm no support for site energy calculation
* CHELPG fit for ground and excited states
* merged igwbse and idft into one calculator
* added unit and integration test
* improved geometry optimiser
* replaced ublas with Eigen3
* replaced boost serialisation with hdf5 files

## Version 1.4.1 (released 02.09.17)

* fix pkg-config file

## Version 1.4 (released 29.10.16)

* fixed a bug in gwbse
* added missing copyright
* cmake: fixed underlinking

## Version 1.4_rc1 (released 26.09.16)

* include manual
* an extension of the whole workflow from: electrons and holes, to singlet and triplet excitons
* a fully functional GW-BSE code optimized for: molecular properties, including excited state geometry optimizsation
* Inclusion of LIBXC to calculate Exchange correlation matrices
* allowing interfacing GW-BSE with many quantum mechanical packages
* support for ORCA DFT package
* framework to use stochastic models to generate larger system
* better performance of larger systems
* new calculators: egwbse,igwbse,ewald,.....
* support for intel mkl library and compilers for better performance
* A periodic polarisation embedding: to calculate classical configuration energies without cutoffs
* xtp_update_exciton to update state file to newest format
* integration of moo and kmc into xtp for easier installation
* kmc_lifetime calculator to simulate exciton movement with lifetimes
* partialcharges to extract atomic charges from qm calculation
* renaming from ctp to xtp
* many bugfixes

## Version 1.3 (released XX.09.15)

* new executables: ctp_tools, ctp_dump, ctp_parallel, xtp_testsuite, xtp_update
* ctp_tools wraps light-weight tools that assist e.g. in generating the system mapping file
* ctp_dump extracts information from the state file to human-readable format
* ctp_parallel wraps heavy-duty job-based calculators: allows synchronization across processes
* ctp_testsuite provides an easy-to-use environment to run: selected tests, individual calculators
* ctp_update updates an existent state file to the current version
* new calculators: edft, idft, pdb2map, xqmultipole, ...
* edft / idft: provide interfaces to the GAUSSIAN, TURBOMOLE & NWCHEM package, using packages computes: couplings, internal energies, partial charges
* pdb2map (generates a system mapping file from an input coordinate file)
* xqmultipole computes classical configuration energies of: charged clusters embedded in a molecular environment
* enhanced usability via the command-line help, tutorial & test-suite
* a GUI tutorial assists with the first practical steps in using VOTCA-CTP
* an extended and homogenized help system provides: short infos on individual calculator options from the command line

## Version 1.0 (released 23.10.11)

* parallel evaluation of site energies using: Thole model + GDMA - Tinker no longer required
* much clearer input files (and many more checks for input errors)
* most of calculators are parallel and can be used on a cluster
* bug in zindo/ctp interface fixed
* state file now contains: the atomistic trajectory, rigid fragments, conjugated segments
* support for several MD frames<|MERGE_RESOLUTION|>--- conflicted
+++ resolved
@@ -1,21 +1,11 @@
 For more detailed information about the changes see the history of the
 [repository](https://github.com/votca/xtp/commits/master).
 
-<<<<<<< HEAD
+## Version 1.7-dev
+* G0W0 rpa energies are fixed in BSE (#383) 
+
 ## Version 1.6 (released XX.02.20)
 * fix 32-bit build (#381, #380)
-=======
-## Version 1.7-dev
-* Add external fields to dft calculations (#351, #353)
-* added def2 and cc basis sets (#355)
-* added apdft (#350)
-* added test to cubefile reader (#344)
-* fix state tracker (#333)
-* grid class refator (#335)
-* changed ppm screening (#371)
-* G0W0 rpa energies are fixed in BSE()
-
->>>>>>> dbf430ce
 
 ## Version 1.6_rc2 (released 10.02.20)
 * fix remove giant logo from tarball (#337)
