--- conflicted
+++ resolved
@@ -24,11 +24,8 @@
 * move bsecoupling defaults to xml (#451)
 * address missing includes (#452)
 * fix readjobfiles path (#453)
-<<<<<<< HEAD
+* standardising include order and style in header files (#448)
 * move tutorial to its own repo (#450)
-=======
-* standardising include order and style in header files (#448)
->>>>>>> 622ad8a8
 
 ## Version 1.6.1 (released XX.04.20)
 * fix warnings on Ubuntu 20.04 (#438)
