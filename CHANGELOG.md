For more detailed information about the changes see the history of the [repository](https://github.com/votca/csg/commits/master).

<<<<<<< HEAD
## Version 1.4-dev
 * dropped support for gromacs-4 and clean up
 * dropped multi_g_rdf script
 * dropped thermforce iteration method
 * moved h5md reader to hdf5 without c++ api
=======
## Version 1.3.1 (released 19.08.16)
* histogram: use floor() on bin value
* calculator: fixed namespace
* VOTCARC: added shebang
* fixed gromacs detection with >=cmake-3.4
>>>>>>> 4ed5afb8

## Version 1.3 _SuperUzma_ (released 15.01.16)
* re-implemented csg_boltzmann --excl
* added support for upcoming gromacs 2016

## Version 1.3_rc1 (released 23.09.15)

* added new iterative methods: relative entropy, simplex optimization
* added support for using hoomd-blue, lammps, ESPResSo, ESPResSo++ and dl_poly for iterative methods
* added pre-simulation feature for GROMACS (e.g. for minimization)
* added rudimentary support for IBI with bonded interaction
* made pdb reader work with libgmx
* added support for h5md, dl_ploy file format
* added support for numpy in IMC
* cmake: added BUILD_MANPAGES option, git support minor fixes
* cmake: dropped internal boost replacement
* many many many small bug fixes and improvements

## Version 1.2.4 (released 31.08.14)

* support for Gromacs 5.0
* support for Boost 1.53
* fixed use of nawk instead of gawk under MacOs
* fixed python shebang
* fixed linking issue under Fedora
* fixed thermforce calculation for xsplit case

## Version 1.2.3 (released 14.08.12)

* improved AIX support
* fixed install on 64-bit linux systems
* fixed a bug in histogram class
* fixed rdf calculation for r_min > 0 (histogram bug)
* updated documentation

## Version 1.2.2 (released 10.01.12)

* added numpy solver for IMC
* cmake: updated FindGROMACS.cmake
* fixed coredump in csg_property (issue 114)
* fixed namespace in Fedora
* fixed problem with newlines in csg_property
* cmake: allow static fftw and gsl
* added dummy c function for cmake
* fixed conflicting type headers (real was defined)

## Version 1.2.1 (released 25.08.11)

* csg_inverse: improve initial guess of the potential
* csg_inverse: fixes for min!=0
* table_extrapolate.pl: fixed flags and first point
* fixed tf iteration for multiple components
* fixed round-off error in grid search and csg_calc
* csg_inverse: typo fixed and additional checks
* fixed soname of libs
* improved cmake checks and error messages
* fixed pkg-config file

## Version 1.2 _SuperDoris_ (released 17.06.11)

* changed buildsystem to cmake
* added thermforce iteration method
* added csg_density
* a lot of framework clean up
* added type selector name:*
* allow long and restart of simulations
* added database class through sqlite3

## Version 1.1.2 (released 04.04.11)

* csg_fmatch: added support for known forces (--trj-force option)
* fixed head of votca.7 manpage

## Version 1.1.1 (released 01.03.11)

* fixed csg_inverse --clean
* make postupdate pressure work again
* fixed bug when reading exclusions from tpr
* end with error in csg_stat if bead type does not exist (issue 77)

## Version 1.1 _SuperAnn_ (released 18.02.11)

* added support for gromacs 5.0
* csg_dump: can dump exclusion
* added boundarycondition class
* added man pages, man7 and man1 for all bins
* csg_inverse: renamed ibm to ibi
* csg_inverse: many internal improvements
* csg_stat: added thread support, read exclusions from tpr file, uses grid search by default
* csg_inverse: added convergence check, postadd plot, better logging and weaker die
* csg_resample: added boundary conditions option and akima spline support
* csg_stat or csg_fmatch give an error if trj not given (issue 29)
* csg_get_interaction_property knows about defaults
* fixed segfault in mapping (Fixes issue 27)
* fixed bug in gromacs writer (frame.bX = true)
* fixed segfault in gromacs writer (issue 54)
* added thread class
* added spline class, with akima spline, linear spline
* random.cc: avoid calling of exit()
* added lexical cast class

## Version 1.0.1 (released 01.12.10)

* fixed custom md programs in sim scripts (issue 1)
* completion file is back from tools
* issue #21: fixed strange kink when pot.in was provided
* added --disable-rc-files to configure
* csg_call/csg_inverse: added installdir as failback for CSGSHARE
* fixed a bug in VOTCARC.csh for empty LD_LIBRARY_PATH
* completion file has moved back to csg
* added --disable-rc-files to configure
* updated bundled libtool to 2.2.10

## Version 1.0 (released 30.09.10)

* added postupdate script for scaling the update
* added options to perform analysis without giving a mapping file (--no-map). No need for dummy mapping file in IMC and csg_stat anymore.
* allow comments in tables
* fixed bug in pressure correction when p is negative
* added support for gromacs devel version
* fixed a bug when compiling with gcc-4.4
* fixed a bug that pot.cur was change at every step
* added application class for easy implementation of analysis programs
* fixed bug if initial potential was given and not used
* restart points in iterative procedure are not anymore deleted after step finished
* preliminary reader for ESPResSo Blockfiles and ESPResSo as Simulation program for csg_inverse
* preliminary reader for LAMMPS dump files (very limited features)
* allow compling without gromacs
* a lot new xml optionsfull support for gromacs 4.5
* added libvotca_expat to allow compiling without expat
* allow comments in tables
* added application class to create standardized applications
* all boost dependecy are now in tools
* fixes in table format, flags is always last row now
* allow compling without fftw (needed for csg_boltzmann only)
* allow compling without gsl (needed for csg_resample and csg_fmatch)

## Version 1.0_rc5 (released 16.03.10)

* fixed --first-frame option (--first-frame 1 before started at second frame)
* fixed compatibility issue when using gromacs development version
* updated configure, see --help
* added multi_g_density
* CSGRC is replaced by VOTCARC of votca_tools
* using libexpat instead of libxml2
* added libvotca_boost to allow compiling without boost
* using pkg-config to detect package flags
* compiles under AIX with xlC
* added VOTCARC to initialize all votca parts
* updated configure, see --help

## Version 1.0_rc4 (released 08.02.10)

* using libtool to build shared libs\
* fixed a bug in error calculation of multi_g_rdf

## Version 1.0_rc3 (released 29.01.10)

* added option --wall-time to csg_inverse if run on a queueing system
* added option for IBI to run in parallel
* multi_g_rdf, a multiplexed version of g_rdf was added
* added some options to csg_call
* csg_resample now also calc derivatives
* fixed a bug in reading stuff from mpd file
* corrected bug in tokenizer
* fixed a bug in calculation of version string
* some fixes concerning autotools

## Version 1.0_rc2 (released 16.12.09)

* added version string to scripts
* fixed typo in calculation of version string
* added NOTICE and LICENSE to the dist tarball

## Version 1.0_rc1 (released 11.12.09)

* initial version
<|MERGE_RESOLUTION|>--- conflicted
+++ resolved
@@ -1,18 +1,16 @@
 For more detailed information about the changes see the history of the [repository](https://github.com/votca/csg/commits/master).
 
-<<<<<<< HEAD
 ## Version 1.4-dev
  * dropped support for gromacs-4 and clean up
  * dropped multi_g_rdf script
  * dropped thermforce iteration method
  * moved h5md reader to hdf5 without c++ api
-=======
+
 ## Version 1.3.1 (released 19.08.16)
 * histogram: use floor() on bin value
 * calculator: fixed namespace
 * VOTCARC: added shebang
 * fixed gromacs detection with >=cmake-3.4
->>>>>>> 4ed5afb8
 
 ## Version 1.3 _SuperUzma_ (released 15.01.16)
 * re-implemented csg_boltzmann --excl
