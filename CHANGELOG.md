For more detailed information about the changes see the history of the
[repository](https://github.com/votca/xtp/commits/master).

<<<<<<< HEAD
## Version 1.7-dev
* G0W0 rpa energies are fixed in BSE (#383) 
* Hqp part of BSE can be separate from QP range (#388)
* Fixed Cuda implementation (#391)
* Plain, linear, and Anderson mixing in evGW
* Use a general syntax to represent all QMPackages input (#318)
* Remove support for both Gaussian and NWChem (#318)
* Fixed executable path check (#400)
* Usage of offdiagonal elements of Hqp in BSE optional, default: with offdiagonals (#402)
* refactored MO reordering of external QMPackages (#406)
* Add defaults to XML (#319, #413)
* fix build with gcc-10 (#422, #424)
* Add name command line argument (#426)
* fix usage of PROJECT_SOURCE_DIR in cmake (#431)
* check that temperature is positive for KMC (#432)
* document cmake options and packages (#434)
* remove long gone MKL option for gitlab-ci (#435)
* add documentation using Sphinx (#433)
* add kokkos-based Ewald solver (#444, #446)
* allow multiple choices for the calculator options (#442, #445)
* move bsecoupling defaults to xml (#451)
* address missing includes (#452)
* fix readjobfiles path (#453)
* standardising include order and style in header files (#448)
* changed to OpenMP reductions instead of hand crafted solutions (#466, #471)
* switch to GitHub Actions as CI (#467, #474, #477, #482)
* move tutorial to its own repo (#450)
* removed share/packages folder (#475)
* copy orca *.gbw files in eqm (#472)
* improve mkl support (#479)
* add def2-tzvp, def2-tzvpp, def2-qzvp, def2-qzvpp for Rb,I,Ag,Xe (#480)

## Version 1.6.1 (released XX.04.20)
=======
## Version 1.6.1 (released 21.06.20)
>>>>>>> 17625a16
* fix warnings on Ubuntu 20.04 (#438, #460)
* remove obsolete boost define (#440)

## Version 1.6 _SuperPelagia_ (released 17.04.20)
* fix 32-bit build (#381, #380)
* remove duplicated basissets (#384, #386, #387)
* fix clang-10 warnings (#394)
* fix unit_test_eeinteractor on OpenSUSE (#341, #428)

## Version 1.6_rc2 (released 10.02.20)
* fix remove giant logo from tarball (#337)
* fix assertions related to GLIBCXX_ASSERTIONS (#345)
* remove unused boost serialisation (#346)
* fix build on 32-bit archs (#347)
* add ENABLE_HIGH_MEMORY_TESTS cmake option (#356)
* fix copyright (#363)
* remove old doxygen target (#365)
* fix some gcc10 warnings (#376)
* Add external fields to dft calculations (#351, #353)
* added def2 and cc basis sets (#355)
* added apdft (#350)
* added test to cubefile reader (#344)
* fix state tracker (#333)
* grid class refator (#335)
* changed ppm screening (#371)

## Version 1.6_rc1 (released 04.12.19)
 * completely new statefile in hdf5 format for larger systems
 * new electrostatics with PCG solver
 * new QM/MM engine with freely configurable regions
 * exact GW-BSE for small systems
 * new iterative matrix solvers for large systems
 * CUDA support for parts of GW-BSE
 * full LAMMPS support
 * improved testing
 * new tutorial with more functionality
 * deleted netbeans support
 * removed old manual
 * Major CMake refactor
 
## Version 1.5.1 (released 20.11.19)
 * remove exit() calls in the library
 * fix build on CentOs7

## Version 1.5 _SuperVictor_ (released 31.01.19)
* enable gitlab CI

## Version 1.5_rc3 (released 19.01.19)
* travis: fixed bug in building tags

## Version 1.5_rc2 (released 16.01.19)
* fix parallel build of manual
* fix usage on inkscape on arm arch
* clean up namespace in header

## Version 1.5_rc1 (released 28.12.18)
* optimized GW-BSE code and integral engine
* added closed shell DFT code which supports hybrid functionals
* removed ctp dependency
* atm no support for site energy calculation
* CHELPG fit for ground and excited states
* merged igwbse and idft into one calculator
* added unit and integration test
* improved geometry optimiser
* replaced ublas with Eigen3
* replaced boost serialisation with hdf5 files

## Version 1.4.1 (released 02.09.17)

* fix pkg-config file

## Version 1.4 (released 29.10.16)

* fixed a bug in gwbse
* added missing copyright
* cmake: fixed underlinking

## Version 1.4_rc1 (released 26.09.16)

* include manual
* an extension of the whole workflow from: electrons and holes, to singlet and triplet excitons
* a fully functional GW-BSE code optimized for: molecular properties, including excited state geometry optimizsation
* Inclusion of LIBXC to calculate Exchange correlation matrices
* allowing interfacing GW-BSE with many quantum mechanical packages
* support for ORCA DFT package
* framework to use stochastic models to generate larger system
* better performance of larger systems
* new calculators: egwbse,igwbse,ewald,.....
* support for intel mkl library and compilers for better performance
* A periodic polarisation embedding: to calculate classical configuration energies without cutoffs
* xtp_update_exciton to update state file to newest format
* integration of moo and kmc into xtp for easier installation
* kmc_lifetime calculator to simulate exciton movement with lifetimes
* partialcharges to extract atomic charges from qm calculation
* renaming from ctp to xtp
* many bugfixes

## Version 1.3 (released XX.09.15)

* new executables: ctp_tools, ctp_dump, ctp_parallel, xtp_testsuite, xtp_update
* ctp_tools wraps light-weight tools that assist e.g. in generating the system mapping file
* ctp_dump extracts information from the state file to human-readable format
* ctp_parallel wraps heavy-duty job-based calculators: allows synchronization across processes
* ctp_testsuite provides an easy-to-use environment to run: selected tests, individual calculators
* ctp_update updates an existent state file to the current version
* new calculators: edft, idft, pdb2map, xqmultipole, ...
* edft / idft: provide interfaces to the GAUSSIAN, TURBOMOLE & NWCHEM package, using packages computes: couplings, internal energies, partial charges
* pdb2map (generates a system mapping file from an input coordinate file)
* xqmultipole computes classical configuration energies of: charged clusters embedded in a molecular environment
* enhanced usability via the command-line help, tutorial & test-suite
* a GUI tutorial assists with the first practical steps in using VOTCA-CTP
* an extended and homogenized help system provides: short infos on individual calculator options from the command line

## Version 1.0 (released 23.10.11)

* parallel evaluation of site energies using: Thole model + GDMA - Tinker no longer required
* much clearer input files (and many more checks for input errors)
* most of calculators are parallel and can be used on a cluster
* bug in zindo/ctp interface fixed
* state file now contains: the atomistic trajectory, rigid fragments, conjugated segments
* support for several MD frames<|MERGE_RESOLUTION|>--- conflicted
+++ resolved
@@ -1,7 +1,6 @@
 For more detailed information about the changes see the history of the
 [repository](https://github.com/votca/xtp/commits/master).
 
-<<<<<<< HEAD
 ## Version 1.7-dev
 * G0W0 rpa energies are fixed in BSE (#383) 
 * Hqp part of BSE can be separate from QP range (#388)
@@ -34,10 +33,7 @@
 * improve mkl support (#479)
 * add def2-tzvp, def2-tzvpp, def2-qzvp, def2-qzvpp for Rb,I,Ag,Xe (#480)
 
-## Version 1.6.1 (released XX.04.20)
-=======
 ## Version 1.6.1 (released 21.06.20)
->>>>>>> 17625a16
 * fix warnings on Ubuntu 20.04 (#438, #460)
 * remove obsolete boost define (#440)
 
