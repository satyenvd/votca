--- conflicted
+++ resolved
@@ -73,29 +73,9 @@
 elif [[ $ENV -eq 8 ]]; then
   export SKIP=yes
 elif [[ $ENV -eq 9 ]]; then
-<<<<<<< HEAD
-  # Release build with gromacs master
-  export DISTRO=fedora_gmx9999
-  add_to_docker_opts TESTING=ON
-  add_to_docker_opts TESTOPTS="-L ${TRAVIS_REPO_SLUG#*/} -E \(_imc\|spce_cma_simple\)"
-  [[ ${TRAVIS_REPO_SLUG} = */csg-tutorials ]] && add_to_docker_opts REGRESSION_TESTING=ON
-  add_to_docker_opts CMAKE_BUILD_TYPE=Release
-  [[ ${TRAVIS_REPO_SLUG} = */csg || ${TRAVIS_REPO_SLUG} = */votca ]] || export SKIP=yes # only csg uses gromacs
-  export SKIP=yes # bug votca/csg#387
-elif [[ $ENV -eq 10 ]]; then
-  # Release build with gromacs master (double)
-  export DISTRO=fedora_gmx9999_d
-  add_to_docker_opts TESTING=ON
-  add_to_docker_opts TESTOPTS="-L ${TRAVIS_REPO_SLUG#*/} -E \(_imc\|spce_cma_simple\)"
-  [[ ${TRAVIS_REPO_SLUG} = */csg-tutorials ]] && add_to_docker_opts REGRESSION_TESTING=ON
-  add_to_docker_opts CMAKE_BUILD_TYPE=Release
-  [[ ${TRAVIS_REPO_SLUG} = */csg || ${TRAVIS_REPO_SLUG} = */votca ]] || export SKIP=yes # only csg uses gromacs
-  export SKIP=yes # bug votca/csg#387
-=======
   export SKIP=yes
 elif [[ $ENV -eq 10 ]]; then
   export SKIP=yes
->>>>>>> 501a093c
 elif [[ $ENV -eq 11 ]]; then
   export SKIP=yes
 elif [[ $ENV -eq 12 ]]; then
