--- conflicted
+++ resolved
@@ -28,13 +28,8 @@
 RUN mkdir build
 WORKDIR build
 RUN ccache -z
-<<<<<<< HEAD
 RUN cmake -DBUILD_CSGAPPS=ON -DBUILD_XTP=ON -DBUILD_CTP=ON -DCMAKE_INSTALL_PREFIX=/usr -DLIB=lib64 \
-  -DENABLE_TESTING=ON -DBUILD_CSG_MANUAL=ON --DBUILD_XTP_MANUAL=ON ..
-=======
-RUN cmake -DBUILD_CSGAPPS=ON -DBUILD_XTP=ON -DBUILD_CTP=ON -DCMAKE_INSTALL_PREFIX=/usr -DLIB=lib64 -DENABLE_TESTING=ON -DBUILD_CSG_MANUAL=ON \
-          ${COVERAGE:+-DENABLE_COVERAGE_BUILD=ON} ..
->>>>>>> db7da550
+  -DENABLE_TESTING=ON -DBUILD_CSG_MANUAL=ON --DBUILD_XTP_MANUAL=ON  ${COVERAGE:+-DENABLE_COVERAGE_BUILD=ON} ..
 RUN make VERBOSE=1 -j2
 RUN make test CTEST_OUTPUT_ON_FAILURE=1 ARGS="${TESTOPTS}"
 RUN make install DESTDIR=${PWD} && rm -rf ${PWD}/install
