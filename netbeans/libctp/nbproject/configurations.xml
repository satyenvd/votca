<?xml version="1.0" encoding="UTF-8"?>
<configurationDescriptor version="90">
  <logicalFolder name="root" displayName="root" projectFiles="true" kind="ROOT">
    <logicalFolder name="f1" displayName="Calculators" projectFiles="true">
      <logicalFolder name="f2" displayName="Calculators" projectFiles="true">
        <itemPath>../../src/libctp/calculators/eanalyze.h</itemPath>
        <itemPath>../../src/libctp/calculators/eimport.h</itemPath>
        <itemPath>../../src/libctp/calculators/einternal.h</itemPath>
        <itemPath>../../src/libctp/calculators/emultipole.h</itemPath>
        <itemPath>../../src/libctp/calculators/eoutersphere.cc</itemPath>
        <itemPath>../../src/libctp/calculators/eoutersphere.h</itemPath>
        <itemPath>../../src/libctp/calculators/ewdbgpol.h</itemPath>
        <itemPath>../../src/libctp/calculators/ianalyze.h</itemPath>
        <itemPath>../../src/libctp/calculators/iimport.h</itemPath>
        <itemPath>../../src/libctp/calculators/izindo.h</itemPath>
        <itemPath>../../src/libctp/calculators/jobwriter.cc</itemPath>
        <itemPath>../../src/libctp/calculators/jobwriter.h</itemPath>
        <itemPath>../../src/libctp/calculators/neighborlist.h</itemPath>
        <itemPath>../../src/libctp/calculators/pairdump.h</itemPath>
        <itemPath>../../src/libctp/calculators/profile.h</itemPath>
        <itemPath>../../src/libctp/calculators/rates.h</itemPath>
        <itemPath>../../src/libctp/calculators/sandbox.h</itemPath>
        <itemPath>../../src/libctp/calculators/stateserver.h</itemPath>
        <itemPath>../../src/libctp/calculators/tdump.h</itemPath>
        <itemPath>../../src/libctp/calculators/zmultipole.h</itemPath>
      </logicalFolder>
      <logicalFolder name="f5" displayName="Extractors" projectFiles="true">
        <itemPath>../../src/libctp/extractors/energyextractor.h</itemPath>
        <itemPath>../../src/libctp/extractors/integralsextractor.h</itemPath>
        <itemPath>../../src/libctp/extractors/occupationsextractor.h</itemPath>
        <itemPath>../../src/libctp/extractors/pairsextractor.h</itemPath>
        <itemPath>../../src/libctp/extractors/ratesextractor.h</itemPath>
        <itemPath>../../src/libctp/extractors/segmentsextractor.h</itemPath>
        <itemPath>../../src/libctp/extractors/trajextractor.h</itemPath>
      </logicalFolder>
      <logicalFolder name="f1" displayName="JobCalculators" projectFiles="true">
        <itemPath>../../src/libctp/jobcalculators/edft.h</itemPath>
        <itemPath>../../src/libctp/jobcalculators/egwbse.cc</itemPath>
        <itemPath>../../src/libctp/jobcalculators/egwbse.h</itemPath>
        <itemPath>../../src/libctp/jobcalculators/ewald.h</itemPath>
        <itemPath>../../src/libctp/jobcalculators/gwbse.cc</itemPath>
        <itemPath>../../src/libctp/jobcalculators/gwbse.h</itemPath>
        <itemPath>../../src/libctp/jobcalculators/idft.cc</itemPath>
        <itemPath>../../src/libctp/jobcalculators/idft.h</itemPath>
        <itemPath>../../src/libctp/jobcalculators/igwbse.cc</itemPath>
        <itemPath>../../src/libctp/jobcalculators/igwbse.h</itemPath>
        <itemPath>../../src/libctp/jobcalculators/qmmm.h</itemPath>
        <itemPath>../../src/libctp/jobcalculators/xqmultipole.h</itemPath>
      </logicalFolder>
      <logicalFolder name="f4" displayName="Obsolete" projectFiles="true">
        <itemPath>../../src/libctp/calculators/ecoulomb.h</itemPath>
        <itemPath>../../src/libctp/calculators/emultipole_stdal.h</itemPath>
        <itemPath>../../src/libctp/calculators/molpol.h</itemPath>
        <itemPath>../../src/libctp/calculators/qmultipole.h</itemPath>
        <itemPath>../../src/libctp/calculators/velocity.h</itemPath>
        <itemPath>../../src/libctp/calculators/xmultipole.h</itemPath>
        <itemPath>../../src/libctp/calculators/xmultipole2.h</itemPath>
      </logicalFolder>
      <logicalFolder name="f3" displayName="Tools" projectFiles="true">
        <itemPath>../../src/libctp/tools/coupling.h</itemPath>
        <itemPath>../../src/libctp/tools/exciton.h</itemPath>
        <itemPath>../../src/libctp/tools/molpol.cc</itemPath>
        <itemPath>../../src/libctp/tools/molpol.h</itemPath>
        <itemPath>../../src/libctp/tools/pdb2map.h</itemPath>
        <itemPath>../../src/libctp/tools/qmanalyze.h</itemPath>
      </logicalFolder>
    </logicalFolder>
    <logicalFolder name="HeaderFiles"
                   displayName="Header Files"
                   projectFiles="true">
      <itemPath>../../include/votca/ctp/aobasis.h</itemPath>
      <itemPath>../../include/votca/ctp/aomatrix.h</itemPath>
      <itemPath>../../include/votca/ctp/apolarsite.h</itemPath>
      <itemPath>../../include/votca/ctp/atom.h</itemPath>
      <itemPath>../../include/votca/ctp/basisset.h</itemPath>
      <itemPath>../../include/votca/ctp/bsecoupling.h</itemPath>
      <itemPath>../../include/votca/ctp/calculatorfactory.h</itemPath>
      <itemPath>../../include/votca/ctp/ctpapplication.h</itemPath>
      <itemPath>../../include/votca/ctp/elements.h</itemPath>
      <itemPath>../../include/votca/ctp/espfit.h</itemPath>
      <itemPath>../../include/votca/ctp/ewald2d.h</itemPath>
      <itemPath>../../include/votca/ctp/ewald3d.h</itemPath>
      <itemPath>../../include/votca/ctp/ewaldactor.h</itemPath>
      <itemPath>../../include/votca/ctp/ewaldnd.h</itemPath>
      <itemPath>../../include/votca/ctp/ewdspace.h</itemPath>
      <itemPath>../../include/votca/ctp/extractorfactory.h</itemPath>
      <itemPath>../../include/votca/ctp/fragment.h</itemPath>
      <itemPath>../../include/votca/ctp/grid.h</itemPath>
      <itemPath>/people/thnfs/homes/baumeier/isilon/votca_gsl/src/ctp/include/votca/ctp/grid_containers.h</itemPath>
      <itemPath>../../include/votca/ctp/gsl_boost_ublas_matrix_prod.h</itemPath>
      <itemPath>../../include/votca/ctp/gwbse.h</itemPath>
      <itemPath>../../include/votca/ctp/job.h</itemPath>
      <itemPath>../../include/votca/ctp/jobapplication.h</itemPath>
      <itemPath>../../include/votca/ctp/jobcalculator.h</itemPath>
      <itemPath>../../include/votca/ctp/logger.h</itemPath>
      <itemPath>../../include/votca/ctp/mkl_boost_ublas_matrix_prod.h</itemPath>
      <itemPath>../../include/votca/ctp/molecule.h</itemPath>
      <itemPath>../../include/votca/ctp/numerical_integrations.h</itemPath>
      <itemPath>../../include/votca/ctp/orbitals.h</itemPath>
      <itemPath>../../include/votca/ctp/overlap.h</itemPath>
      <itemPath>../../include/votca/ctp/paircalculator.h</itemPath>
      <itemPath>../../include/votca/ctp/parallelpaircalc.h</itemPath>
      <itemPath>../../include/votca/ctp/parallelsitecalc.h</itemPath>
      <itemPath>../../include/votca/ctp/parallelxjobcalc.h</itemPath>
      <itemPath>../../include/votca/ctp/pewald3d.h</itemPath>
      <itemPath>../../include/votca/ctp/polarbackground.h</itemPath>
      <itemPath>../../include/votca/ctp/polarseg.h</itemPath>
      <itemPath>../../include/votca/ctp/polarsite.h</itemPath>
      <itemPath>../../include/votca/ctp/polartop.h</itemPath>
      <itemPath>../../include/votca/ctp/progressobserver.h</itemPath>
      <itemPath>../../include/votca/ctp/qmcalculator.h</itemPath>
      <itemPath>../../include/votca/ctp/qmdatabase.h</itemPath>
      <itemPath>../../include/votca/ctp/qmmachine.h</itemPath>
      <itemPath>../../include/votca/ctp/qmnblist.h</itemPath>
      <itemPath>../../include/votca/ctp/qmpackage.h</itemPath>
      <itemPath>../../include/votca/ctp/qmpackagefactory.h</itemPath>
      <itemPath>../../include/votca/ctp/qmpair.h</itemPath>
      <itemPath>../../include/votca/ctp/qmthread.h</itemPath>
      <itemPath>../../include/votca/ctp/qmtool.h</itemPath>
      <itemPath>../../include/votca/ctp/segment.h</itemPath>
      <itemPath>../../include/votca/ctp/segmenttype.h</itemPath>
      <itemPath>../../include/votca/ctp/sphere_lebedev_rule.h</itemPath>
      <itemPath>../../include/votca/ctp/sqlapplication.h</itemPath>
      <itemPath>../../include/votca/ctp/statesaversqlite.h</itemPath>
      <itemPath>../../include/votca/ctp/threecenters.h</itemPath>
      <itemPath>../../include/votca/ctp/topology.h</itemPath>
      <itemPath>../../include/votca/ctp/version.h</itemPath>
      <itemPath>../../include/votca/ctp/votca_ctp_config.h</itemPath>
      <itemPath>../../include/votca/ctp/xinductor.h</itemPath>
      <itemPath>../../include/votca/ctp/xinteractor.h</itemPath>
      <itemPath>../../include/votca/ctp/xjob.h</itemPath>
      <itemPath>../../include/votca/ctp/xmapper.h</itemPath>
    </logicalFolder>
    <logicalFolder name="f2" displayName="QMPackages" projectFiles="true">
      <itemPath>../../src/libctp/qmpackages/gaussian.cc</itemPath>
      <itemPath>../../src/libctp/qmpackages/gaussian.h</itemPath>
      <itemPath>../../src/libctp/qmpackages/gw.cc</itemPath>
      <itemPath>../../src/libctp/qmpackages/gw.h</itemPath>
      <itemPath>../../src/libctp/qmpackages/nwchem.cc</itemPath>
      <itemPath>../../src/libctp/qmpackages/nwchem.h</itemPath>
      <itemPath>../../src/libctp/qmpackages/turbomole.cc</itemPath>
      <itemPath>../../src/libctp/qmpackages/turbomole.h</itemPath>
    </logicalFolder>
    <logicalFolder name="ResourceFiles"
                   displayName="Resource Files"
                   projectFiles="true">
    </logicalFolder>
    <logicalFolder name="SourceFiles"
                   displayName="Source Files"
                   projectFiles="true">
      <logicalFolder name="f5" displayName="aomatrices" projectFiles="true">
        <itemPath>../../src/libctp/aomatrices/aocoulomb.cc</itemPath>
        <itemPath>../../src/libctp/aomatrices/aodipole.cc</itemPath>
        <itemPath>../../src/libctp/aomatrices/aoesp.cc</itemPath>
        <itemPath>../../src/libctp/aomatrices/aomatrix.cc</itemPath>
        <itemPath>../../src/libctp/aomatrices/aomomentum.cc</itemPath>
        <itemPath>../../src/libctp/aomatrices/aooverlap.cc</itemPath>
      </logicalFolder>
      <logicalFolder name="f2" displayName="Applications" projectFiles="true">
        <itemPath>../../src/libctp/ctpapplication.cc</itemPath>
        <itemPath>../../src/libctp/jobapplication.cc</itemPath>
        <itemPath>../../src/libctp/sqlapplication.cc</itemPath>
      </logicalFolder>
      <logicalFolder name="f1" displayName="Factories" projectFiles="true">
        <itemPath>../../src/libctp/calculatorfactory.cc</itemPath>
        <itemPath>../../src/libctp/extractorfactory.cc</itemPath>
        <itemPath>../../src/libctp/jobcalculatorfactory.cc</itemPath>
        <itemPath>../../src/libctp/qmpackagefactory.cc</itemPath>
        <itemPath>../../src/libctp/toolfactory.cc</itemPath>
      </logicalFolder>
      <logicalFolder name="f4" displayName="mbgft" projectFiles="true">
        <itemPath>../../src/libctp/gwbse/bse.cc</itemPath>
        <itemPath>../../src/libctp/gwbse/gwa.cc</itemPath>
        <itemPath>../../src/libctp/gwbse/gwbse.cc</itemPath>
        <itemPath>../../src/libctp/gwbse/rpa.cc</itemPath>
      </logicalFolder>
      <logicalFolder name="f6" displayName="NumInt" projectFiles="true">
<<<<<<< HEAD
        <itemPath>../../src/libctp/numerical_integration/numerical_integrations.cc</itemPath>
        <itemPath>../../src/libctp/numerical_integration/radial_euler_maclaurin_rule.cc</itemPath>
=======
>>>>>>> d16f56f1
        <itemPath>../../src/libctp/numerical_integration/sphere_lebedev_rule.cc</itemPath>
      </logicalFolder>
      <logicalFolder name="f3" displayName="Topology" projectFiles="true">
        <itemPath>../../src/libctp/fragment.cc</itemPath>
        <itemPath>../../src/libctp/molecule.cc</itemPath>
        <itemPath>../../src/libctp/qmnblist.cc</itemPath>
        <itemPath>../../src/libctp/qmpair.cc</itemPath>
        <itemPath>../../src/libctp/segment.cc</itemPath>
        <itemPath>../../src/libctp/segmenttype.cc</itemPath>
        <itemPath>../../src/libctp/topology.cc</itemPath>
      </logicalFolder>
      <itemPath>../../src/libctp/apolarsite.cc</itemPath>
      <itemPath>../../src/libctp/bsecoupling.cc</itemPath>
      <itemPath>../../src/libctp/ewald2d.cc</itemPath>
      <itemPath>../../src/libctp/ewald3d.cc</itemPath>
      <itemPath>../../src/libctp/ewaldactor.cc</itemPath>
      <itemPath>../../src/libctp/ewaldnd.cc</itemPath>
      <itemPath>../../src/libctp/gsl_boost_ublas_matrix_prod.cc</itemPath>
      <itemPath>../../src/libctp/hgversion.h</itemPath>
      <itemPath>../../src/libctp/job.cc</itemPath>
      <itemPath>../../src/libctp/mbgft/mbgft.cc</itemPath>
      <itemPath>../../src/libctp/orbitals.cc</itemPath>
      <itemPath>../../src/libctp/overlap.cc</itemPath>
      <itemPath>../../src/libctp/parallelpaircalc.cc</itemPath>
      <itemPath>../../src/libctp/parallelxjobcalc.cc</itemPath>
      <itemPath>../../src/libctp/pewald3d.cc</itemPath>
      <itemPath>../../src/libctp/polarbackground.cc</itemPath>
      <itemPath>../../src/libctp/polarseg.cc</itemPath>
      <itemPath>../../src/libctp/polarsite.cc</itemPath>
      <itemPath>../../src/libctp/polartop.cc</itemPath>
      <itemPath>../../src/libctp/progressobserver.cc</itemPath>
      <itemPath>../../src/libctp/qmcalculator.cc</itemPath>
      <itemPath>../../src/libctp/qmdatabase.cc</itemPath>
      <itemPath>../../src/libctp/qmmachine.cc</itemPath>
      <itemPath>../../src/libctp/qmtool.cc</itemPath>
      <itemPath>../../src/libctp/statesaversqlite.cc</itemPath>
      <itemPath>../../src/libctp/threecenters.cc</itemPath>
      <itemPath>../../src/libctp/threecenters_tools.cc</itemPath>
      <itemPath>../../src/libctp/version.cc</itemPath>
      <itemPath>../../src/libctp/version_nb.cc</itemPath>
      <itemPath>../../src/libctp/votca_config.h</itemPath>
      <itemPath>../../src/libctp/votca_config.h.in</itemPath>
      <itemPath>../../src/libctp/xinductor.cc</itemPath>
      <itemPath>../../src/libctp/xinteractor.cc</itemPath>
      <itemPath>../../src/libctp/xjob.cc</itemPath>
      <itemPath>../../src/libctp/xmapper.cc</itemPath>
    </logicalFolder>
    <logicalFolder name="ExternalFiles"
                   displayName="Important Files"
                   projectFiles="false">
      <itemPath>Makefile</itemPath>
    </logicalFolder>
  </logicalFolder>
  <sourceRootList>
    <Elem>../../include</Elem>
    <Elem>../../../../include</Elem>
  </sourceRootList>
  <projectmakefile>Makefile</projectmakefile>
  <confs>
    <conf name="Debug" type="3">
      <toolsSet>
        <compilerSet>GNU|GNU</compilerSet>
        <dependencyChecking>true</dependencyChecking>
        <rebuildPropChanged>false</rebuildPropChanged>
      </toolsSet>
      <compileType>
        <ccTool>
          <incDir>
            <pElem>../../include</pElem>
            <pElem>../../../tools/include</pElem>
            <pElem>../../../csg/include</pElem>
            <pElem>../../../moo/include</pElem>
            <pElem>/usr/include/libxml2</pElem>
            <pElem>/sw/linux/intel/XE13u2/mkl/include</pElem>
          </incDir>
        </ccTool>
        <archiverTool>
          <output>../../src/libctp/libctp.a</output>
        </archiverTool>
      </compileType>
      <item path="../../include/votca/ctp/aobasis.h" ex="false" tool="3" flavor2="0">
      </item>
      <item path="../../include/votca/ctp/aomatrix.h" ex="false" tool="3" flavor2="0">
      </item>
      <item path="../../include/votca/ctp/apolarsite.h"
            ex="false"
            tool="3"
            flavor2="0">
      </item>
      <item path="../../include/votca/ctp/atom.h" ex="false" tool="3" flavor2="0">
      </item>
      <item path="../../include/votca/ctp/basisset.h" ex="false" tool="3" flavor2="0">
      </item>
      <item path="../../include/votca/ctp/bsecoupling.h"
            ex="false"
            tool="3"
            flavor2="0">
      </item>
      <item path="../../include/votca/ctp/calculatorfactory.h"
            ex="false"
            tool="3"
            flavor2="0">
      </item>
      <item path="../../include/votca/ctp/ctpapplication.h"
            ex="false"
            tool="3"
            flavor2="0">
      </item>
      <item path="../../include/votca/ctp/elements.h" ex="false" tool="3" flavor2="0">
      </item>
      <item path="../../include/votca/ctp/espfit.h" ex="false" tool="3" flavor2="0">
      </item>
      <item path="../../include/votca/ctp/ewdspace.h" ex="false" tool="3" flavor2="0">
      </item>
      <item path="../../include/votca/ctp/extractorfactory.h"
            ex="false"
            tool="3"
            flavor2="0">
      </item>
      <item path="../../include/votca/ctp/fragment.h" ex="false" tool="3" flavor2="0">
      </item>
      <item path="../../include/votca/ctp/grid.h" ex="false" tool="3" flavor2="0">
      </item>
      <item path="../../include/votca/ctp/gsl_boost_ublas_matrix_prod.h"
            ex="false"
            tool="3"
            flavor2="0">
      </item>
      <item path="../../include/votca/ctp/gwbse.h" ex="false" tool="3" flavor2="0">
      </item>
      <item path="../../include/votca/ctp/job.h" ex="false" tool="3" flavor2="0">
      </item>
      <item path="../../include/votca/ctp/jobapplication.h"
            ex="false"
            tool="3"
            flavor2="0">
      </item>
      <item path="../../include/votca/ctp/jobcalculator.h"
            ex="false"
            tool="3"
            flavor2="0">
      </item>
      <item path="../../include/votca/ctp/logger.h" ex="false" tool="3" flavor2="0">
      </item>
      <item path="../../include/votca/ctp/mkl_boost_ublas_matrix_prod.h"
            ex="false"
            tool="3"
            flavor2="0">
      </item>
      <item path="../../include/votca/ctp/molecule.h" ex="false" tool="3" flavor2="0">
      </item>
      <item path="../../include/votca/ctp/numerical_integrations.h"
            ex="false"
            tool="3"
            flavor2="0">
      </item>
      <item path="../../include/votca/ctp/orbitals.h" ex="false" tool="3" flavor2="0">
      </item>
      <item path="../../include/votca/ctp/overlap.h" ex="false" tool="3" flavor2="0">
      </item>
      <item path="../../include/votca/ctp/paircalculator.h"
            ex="false"
            tool="3"
            flavor2="0">
      </item>
      <item path="../../include/votca/ctp/parallelpaircalc.h"
            ex="false"
            tool="3"
            flavor2="0">
      </item>
      <item path="../../include/votca/ctp/parallelsitecalc.h"
            ex="false"
            tool="3"
            flavor2="0">
      </item>
      <item path="../../include/votca/ctp/parallelxjobcalc.h"
            ex="false"
            tool="3"
            flavor2="0">
      </item>
      <item path="../../include/votca/ctp/polarbackground.h"
            ex="false"
            tool="3"
            flavor2="0">
      </item>
      <item path="../../include/votca/ctp/polarseg.h" ex="false" tool="3" flavor2="0">
      </item>
      <item path="../../include/votca/ctp/polarsite.h"
            ex="false"
            tool="3"
            flavor2="0">
      </item>
      <item path="../../include/votca/ctp/progressobserver.h"
            ex="false"
            tool="3"
            flavor2="0">
      </item>
      <item path="../../include/votca/ctp/qmatom.h" ex="false" tool="3" flavor2="0">
      </item>
      <item path="../../include/votca/ctp/qmcalculator.h"
            ex="false"
            tool="3"
            flavor2="0">
      </item>
      <item path="../../include/votca/ctp/qmdatabase.h"
            ex="false"
            tool="3"
            flavor2="0">
      </item>
      <item path="../../include/votca/ctp/qmnblist.h" ex="false" tool="3" flavor2="0">
      </item>
      <item path="../../include/votca/ctp/qmpackage.h"
            ex="false"
            tool="3"
            flavor2="0">
      </item>
      <item path="../../include/votca/ctp/qmpackagefactory.h"
            ex="false"
            tool="3"
            flavor2="0">
      </item>
      <item path="../../include/votca/ctp/qmpair.h" ex="false" tool="3" flavor2="0">
      </item>
      <item path="../../include/votca/ctp/qmthread.h" ex="false" tool="3" flavor2="0">
      </item>
      <item path="../../include/votca/ctp/qmtool.h" ex="false" tool="3" flavor2="0">
      </item>
      <item path="../../include/votca/ctp/segment.h" ex="false" tool="3" flavor2="0">
      </item>
      <item path="../../include/votca/ctp/segmenttype.h"
            ex="false"
            tool="3"
            flavor2="0">
      </item>
      <item path="../../include/votca/ctp/sphere_lebedev_rule.h"
            ex="false"
            tool="3"
            flavor2="0">
      </item>
      <item path="../../include/votca/ctp/sqlapplication.h"
            ex="false"
            tool="3"
            flavor2="0">
      </item>
      <item path="../../include/votca/ctp/statesaversqlite.h"
            ex="false"
            tool="3"
            flavor2="0">
      </item>
      <item path="../../include/votca/ctp/threecenters.h"
            ex="false"
            tool="3"
            flavor2="0">
      </item>
      <item path="../../include/votca/ctp/topology.h" ex="false" tool="3" flavor2="0">
      </item>
      <item path="../../include/votca/ctp/version.h" ex="false" tool="3" flavor2="0">
      </item>
      <item path="../../include/votca/ctp/votca_ctp_config.h"
            ex="false"
            tool="3"
            flavor2="0">
      </item>
      <item path="../../include/votca/ctp/xinductor.h"
            ex="false"
            tool="3"
            flavor2="0">
      </item>
      <item path="../../include/votca/ctp/xinteractor.h"
            ex="false"
            tool="3"
            flavor2="0">
      </item>
      <item path="../../include/votca/ctp/xjob.h" ex="false" tool="3" flavor2="0">
      </item>
      <item path="../../include/votca/ctp/xmapper.h" ex="false" tool="3" flavor2="0">
      </item>
      <item path="../../src/libctp/aomatrices/aocoulomb.cc"
            ex="false"
            tool="1"
            flavor2="0">
      </item>
      <item path="../../src/libctp/aomatrices/aodipole.cc"
            ex="false"
            tool="1"
            flavor2="0">
      </item>
      <item path="../../src/libctp/aomatrices/aoesp.cc"
            ex="false"
            tool="1"
            flavor2="0">
      </item>
      <item path="../../src/libctp/aomatrices/aokinetic.cc"
            ex="false"
            tool="1"
            flavor2="0">
      </item>
      <item path="../../src/libctp/aomatrices/aomatrix.cc"
            ex="false"
            tool="1"
            flavor2="0">
      </item>
      <item path="../../src/libctp/aomatrices/aomomentum.cc"
            ex="false"
            tool="1"
            flavor2="0">
      </item>
      <item path="../../src/libctp/aomatrices/aooverlap.cc"
            ex="false"
            tool="1"
            flavor2="0">
      </item>
      <item path="../../src/libctp/apolarsite.cc" ex="false" tool="1" flavor2="0">
      </item>
      <item path="../../src/libctp/bsecoupling.cc" ex="false" tool="1" flavor2="0">
      </item>
      <item path="../../src/libctp/calculatorfactory.cc"
            ex="false"
            tool="1"
            flavor2="0">
      </item>
      <item path="../../src/libctp/calculators/eanalyze.h"
            ex="false"
            tool="3"
            flavor2="0">
      </item>
      <item path="../../src/libctp/calculators/ecoulomb.h"
            ex="false"
            tool="3"
            flavor2="0">
      </item>
      <item path="../../src/libctp/calculators/eimport.h"
            ex="false"
            tool="3"
            flavor2="0">
      </item>
      <item path="../../src/libctp/calculators/einternal.h"
            ex="false"
            tool="3"
            flavor2="0">
      </item>
      <item path="../../src/libctp/calculators/emultipole.h"
            ex="false"
            tool="3"
            flavor2="0">
      </item>
      <item path="../../src/libctp/calculators/emultipole_stdal.h"
            ex="false"
            tool="3"
            flavor2="0">
      </item>
      <item path="../../src/libctp/calculators/eoutersphere.cc"
            ex="false"
            tool="1"
            flavor2="0">
      </item>
      <item path="../../src/libctp/calculators/eoutersphere.h"
            ex="false"
            tool="3"
            flavor2="0">
      </item>
      <item path="../../src/libctp/calculators/ewdbgpol.h"
            ex="false"
            tool="3"
            flavor2="0">
      </item>
      <item path="../../src/libctp/calculators/ianalyze.h"
            ex="false"
            tool="3"
            flavor2="0">
      </item>
      <item path="../../src/libctp/calculators/iimport.h"
            ex="false"
            tool="3"
            flavor2="0">
      </item>
      <item path="../../src/libctp/calculators/izindo.h"
            ex="false"
            tool="3"
            flavor2="0">
      </item>
      <item path="../../src/libctp/calculators/jobwriter.cc"
            ex="false"
            tool="1"
            flavor2="0">
      </item>
      <item path="../../src/libctp/calculators/jobwriter.h"
            ex="false"
            tool="3"
            flavor2="0">
      </item>
      <item path="../../src/libctp/calculators/molpol.h"
            ex="false"
            tool="3"
            flavor2="0">
      </item>
      <item path="../../src/libctp/calculators/neighborlist.h"
            ex="false"
            tool="3"
            flavor2="0">
      </item>
      <item path="../../src/libctp/calculators/pairdump.h"
            ex="false"
            tool="3"
            flavor2="0">
      </item>
      <item path="../../src/libctp/calculators/profile.h"
            ex="false"
            tool="3"
            flavor2="0">
      </item>
      <item path="../../src/libctp/calculators/qmultipole.h"
            ex="false"
            tool="3"
            flavor2="0">
      </item>
      <item path="../../src/libctp/calculators/rates.h"
            ex="false"
            tool="3"
            flavor2="0">
      </item>
      <item path="../../src/libctp/calculators/sandbox.h"
            ex="false"
            tool="3"
            flavor2="0">
      </item>
      <item path="../../src/libctp/calculators/stateserver.h"
            ex="false"
            tool="3"
            flavor2="0">
      </item>
      <item path="../../src/libctp/calculators/tdump.h"
            ex="false"
            tool="3"
            flavor2="0">
      </item>
      <item path="../../src/libctp/calculators/velocity.h"
            ex="false"
            tool="3"
            flavor2="0">
      </item>
      <item path="../../src/libctp/calculators/xmultipole.h"
            ex="false"
            tool="3"
            flavor2="0">
      </item>
      <item path="../../src/libctp/calculators/xmultipole2.h"
            ex="false"
            tool="3"
            flavor2="0">
      </item>
      <item path="../../src/libctp/calculators/zmultipole.h"
            ex="false"
            tool="3"
            flavor2="0">
      </item>
      <item path="../../src/libctp/ctpapplication.cc" ex="false" tool="1" flavor2="0">
      </item>
      <item path="../../src/libctp/ewaldactor.cc" ex="false" tool="1" flavor2="0">
      </item>
      <item path="../../src/libctp/extractorfactory.cc"
            ex="false"
            tool="1"
            flavor2="0">
      </item>
      <item path="../../src/libctp/extractors/energyextractor.h"
            ex="false"
            tool="3"
            flavor2="0">
      </item>
      <item path="../../src/libctp/extractors/integralsextractor.h"
            ex="false"
            tool="3"
            flavor2="0">
      </item>
      <item path="../../src/libctp/extractors/occupationsextractor.h"
            ex="false"
            tool="3"
            flavor2="0">
      </item>
      <item path="../../src/libctp/extractors/pairsextractor.h"
            ex="false"
            tool="3"
            flavor2="0">
      </item>
      <item path="../../src/libctp/extractors/ratesextractor.h"
            ex="false"
            tool="3"
            flavor2="0">
      </item>
      <item path="../../src/libctp/extractors/segmentsextractor.h"
            ex="false"
            tool="3"
            flavor2="0">
      </item>
      <item path="../../src/libctp/extractors/trajextractor.h"
            ex="false"
            tool="3"
            flavor2="0">
      </item>
      <item path="../../src/libctp/fragment.cc" ex="false" tool="1" flavor2="0">
      </item>
      <item path="../../src/libctp/gsl_boost_ublas_matrix_prod.cc"
            ex="false"
            tool="1"
            flavor2="0">
      </item>
      <item path="../../src/libctp/gwbse/bse.cc" ex="false" tool="1" flavor2="0">
      </item>
      <item path="../../src/libctp/gwbse/gwa.cc" ex="false" tool="1" flavor2="0">
      </item>
      <item path="../../src/libctp/gwbse/gwbse.cc" ex="false" tool="1" flavor2="0">
      </item>
      <item path="../../src/libctp/gwbse/rpa.cc" ex="false" tool="1" flavor2="0">
      </item>
      <item path="../../src/libctp/hgversion.h" ex="false" tool="3" flavor2="0">
      </item>
      <item path="../../src/libctp/job.cc" ex="false" tool="1" flavor2="0">
      </item>
      <item path="../../src/libctp/jobapplication.cc" ex="false" tool="1" flavor2="0">
      </item>
      <item path="../../src/libctp/jobcalculatorfactory.cc"
            ex="false"
            tool="1"
            flavor2="0">
      </item>
      <item path="../../src/libctp/jobcalculators/edft.h"
            ex="false"
            tool="3"
            flavor2="0">
      </item>
      <item path="../../src/libctp/jobcalculators/egwbse.cc"
            ex="false"
            tool="1"
            flavor2="0">
      </item>
      <item path="../../src/libctp/jobcalculators/egwbse.h"
            ex="false"
            tool="3"
            flavor2="0">
      </item>
      <item path="../../src/libctp/jobcalculators/ewald.h"
            ex="false"
            tool="3"
            flavor2="0">
      </item>
      <item path="../../src/libctp/jobcalculators/gwbse.cc"
            ex="false"
            tool="1"
            flavor2="0">
      </item>
      <item path="../../src/libctp/jobcalculators/gwbse.h"
            ex="false"
            tool="3"
            flavor2="0">
      </item>
      <item path="../../src/libctp/jobcalculators/idft.cc"
            ex="false"
            tool="1"
            flavor2="0">
      </item>
      <item path="../../src/libctp/jobcalculators/idft.h"
            ex="false"
            tool="3"
            flavor2="0">
      </item>
      <item path="../../src/libctp/jobcalculators/igwbse.cc"
            ex="false"
            tool="1"
            flavor2="0">
      </item>
      <item path="../../src/libctp/jobcalculators/igwbse.h"
            ex="false"
            tool="3"
            flavor2="0">
      </item>
      <item path="../../src/libctp/jobcalculators/qmmm.h"
            ex="false"
            tool="3"
            flavor2="0">
      </item>
      <item path="../../src/libctp/jobcalculators/xqmultipole.h"
            ex="false"
            tool="3"
            flavor2="0">
      </item>
      <item path="../../src/libctp/mbgft/mbgft.cc" ex="false" tool="1" flavor2="0">
      </item>
      <item path="../../src/libctp/molecule.cc" ex="false" tool="1" flavor2="0">
      </item>
<<<<<<< HEAD
      <item path="../../src/libctp/numerical_integration/numerical_integrations.cc"
            ex="false"
            tool="1"
            flavor2="0">
      </item>
      <item path="../../src/libctp/numerical_integration/radial_euler_maclaurin_rule.cc"
            ex="false"
            tool="1"
            flavor2="0">
      </item>
=======
>>>>>>> d16f56f1
      <item path="../../src/libctp/numerical_integration/sphere_lebedev_rule.cc"
            ex="false"
            tool="1"
            flavor2="0">
      </item>
      <item path="../../src/libctp/orbitals.cc" ex="false" tool="1" flavor2="0">
      </item>
      <item path="../../src/libctp/overlap.cc" ex="false" tool="1" flavor2="0">
      </item>
      <item path="../../src/libctp/parallelpaircalc.cc"
            ex="false"
            tool="1"
            flavor2="0">
      </item>
      <item path="../../src/libctp/parallelxjobcalc.cc"
            ex="false"
            tool="1"
            flavor2="0">
      </item>
      <item path="../../src/libctp/polarbackground.cc"
            ex="false"
            tool="1"
            flavor2="0">
      </item>
      <item path="../../src/libctp/polarseg.cc" ex="false" tool="1" flavor2="0">
      </item>
      <item path="../../src/libctp/polarsite.cc" ex="false" tool="1" flavor2="0">
      </item>
      <item path="../../src/libctp/polartop.cc" ex="false" tool="1" flavor2="0">
      </item>
      <item path="../../src/libctp/progressobserver.cc"
            ex="false"
            tool="1"
            flavor2="0">
      </item>
      <item path="../../src/libctp/qmcalculator.cc" ex="false" tool="1" flavor2="0">
      </item>
      <item path="../../src/libctp/qmdatabase.cc" ex="false" tool="1" flavor2="0">
      </item>
      <item path="../../src/libctp/qmmachine.cc" ex="false" tool="1" flavor2="0">
      </item>
      <item path="../../src/libctp/qmnblist.cc" ex="false" tool="1" flavor2="0">
      </item>
      <item path="../../src/libctp/qmpackagefactory.cc"
            ex="false"
            tool="1"
            flavor2="0">
      </item>
      <item path="../../src/libctp/qmpackages/gaussian.cc"
            ex="false"
            tool="1"
            flavor2="0">
      </item>
      <item path="../../src/libctp/qmpackages/gaussian.h"
            ex="false"
            tool="3"
            flavor2="0">
      </item>
      <item path="../../src/libctp/qmpackages/gw.cc" ex="false" tool="1" flavor2="0">
      </item>
      <item path="../../src/libctp/qmpackages/gw.h" ex="false" tool="3" flavor2="0">
      </item>
      <item path="../../src/libctp/qmpackages/nwchem.cc"
            ex="false"
            tool="1"
            flavor2="0">
      </item>
      <item path="../../src/libctp/qmpackages/nwchem.h"
            ex="false"
            tool="3"
            flavor2="0">
      </item>
      <item path="../../src/libctp/qmpackages/turbomole.cc"
            ex="false"
            tool="1"
            flavor2="0">
      </item>
      <item path="../../src/libctp/qmpackages/turbomole.h"
            ex="false"
            tool="3"
            flavor2="0">
      </item>
      <item path="../../src/libctp/qmpair.cc" ex="false" tool="1" flavor2="0">
      </item>
      <item path="../../src/libctp/qmtool.cc" ex="false" tool="1" flavor2="0">
      </item>
      <item path="../../src/libctp/segment.cc" ex="false" tool="1" flavor2="0">
      </item>
      <item path="../../src/libctp/segmenttype.cc" ex="false" tool="1" flavor2="0">
      </item>
      <item path="../../src/libctp/sqlapplication.cc" ex="false" tool="1" flavor2="0">
      </item>
      <item path="../../src/libctp/statesaversqlite.cc"
            ex="false"
            tool="1"
            flavor2="0">
      </item>
      <item path="../../src/libctp/threecenters.cc" ex="false" tool="1" flavor2="0">
      </item>
      <item path="../../src/libctp/threecenters_tools.cc"
            ex="false"
            tool="1"
            flavor2="0">
      </item>
      <item path="../../src/libctp/toolfactory.cc" ex="false" tool="1" flavor2="0">
      </item>
      <item path="../../src/libctp/tools/coupling.h" ex="false" tool="3" flavor2="0">
      </item>
      <item path="../../src/libctp/tools/exciton.h" ex="false" tool="3" flavor2="0">
      </item>
      <item path="../../src/libctp/tools/molpol.cc" ex="false" tool="1" flavor2="0">
      </item>
      <item path="../../src/libctp/tools/molpol.h" ex="false" tool="3" flavor2="0">
      </item>
      <item path="../../src/libctp/tools/pdb2map.h" ex="false" tool="3" flavor2="0">
      </item>
      <item path="../../src/libctp/tools/qmanalyze.h" ex="false" tool="3" flavor2="0">
      </item>
      <item path="../../src/libctp/topology.cc" ex="false" tool="1" flavor2="0">
      </item>
      <item path="../../src/libctp/version.cc" ex="false" tool="1" flavor2="0">
      </item>
      <item path="../../src/libctp/version_nb.cc" ex="false" tool="1" flavor2="0">
      </item>
      <item path="../../src/libctp/votca_config.h" ex="false" tool="3" flavor2="0">
      </item>
      <item path="../../src/libctp/votca_config.h.in" ex="false" tool="3" flavor2="0">
      </item>
      <item path="../../src/libctp/xinductor.cc" ex="false" tool="1" flavor2="0">
      </item>
      <item path="../../src/libctp/xinteractor.cc" ex="false" tool="1" flavor2="0">
      </item>
      <item path="../../src/libctp/xjob.cc" ex="false" tool="1" flavor2="0">
      </item>
      <item path="../../src/libctp/xmapper.cc" ex="false" tool="1" flavor2="0">
      </item>
      <item path="/people/thnfs/homes/baumeier/isilon/votca_gsl/src/ctp/include/votca/ctp/grid_containers.h"
            ex="false"
            tool="3"
            flavor2="0">
      </item>
    </conf>
    <conf name="Release" type="3">
      <toolsSet>
        <compilerSet>GNU|GNU</compilerSet>
        <dependencyChecking>true</dependencyChecking>
        <rebuildPropChanged>true</rebuildPropChanged>
      </toolsSet>
      <compileType>
        <cTool>
          <developmentMode>5</developmentMode>
        </cTool>
        <ccTool>
          <developmentMode>5</developmentMode>
        </ccTool>
        <fortranCompilerTool>
          <developmentMode>5</developmentMode>
        </fortranCompilerTool>
        <archiverTool>
        </archiverTool>
      </compileType>
      <item path="../../include/votca/ctp/aobasis.h" ex="false" tool="3" flavor2="0">
      </item>
      <item path="../../include/votca/ctp/aomatrix.h" ex="false" tool="3" flavor2="0">
      </item>
      <item path="../../include/votca/ctp/apolarsite.h"
            ex="false"
            tool="3"
            flavor2="0">
      </item>
      <item path="../../include/votca/ctp/atom.h" ex="false" tool="3" flavor2="0">
      </item>
      <item path="../../include/votca/ctp/basisset.h" ex="false" tool="3" flavor2="0">
      </item>
      <item path="../../include/votca/ctp/bsecoupling.h"
            ex="false"
            tool="3"
            flavor2="0">
      </item>
      <item path="../../include/votca/ctp/calculatorfactory.h"
            ex="false"
            tool="3"
            flavor2="0">
      </item>
      <item path="../../include/votca/ctp/ctpapplication.h"
            ex="false"
            tool="3"
            flavor2="0">
      </item>
      <item path="../../include/votca/ctp/elements.h" ex="false" tool="3" flavor2="0">
      </item>
      <item path="../../include/votca/ctp/espfit.h" ex="false" tool="3" flavor2="0">
      </item>
      <item path="../../include/votca/ctp/ewdspace.h" ex="false" tool="3" flavor2="0">
      </item>
      <item path="../../include/votca/ctp/extractorfactory.h"
            ex="false"
            tool="3"
            flavor2="0">
      </item>
      <item path="../../include/votca/ctp/fragment.h" ex="false" tool="3" flavor2="0">
      </item>
      <item path="../../include/votca/ctp/grid.h" ex="false" tool="3" flavor2="0">
      </item>
      <item path="../../include/votca/ctp/gsl_boost_ublas_matrix_prod.h"
            ex="false"
            tool="3"
            flavor2="0">
      </item>
      <item path="../../include/votca/ctp/gwbse.h" ex="false" tool="3" flavor2="0">
      </item>
      <item path="../../include/votca/ctp/job.h" ex="false" tool="3" flavor2="0">
      </item>
      <item path="../../include/votca/ctp/jobapplication.h"
            ex="false"
            tool="3"
            flavor2="0">
      </item>
      <item path="../../include/votca/ctp/jobcalculator.h"
            ex="false"
            tool="3"
            flavor2="0">
      </item>
      <item path="../../include/votca/ctp/logger.h" ex="false" tool="3" flavor2="0">
      </item>
      <item path="../../include/votca/ctp/mkl_boost_ublas_matrix_prod.h"
            ex="false"
            tool="3"
            flavor2="0">
      </item>
      <item path="../../include/votca/ctp/molecule.h" ex="false" tool="3" flavor2="0">
      </item>
      <item path="../../include/votca/ctp/numerical_integrations.h"
            ex="false"
            tool="3"
            flavor2="0">
      </item>
      <item path="../../include/votca/ctp/orbitals.h" ex="false" tool="3" flavor2="0">
      </item>
      <item path="../../include/votca/ctp/overlap.h" ex="false" tool="3" flavor2="0">
      </item>
      <item path="../../include/votca/ctp/paircalculator.h"
            ex="false"
            tool="3"
            flavor2="0">
      </item>
      <item path="../../include/votca/ctp/parallelpaircalc.h"
            ex="false"
            tool="3"
            flavor2="0">
      </item>
      <item path="../../include/votca/ctp/parallelsitecalc.h"
            ex="false"
            tool="3"
            flavor2="0">
      </item>
      <item path="../../include/votca/ctp/parallelxjobcalc.h"
            ex="false"
            tool="3"
            flavor2="0">
      </item>
      <item path="../../include/votca/ctp/polarbackground.h"
            ex="false"
            tool="3"
            flavor2="0">
      </item>
      <item path="../../include/votca/ctp/polarseg.h" ex="false" tool="3" flavor2="0">
      </item>
      <item path="../../include/votca/ctp/polarsite.h"
            ex="false"
            tool="3"
            flavor2="0">
      </item>
      <item path="../../include/votca/ctp/progressobserver.h"
            ex="false"
            tool="3"
            flavor2="0">
      </item>
      <item path="../../include/votca/ctp/qmatom.h" ex="false" tool="3" flavor2="0">
      </item>
      <item path="../../include/votca/ctp/qmcalculator.h"
            ex="false"
            tool="3"
            flavor2="0">
      </item>
      <item path="../../include/votca/ctp/qmdatabase.h"
            ex="false"
            tool="3"
            flavor2="0">
      </item>
      <item path="../../include/votca/ctp/qmnblist.h" ex="false" tool="3" flavor2="0">
      </item>
      <item path="../../include/votca/ctp/qmpackage.h"
            ex="false"
            tool="3"
            flavor2="0">
      </item>
      <item path="../../include/votca/ctp/qmpackagefactory.h"
            ex="false"
            tool="3"
            flavor2="0">
      </item>
      <item path="../../include/votca/ctp/qmpair.h" ex="false" tool="3" flavor2="0">
      </item>
      <item path="../../include/votca/ctp/qmthread.h" ex="false" tool="3" flavor2="0">
      </item>
      <item path="../../include/votca/ctp/qmtool.h" ex="false" tool="3" flavor2="0">
      </item>
      <item path="../../include/votca/ctp/segment.h" ex="false" tool="3" flavor2="0">
      </item>
      <item path="../../include/votca/ctp/segmenttype.h"
            ex="false"
            tool="3"
            flavor2="0">
      </item>
      <item path="../../include/votca/ctp/sphere_lebedev_rule.h"
            ex="false"
            tool="3"
            flavor2="0">
      </item>
      <item path="../../include/votca/ctp/sqlapplication.h"
            ex="false"
            tool="3"
            flavor2="0">
      </item>
      <item path="../../include/votca/ctp/statesaversqlite.h"
            ex="false"
            tool="3"
            flavor2="0">
      </item>
      <item path="../../include/votca/ctp/threecenters.h"
            ex="false"
            tool="3"
            flavor2="0">
      </item>
      <item path="../../include/votca/ctp/topology.h" ex="false" tool="3" flavor2="0">
      </item>
      <item path="../../include/votca/ctp/version.h" ex="false" tool="3" flavor2="0">
      </item>
      <item path="../../include/votca/ctp/votca_ctp_config.h"
            ex="false"
            tool="3"
            flavor2="0">
      </item>
      <item path="../../include/votca/ctp/xinductor.h"
            ex="false"
            tool="3"
            flavor2="0">
      </item>
      <item path="../../include/votca/ctp/xinteractor.h"
            ex="false"
            tool="3"
            flavor2="0">
      </item>
      <item path="../../include/votca/ctp/xjob.h" ex="false" tool="3" flavor2="0">
      </item>
      <item path="../../include/votca/ctp/xmapper.h" ex="false" tool="3" flavor2="0">
      </item>
      <item path="../../src/libctp/aomatrices/aocoulomb.cc"
            ex="false"
            tool="1"
            flavor2="0">
      </item>
      <item path="../../src/libctp/aomatrices/aodipole.cc"
            ex="false"
            tool="1"
            flavor2="0">
      </item>
      <item path="../../src/libctp/aomatrices/aoesp.cc"
            ex="false"
            tool="1"
            flavor2="0">
      </item>
      <item path="../../src/libctp/aomatrices/aokinetic.cc"
            ex="false"
            tool="1"
            flavor2="0">
      </item>
      <item path="../../src/libctp/aomatrices/aomatrix.cc"
            ex="false"
            tool="1"
            flavor2="0">
      </item>
      <item path="../../src/libctp/aomatrices/aomomentum.cc"
            ex="false"
            tool="1"
            flavor2="0">
      </item>
      <item path="../../src/libctp/aomatrices/aooverlap.cc"
            ex="false"
            tool="1"
            flavor2="0">
      </item>
      <item path="../../src/libctp/apolarsite.cc" ex="false" tool="1" flavor2="0">
      </item>
      <item path="../../src/libctp/bsecoupling.cc" ex="false" tool="1" flavor2="0">
      </item>
      <item path="../../src/libctp/calculatorfactory.cc"
            ex="false"
            tool="1"
            flavor2="0">
      </item>
      <item path="../../src/libctp/calculators/eanalyze.h"
            ex="false"
            tool="3"
            flavor2="0">
      </item>
      <item path="../../src/libctp/calculators/ecoulomb.h"
            ex="false"
            tool="3"
            flavor2="0">
      </item>
      <item path="../../src/libctp/calculators/eimport.h"
            ex="false"
            tool="3"
            flavor2="0">
      </item>
      <item path="../../src/libctp/calculators/einternal.h"
            ex="false"
            tool="3"
            flavor2="0">
      </item>
      <item path="../../src/libctp/calculators/emultipole.h"
            ex="false"
            tool="3"
            flavor2="0">
      </item>
      <item path="../../src/libctp/calculators/emultipole_stdal.h"
            ex="false"
            tool="3"
            flavor2="0">
      </item>
      <item path="../../src/libctp/calculators/eoutersphere.cc"
            ex="false"
            tool="1"
            flavor2="0">
      </item>
      <item path="../../src/libctp/calculators/eoutersphere.h"
            ex="false"
            tool="3"
            flavor2="0">
      </item>
      <item path="../../src/libctp/calculators/ewdbgpol.h"
            ex="false"
            tool="3"
            flavor2="0">
      </item>
      <item path="../../src/libctp/calculators/ianalyze.h"
            ex="false"
            tool="3"
            flavor2="0">
      </item>
      <item path="../../src/libctp/calculators/iimport.h"
            ex="false"
            tool="3"
            flavor2="0">
      </item>
      <item path="../../src/libctp/calculators/izindo.h"
            ex="false"
            tool="3"
            flavor2="0">
      </item>
      <item path="../../src/libctp/calculators/jobwriter.cc"
            ex="false"
            tool="1"
            flavor2="0">
      </item>
      <item path="../../src/libctp/calculators/jobwriter.h"
            ex="false"
            tool="3"
            flavor2="0">
      </item>
      <item path="../../src/libctp/calculators/molpol.h"
            ex="false"
            tool="3"
            flavor2="0">
      </item>
      <item path="../../src/libctp/calculators/neighborlist.h"
            ex="false"
            tool="3"
            flavor2="0">
      </item>
      <item path="../../src/libctp/calculators/pairdump.h"
            ex="false"
            tool="3"
            flavor2="0">
      </item>
      <item path="../../src/libctp/calculators/profile.h"
            ex="false"
            tool="3"
            flavor2="0">
      </item>
      <item path="../../src/libctp/calculators/qmultipole.h"
            ex="false"
            tool="3"
            flavor2="0">
      </item>
      <item path="../../src/libctp/calculators/rates.h"
            ex="false"
            tool="3"
            flavor2="0">
      </item>
      <item path="../../src/libctp/calculators/sandbox.h"
            ex="false"
            tool="3"
            flavor2="0">
      </item>
      <item path="../../src/libctp/calculators/stateserver.h"
            ex="false"
            tool="3"
            flavor2="0">
      </item>
      <item path="../../src/libctp/calculators/tdump.h"
            ex="false"
            tool="3"
            flavor2="0">
      </item>
      <item path="../../src/libctp/calculators/velocity.h"
            ex="false"
            tool="3"
            flavor2="0">
      </item>
      <item path="../../src/libctp/calculators/xmultipole.h"
            ex="false"
            tool="3"
            flavor2="0">
      </item>
      <item path="../../src/libctp/calculators/xmultipole2.h"
            ex="false"
            tool="3"
            flavor2="0">
      </item>
      <item path="../../src/libctp/calculators/zmultipole.h"
            ex="false"
            tool="3"
            flavor2="0">
      </item>
      <item path="../../src/libctp/ctpapplication.cc" ex="false" tool="1" flavor2="0">
      </item>
      <item path="../../src/libctp/ewaldactor.cc" ex="false" tool="1" flavor2="0">
      </item>
      <item path="../../src/libctp/extractorfactory.cc"
            ex="false"
            tool="1"
            flavor2="0">
      </item>
      <item path="../../src/libctp/extractors/energyextractor.h"
            ex="false"
            tool="3"
            flavor2="0">
      </item>
      <item path="../../src/libctp/extractors/integralsextractor.h"
            ex="false"
            tool="3"
            flavor2="0">
      </item>
      <item path="../../src/libctp/extractors/occupationsextractor.h"
            ex="false"
            tool="3"
            flavor2="0">
      </item>
      <item path="../../src/libctp/extractors/pairsextractor.h"
            ex="false"
            tool="3"
            flavor2="0">
      </item>
      <item path="../../src/libctp/extractors/ratesextractor.h"
            ex="false"
            tool="3"
            flavor2="0">
      </item>
      <item path="../../src/libctp/extractors/segmentsextractor.h"
            ex="false"
            tool="3"
            flavor2="0">
      </item>
      <item path="../../src/libctp/extractors/trajextractor.h"
            ex="false"
            tool="3"
            flavor2="0">
      </item>
      <item path="../../src/libctp/fragment.cc" ex="false" tool="1" flavor2="0">
      </item>
      <item path="../../src/libctp/gsl_boost_ublas_matrix_prod.cc"
            ex="false"
            tool="1"
            flavor2="0">
      </item>
      <item path="../../src/libctp/gwbse/bse.cc" ex="false" tool="1" flavor2="0">
      </item>
      <item path="../../src/libctp/gwbse/gwa.cc" ex="false" tool="1" flavor2="0">
      </item>
      <item path="../../src/libctp/gwbse/gwbse.cc" ex="false" tool="1" flavor2="0">
      </item>
      <item path="../../src/libctp/gwbse/rpa.cc" ex="false" tool="1" flavor2="0">
      </item>
      <item path="../../src/libctp/hgversion.h" ex="false" tool="3" flavor2="0">
      </item>
      <item path="../../src/libctp/job.cc" ex="false" tool="1" flavor2="0">
      </item>
      <item path="../../src/libctp/jobapplication.cc" ex="false" tool="1" flavor2="0">
      </item>
      <item path="../../src/libctp/jobcalculatorfactory.cc"
            ex="false"
            tool="1"
            flavor2="0">
      </item>
      <item path="../../src/libctp/jobcalculators/edft.h"
            ex="false"
            tool="3"
            flavor2="0">
      </item>
      <item path="../../src/libctp/jobcalculators/egwbse.cc"
            ex="false"
            tool="1"
            flavor2="0">
      </item>
      <item path="../../src/libctp/jobcalculators/egwbse.h"
            ex="false"
            tool="3"
            flavor2="0">
      </item>
      <item path="../../src/libctp/jobcalculators/ewald.h"
            ex="false"
            tool="3"
            flavor2="0">
      </item>
      <item path="../../src/libctp/jobcalculators/gwbse.cc"
            ex="false"
            tool="1"
            flavor2="0">
      </item>
      <item path="../../src/libctp/jobcalculators/gwbse.h"
            ex="false"
            tool="3"
            flavor2="0">
      </item>
      <item path="../../src/libctp/jobcalculators/idft.cc"
            ex="false"
            tool="1"
            flavor2="0">
      </item>
      <item path="../../src/libctp/jobcalculators/idft.h"
            ex="false"
            tool="3"
            flavor2="0">
      </item>
      <item path="../../src/libctp/jobcalculators/igwbse.cc"
            ex="false"
            tool="1"
            flavor2="0">
      </item>
      <item path="../../src/libctp/jobcalculators/igwbse.h"
            ex="false"
            tool="3"
            flavor2="0">
      </item>
      <item path="../../src/libctp/jobcalculators/qmmm.h"
            ex="false"
            tool="3"
            flavor2="0">
      </item>
      <item path="../../src/libctp/jobcalculators/xqmultipole.h"
            ex="false"
            tool="3"
            flavor2="0">
      </item>
      <item path="../../src/libctp/mbgft/mbgft.cc" ex="false" tool="1" flavor2="0">
      </item>
      <item path="../../src/libctp/molecule.cc" ex="false" tool="1" flavor2="0">
      </item>
<<<<<<< HEAD
      <item path="../../src/libctp/numerical_integration/numerical_integrations.cc"
            ex="false"
            tool="1"
            flavor2="0">
      </item>
      <item path="../../src/libctp/numerical_integration/radial_euler_maclaurin_rule.cc"
            ex="false"
            tool="1"
            flavor2="0">
      </item>
=======
>>>>>>> d16f56f1
      <item path="../../src/libctp/numerical_integration/sphere_lebedev_rule.cc"
            ex="false"
            tool="1"
            flavor2="0">
      </item>
      <item path="../../src/libctp/orbitals.cc" ex="false" tool="1" flavor2="0">
      </item>
      <item path="../../src/libctp/overlap.cc" ex="false" tool="1" flavor2="0">
      </item>
      <item path="../../src/libctp/parallelpaircalc.cc"
            ex="false"
            tool="0"
            flavor2="0">
      </item>
      <item path="../../src/libctp/parallelxjobcalc.cc"
            ex="false"
            tool="1"
            flavor2="0">
      </item>
      <item path="../../src/libctp/polarbackground.cc"
            ex="false"
            tool="1"
            flavor2="0">
      </item>
      <item path="../../src/libctp/polarseg.cc" ex="false" tool="1" flavor2="0">
      </item>
      <item path="../../src/libctp/polarsite.cc" ex="false" tool="1" flavor2="0">
      </item>
      <item path="../../src/libctp/polartop.cc" ex="false" tool="1" flavor2="0">
      </item>
      <item path="../../src/libctp/progressobserver.cc"
            ex="false"
            tool="1"
            flavor2="0">
      </item>
      <item path="../../src/libctp/qmcalculator.cc" ex="false" tool="1" flavor2="0">
      </item>
      <item path="../../src/libctp/qmdatabase.cc" ex="false" tool="1" flavor2="0">
      </item>
      <item path="../../src/libctp/qmmachine.cc" ex="false" tool="1" flavor2="0">
      </item>
      <item path="../../src/libctp/qmnblist.cc" ex="false" tool="1" flavor2="0">
      </item>
      <item path="../../src/libctp/qmpackagefactory.cc"
            ex="false"
            tool="1"
            flavor2="0">
      </item>
      <item path="../../src/libctp/qmpackages/gaussian.cc"
            ex="false"
            tool="1"
            flavor2="0">
      </item>
      <item path="../../src/libctp/qmpackages/gaussian.h"
            ex="false"
            tool="3"
            flavor2="0">
      </item>
      <item path="../../src/libctp/qmpackages/gw.cc" ex="false" tool="1" flavor2="0">
      </item>
      <item path="../../src/libctp/qmpackages/gw.h" ex="false" tool="3" flavor2="0">
      </item>
      <item path="../../src/libctp/qmpackages/nwchem.cc"
            ex="false"
            tool="1"
            flavor2="0">
      </item>
      <item path="../../src/libctp/qmpackages/nwchem.h"
            ex="false"
            tool="3"
            flavor2="0">
      </item>
      <item path="../../src/libctp/qmpackages/turbomole.cc"
            ex="false"
            tool="1"
            flavor2="0">
      </item>
      <item path="../../src/libctp/qmpackages/turbomole.h"
            ex="false"
            tool="3"
            flavor2="0">
      </item>
      <item path="../../src/libctp/qmpair.cc" ex="false" tool="1" flavor2="0">
      </item>
      <item path="../../src/libctp/qmtool.cc" ex="false" tool="1" flavor2="0">
      </item>
      <item path="../../src/libctp/segment.cc" ex="false" tool="1" flavor2="0">
      </item>
      <item path="../../src/libctp/segmenttype.cc" ex="false" tool="1" flavor2="0">
      </item>
      <item path="../../src/libctp/sqlapplication.cc" ex="false" tool="1" flavor2="0">
      </item>
      <item path="../../src/libctp/statesaversqlite.cc"
            ex="false"
            tool="1"
            flavor2="0">
      </item>
      <item path="../../src/libctp/threecenters.cc" ex="false" tool="1" flavor2="0">
      </item>
      <item path="../../src/libctp/threecenters_tools.cc"
            ex="false"
            tool="1"
            flavor2="0">
      </item>
      <item path="../../src/libctp/toolfactory.cc" ex="false" tool="1" flavor2="0">
      </item>
      <item path="../../src/libctp/tools/coupling.h" ex="false" tool="3" flavor2="0">
      </item>
      <item path="../../src/libctp/tools/exciton.h" ex="false" tool="3" flavor2="0">
      </item>
      <item path="../../src/libctp/tools/molpol.cc" ex="false" tool="1" flavor2="0">
      </item>
      <item path="../../src/libctp/tools/molpol.h" ex="false" tool="3" flavor2="0">
      </item>
      <item path="../../src/libctp/tools/pdb2map.h" ex="false" tool="3" flavor2="0">
      </item>
      <item path="../../src/libctp/tools/qmanalyze.h" ex="false" tool="3" flavor2="0">
      </item>
      <item path="../../src/libctp/topology.cc" ex="false" tool="1" flavor2="0">
      </item>
      <item path="../../src/libctp/version.cc" ex="false" tool="1" flavor2="0">
      </item>
      <item path="../../src/libctp/version_nb.cc" ex="false" tool="1" flavor2="0">
      </item>
      <item path="../../src/libctp/votca_config.h" ex="false" tool="3" flavor2="0">
      </item>
      <item path="../../src/libctp/votca_config.h.in" ex="false" tool="3" flavor2="0">
      </item>
      <item path="../../src/libctp/xinductor.cc" ex="false" tool="1" flavor2="0">
      </item>
      <item path="../../src/libctp/xinteractor.cc" ex="false" tool="1" flavor2="0">
      </item>
      <item path="../../src/libctp/xjob.cc" ex="false" tool="1" flavor2="0">
      </item>
      <item path="../../src/libctp/xmapper.cc" ex="false" tool="1" flavor2="0">
      </item>
      <item path="/people/thnfs/homes/baumeier/isilon/votca_gsl/src/ctp/include/votca/ctp/grid_containers.h"
            ex="false"
            tool="3"
            flavor2="0">
      </item>
    </conf>
  </confs>
</configurationDescriptor><|MERGE_RESOLUTION|>--- conflicted
+++ resolved
@@ -175,11 +175,7 @@
         <itemPath>../../src/libctp/gwbse/rpa.cc</itemPath>
       </logicalFolder>
       <logicalFolder name="f6" displayName="NumInt" projectFiles="true">
-<<<<<<< HEAD
         <itemPath>../../src/libctp/numerical_integration/numerical_integrations.cc</itemPath>
-        <itemPath>../../src/libctp/numerical_integration/radial_euler_maclaurin_rule.cc</itemPath>
-=======
->>>>>>> d16f56f1
         <itemPath>../../src/libctp/numerical_integration/sphere_lebedev_rule.cc</itemPath>
       </logicalFolder>
       <logicalFolder name="f3" displayName="Topology" projectFiles="true">
@@ -770,19 +766,11 @@
       </item>
       <item path="../../src/libctp/molecule.cc" ex="false" tool="1" flavor2="0">
       </item>
-<<<<<<< HEAD
       <item path="../../src/libctp/numerical_integration/numerical_integrations.cc"
             ex="false"
             tool="1"
             flavor2="0">
       </item>
-      <item path="../../src/libctp/numerical_integration/radial_euler_maclaurin_rule.cc"
-            ex="false"
-            tool="1"
-            flavor2="0">
-      </item>
-=======
->>>>>>> d16f56f1
       <item path="../../src/libctp/numerical_integration/sphere_lebedev_rule.cc"
             ex="false"
             tool="1"
@@ -1454,19 +1442,11 @@
       </item>
       <item path="../../src/libctp/molecule.cc" ex="false" tool="1" flavor2="0">
       </item>
-<<<<<<< HEAD
       <item path="../../src/libctp/numerical_integration/numerical_integrations.cc"
             ex="false"
             tool="1"
             flavor2="0">
       </item>
-      <item path="../../src/libctp/numerical_integration/radial_euler_maclaurin_rule.cc"
-            ex="false"
-            tool="1"
-            flavor2="0">
-      </item>
-=======
->>>>>>> d16f56f1
       <item path="../../src/libctp/numerical_integration/sphere_lebedev_rule.cc"
             ex="false"
             tool="1"
