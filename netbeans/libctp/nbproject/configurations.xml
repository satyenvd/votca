--- conflicted
+++ resolved
@@ -1,5 +1,5 @@
 <?xml version="1.0" encoding="UTF-8"?>
-<configurationDescriptor version="84">
+<configurationDescriptor version="89">
   <logicalFolder name="root" displayName="root" projectFiles="true" kind="ROOT">
     <logicalFolder name="f1" displayName="Calculators" projectFiles="true">
       <itemPath>../../src/libctp/calculators/eanalyze.h</itemPath>
@@ -21,11 +21,8 @@
       <itemPath>../../src/libctp/calculators/neighborlist.h</itemPath>
       <itemPath>../../src/libctp/calculators/pairdump.h</itemPath>
       <itemPath>../../src/libctp/calculators/qmmm.h</itemPath>
-<<<<<<< HEAD
-=======
       <itemPath>../../include/votca/ctp/qmpackage.h</itemPath>
       <itemPath>../../include/votca/ctp/qmpackagefactory.h</itemPath>
->>>>>>> 5d4f0636
       <itemPath>../../src/libctp/calculators/qmultipole.h</itemPath>
       <itemPath>../../src/libctp/calculators/rates.h</itemPath>
       <itemPath>../../src/libctp/calculators/sandbox.h</itemPath>
@@ -47,6 +44,7 @@
       <itemPath>../../include/votca/ctp/eigenvalues.h</itemPath>
       <itemPath>../../include/votca/ctp/fragment.h</itemPath>
       <itemPath>../../include/votca/ctp/job.h</itemPath>
+      <itemPath>../../include/votca/ctp/logger.h</itemPath>
       <itemPath>../../include/votca/ctp/molecule.h</itemPath>
       <itemPath>../../include/votca/ctp/orbitals.h</itemPath>
       <itemPath>../../include/votca/ctp/paircalculator.h</itemPath>
@@ -60,8 +58,6 @@
       <itemPath>../../include/votca/ctp/qmcalculator.h</itemPath>
       <itemPath>../../include/votca/ctp/qmdatabase.h</itemPath>
       <itemPath>../../include/votca/ctp/qmnblist.h</itemPath>
-      <itemPath>../../include/votca/ctp/qmpackage.h</itemPath>
-      <itemPath>../../include/votca/ctp/qmpackagefactory.h</itemPath>
       <itemPath>../../include/votca/ctp/qmpair.h</itemPath>
       <itemPath>../../include/votca/ctp/qmthread.h</itemPath>
       <itemPath>../../include/votca/ctp/qmtool.h</itemPath>
@@ -76,8 +72,6 @@
       <itemPath>../../include/votca/ctp/xjob.h</itemPath>
       <itemPath>../../include/votca/ctp/xmapper.h</itemPath>
     </logicalFolder>
-<<<<<<< HEAD
-=======
     <logicalFolder name="f2" displayName="QMPackages" projectFiles="true">
       <itemPath>../../src/libctp/qmpackages/gaussian.cc</itemPath>
       <itemPath>../../src/libctp/qmpackages/gaussian.h</itemPath>
@@ -86,7 +80,6 @@
       <itemPath>../../src/libctp/qmpackages/turbomole.cc</itemPath>
       <itemPath>../../src/libctp/qmpackages/turbomole.h</itemPath>
     </logicalFolder>
->>>>>>> 5d4f0636
     <logicalFolder name="ResourceFiles"
                    displayName="Resource Files"
                    projectFiles="true">
@@ -129,14 +122,6 @@
       <itemPath>../../src/libctp/xjob.cc</itemPath>
       <itemPath>../../src/libctp/xmapper.cc</itemPath>
     </logicalFolder>
-    <logicalFolder name="f2" displayName="Wrappers" projectFiles="true" kind="ROOT">
-      <itemPath>../../src/libctp/qmpackages/gaussian.cc</itemPath>
-      <itemPath>../../src/libctp/qmpackages/gaussian.h</itemPath>
-      <itemPath>../../src/libctp/qmpackages/nwchem.cc</itemPath>
-      <itemPath>../../src/libctp/qmpackages/nwchem.h</itemPath>
-      <itemPath>../../src/libctp/qmpackages/turbomole.cc</itemPath>
-      <itemPath>../../src/libctp/qmpackages/turbomole.h</itemPath>
-    </logicalFolder>
     <logicalFolder name="ExternalFiles"
                    displayName="Important Files"
                    projectFiles="false">
@@ -144,6 +129,7 @@
     </logicalFolder>
   </logicalFolder>
   <sourceRootList>
+    <Elem>../../include</Elem>
     <Elem>../../../../include</Elem>
   </sourceRootList>
   <projectmakefile>Makefile</projectmakefile>
@@ -152,6 +138,8 @@
       <toolsSet>
         <remote-sources-mode>LOCAL_SOURCES</remote-sources-mode>
         <compilerSet>GNU|GNU</compilerSet>
+        <dependencyChecking>true</dependencyChecking>
+        <rebuildPropChanged>false</rebuildPropChanged>
       </toolsSet>
       <compileType>
         <ccTool>
@@ -164,11 +152,9 @@
           </incDir>
         </ccTool>
         <archiverTool>
+          <output>../../src/libctp/libctp.a</output>
         </archiverTool>
       </compileType>
-<<<<<<< HEAD
-      <item path="../../src/libctp/apolarsite.cc" ex="false" tool="0" flavor2="0">
-=======
       <item path="../../include/votca/ctp/apolarsite.h"
             ex="false"
             tool="3"
@@ -299,29 +285,169 @@
       <item path="../../include/votca/ctp/xmapper.h" ex="false" tool="3" flavor2="0">
       </item>
       <item path="../../src/libctp/apolarsite.cc" ex="false" tool="1" flavor2="0">
->>>>>>> 5d4f0636
       </item>
       <item path="../../src/libctp/calculatorfactory.cc"
             ex="false"
-            tool="0"
+            tool="1"
+            flavor2="0">
+      </item>
+      <item path="../../src/libctp/calculators/eanalyze.h"
+            ex="false"
+            tool="3"
+            flavor2="0">
+      </item>
+      <item path="../../src/libctp/calculators/ecoulomb.h"
+            ex="false"
+            tool="3"
+            flavor2="0">
+      </item>
+      <item path="../../src/libctp/calculators/edft.h"
+            ex="false"
+            tool="3"
+            flavor2="0">
+      </item>
+      <item path="../../src/libctp/calculators/eimport.h"
+            ex="false"
+            tool="3"
+            flavor2="0">
+      </item>
+      <item path="../../src/libctp/calculators/einternal.h"
+            ex="false"
+            tool="3"
+            flavor2="0">
+      </item>
+      <item path="../../src/libctp/calculators/emultipole.h"
+            ex="false"
+            tool="3"
+            flavor2="0">
+      </item>
+      <item path="../../src/libctp/calculators/emultipole_stdal.h"
+            ex="false"
+            tool="3"
+            flavor2="0">
+      </item>
+      <item path="../../src/libctp/calculators/eoutersphere.cc"
+            ex="false"
+            tool="1"
+            flavor2="0">
+      </item>
+      <item path="../../src/libctp/calculators/eoutersphere.h"
+            ex="false"
+            tool="3"
+            flavor2="0">
+      </item>
+      <item path="../../src/libctp/calculators/ianalyze.h"
+            ex="false"
+            tool="3"
             flavor2="0">
       </item>
       <item path="../../src/libctp/calculators/idft.cc"
             ex="false"
-            tool="0"
-            flavor2="0">
-      </item>
-      <item path="../../src/libctp/fragment.cc" ex="false" tool="0" flavor2="0">
-      </item>
-      <item path="../../src/libctp/molecule.cc" ex="false" tool="0" flavor2="0">
-      </item>
-      <item path="../../src/libctp/orbitals.cc" ex="false" tool="0" flavor2="0">
+            tool="3"
+            flavor2="0">
+      </item>
+      <item path="../../src/libctp/calculators/idft.h"
+            ex="false"
+            tool="3"
+            flavor2="0">
+      </item>
+      <item path="../../src/libctp/calculators/iimport.h"
+            ex="false"
+            tool="3"
+            flavor2="0">
+      </item>
+      <item path="../../src/libctp/calculators/izindo.h"
+            ex="false"
+            tool="3"
+            flavor2="0">
+      </item>
+      <item path="../../src/libctp/calculators/jobwriter.h"
+            ex="false"
+            tool="3"
+            flavor2="0">
+      </item>
+      <item path="../../src/libctp/calculators/molpol.h"
+            ex="false"
+            tool="3"
+            flavor2="0">
+      </item>
+      <item path="../../src/libctp/calculators/neighborlist.h"
+            ex="false"
+            tool="3"
+            flavor2="0">
+      </item>
+      <item path="../../src/libctp/calculators/pairdump.h"
+            ex="false"
+            tool="3"
+            flavor2="0">
+      </item>
+      <item path="../../src/libctp/calculators/qmmm.h"
+            ex="false"
+            tool="3"
+            flavor2="0">
+      </item>
+      <item path="../../src/libctp/calculators/qmultipole.h"
+            ex="false"
+            tool="3"
+            flavor2="0">
+      </item>
+      <item path="../../src/libctp/calculators/rates.h"
+            ex="false"
+            tool="3"
+            flavor2="0">
+      </item>
+      <item path="../../src/libctp/calculators/sandbox.h"
+            ex="false"
+            tool="3"
+            flavor2="0">
+      </item>
+      <item path="../../src/libctp/calculators/stateserver.h"
+            ex="false"
+            tool="3"
+            flavor2="0">
+      </item>
+      <item path="../../src/libctp/calculators/tdump.h"
+            ex="false"
+            tool="3"
+            flavor2="0">
+      </item>
+      <item path="../../src/libctp/calculators/velocity.h"
+            ex="false"
+            tool="3"
+            flavor2="0">
+      </item>
+      <item path="../../src/libctp/calculators/xmultipole.h"
+            ex="false"
+            tool="3"
+            flavor2="0">
+      </item>
+      <item path="../../src/libctp/calculators/xmultipole2.h"
+            ex="false"
+            tool="3"
+            flavor2="0">
+      </item>
+      <item path="../../src/libctp/calculators/xqmultipole.h"
+            ex="false"
+            tool="3"
+            flavor2="0">
+      </item>
+      <item path="../../src/libctp/calculators/zmultipole.h"
+            ex="false"
+            tool="3"
+            flavor2="0">
+      </item>
+      <item path="../../src/libctp/fragment.cc" ex="false" tool="1" flavor2="0">
+      </item>
+      <item path="../../src/libctp/hgversion.h" ex="false" tool="3" flavor2="0">
+      </item>
+      <item path="../../src/libctp/job.cc" ex="false" tool="1" flavor2="0">
+      </item>
+      <item path="../../src/libctp/molecule.cc" ex="false" tool="1" flavor2="0">
+      </item>
+      <item path="../../src/libctp/orbitals.cc" ex="false" tool="1" flavor2="0">
       </item>
       <item path="../../src/libctp/parallelpaircalc.cc"
             ex="false"
-<<<<<<< HEAD
-            tool="0"
-=======
             tool="1"
             flavor2="0">
       </item>
@@ -374,37 +500,58 @@
       <item path="../../src/libctp/qmpackages/nwchem.h"
             ex="false"
             tool="3"
->>>>>>> 5d4f0636
-            flavor2="0">
-      </item>
-      <item path="../../src/libctp/polarsite.cc" ex="false" tool="0" flavor2="0">
-      </item>
-      <item path="../../src/libctp/qmapplication.cc" ex="false" tool="0" flavor2="0">
-      </item>
-      <item path="../../src/libctp/qmdatabase.cc" ex="false" tool="0" flavor2="0">
-      </item>
-      <item path="../../src/libctp/qmnblist.cc" ex="false" tool="0" flavor2="0">
-      </item>
-      <item path="../../src/libctp/qmpair.cc" ex="false" tool="0" flavor2="0">
-      </item>
-      <item path="../../src/libctp/segment.cc" ex="false" tool="0" flavor2="0">
+            flavor2="0">
+      </item>
+      <item path="../../src/libctp/qmpackages/turbomole.cc"
+            ex="false"
+            tool="1"
+            flavor2="0">
+      </item>
+      <item path="../../src/libctp/qmpackages/turbomole.h"
+            ex="false"
+            tool="3"
+            flavor2="0">
+      </item>
+      <item path="../../src/libctp/qmpair.cc" ex="false" tool="1" flavor2="0">
+      </item>
+      <item path="../../src/libctp/qmtool.cc" ex="false" tool="1" flavor2="0">
+      </item>
+      <item path="../../src/libctp/segment.cc" ex="false" tool="1" flavor2="0">
+      </item>
+      <item path="../../src/libctp/segmenttype.cc" ex="false" tool="1" flavor2="0">
       </item>
       <item path="../../src/libctp/statesaversqlite.cc"
             ex="false"
-            tool="0"
-            flavor2="0">
-      </item>
-      <item path="../../src/libctp/topology.cc" ex="false" tool="0" flavor2="0">
-      </item>
-      <item path="../../src/libctp/version_nb.cc" ex="false" tool="0" flavor2="0">
-      </item>
-      <item path="../../src/libctp/xinductor.cc" ex="false" tool="0" flavor2="0">
+            tool="1"
+            flavor2="0">
+      </item>
+      <item path="../../src/libctp/toolfactory.cc" ex="false" tool="1" flavor2="0">
+      </item>
+      <item path="../../src/libctp/topology.cc" ex="false" tool="1" flavor2="0">
+      </item>
+      <item path="../../src/libctp/version.cc" ex="false" tool="1" flavor2="0">
+      </item>
+      <item path="../../src/libctp/version_nb.cc" ex="false" tool="1" flavor2="0">
+      </item>
+      <item path="../../src/libctp/votca_config.h" ex="false" tool="3" flavor2="0">
+      </item>
+      <item path="../../src/libctp/votca_config.h.in" ex="false" tool="3" flavor2="0">
+      </item>
+      <item path="../../src/libctp/xinductor.cc" ex="false" tool="1" flavor2="0">
+      </item>
+      <item path="../../src/libctp/xinteractor.cc" ex="false" tool="1" flavor2="0">
+      </item>
+      <item path="../../src/libctp/xjob.cc" ex="false" tool="1" flavor2="0">
+      </item>
+      <item path="../../src/libctp/xmapper.cc" ex="false" tool="1" flavor2="0">
       </item>
     </conf>
     <conf name="Release" type="3">
       <toolsSet>
         <remote-sources-mode>LOCAL_SOURCES</remote-sources-mode>
         <compilerSet>GNU|GNU</compilerSet>
+        <dependencyChecking>true</dependencyChecking>
+        <rebuildPropChanged>false</rebuildPropChanged>
       </toolsSet>
       <compileType>
         <cTool>
@@ -419,9 +566,6 @@
         <archiverTool>
         </archiverTool>
       </compileType>
-<<<<<<< HEAD
-      <item path="../../src/libctp/apolarsite.cc" ex="false" tool="0" flavor2="0">
-=======
       <item path="../../include/votca/ctp/apolarsite.h"
             ex="false"
             tool="3"
@@ -440,34 +584,66 @@
             ex="false"
             tool="3"
             flavor2="0">
->>>>>>> 5d4f0636
-      </item>
-      <item path="../../src/libctp/calculatorfactory.cc"
-            ex="false"
-            tool="0"
-            flavor2="0">
-      </item>
-      <item path="../../src/libctp/calculators/idft.cc"
-            ex="false"
-            tool="0"
-            flavor2="0">
-      </item>
-      <item path="../../src/libctp/fragment.cc" ex="false" tool="0" flavor2="0">
-      </item>
-      <item path="../../src/libctp/molecule.cc" ex="false" tool="0" flavor2="0">
-      </item>
-      <item path="../../src/libctp/orbitals.cc" ex="false" tool="0" flavor2="0">
-      </item>
-      <item path="../../src/libctp/parallelpaircalc.cc"
-            ex="false"
-            tool="0"
-            flavor2="0">
-      </item>
-      <item path="../../src/libctp/polarsite.cc" ex="false" tool="0" flavor2="0">
-      </item>
-<<<<<<< HEAD
-      <item path="../../src/libctp/qmapplication.cc" ex="false" tool="0" flavor2="0">
-=======
+      </item>
+      <item path="../../include/votca/ctp/fragment.h" ex="false" tool="3" flavor2="0">
+      </item>
+      <item path="../../include/votca/ctp/job.h" ex="false" tool="3" flavor2="0">
+      </item>
+      <item path="../../include/votca/ctp/logger.h" ex="false" tool="3" flavor2="0">
+      </item>
+      <item path="../../include/votca/ctp/molecule.h" ex="false" tool="3" flavor2="0">
+      </item>
+      <item path="../../include/votca/ctp/orbitals.h" ex="false" tool="3" flavor2="0">
+      </item>
+      <item path="../../include/votca/ctp/paircalculator.h"
+            ex="false"
+            tool="3"
+            flavor2="0">
+      </item>
+      <item path="../../include/votca/ctp/parallelpaircalc.h"
+            ex="false"
+            tool="3"
+            flavor2="0">
+      </item>
+      <item path="../../include/votca/ctp/parallelsitecalc.h"
+            ex="false"
+            tool="3"
+            flavor2="0">
+      </item>
+      <item path="../../include/votca/ctp/parallelxjobcalc.h"
+            ex="false"
+            tool="3"
+            flavor2="0">
+      </item>
+      <item path="../../include/votca/ctp/polarseg.h" ex="false" tool="3" flavor2="0">
+      </item>
+      <item path="../../include/votca/ctp/polarsite.h"
+            ex="false"
+            tool="3"
+            flavor2="0">
+      </item>
+      <item path="../../include/votca/ctp/progressobserver.h"
+            ex="false"
+            tool="3"
+            flavor2="0">
+      </item>
+      <item path="../../include/votca/ctp/qmapplication.h"
+            ex="false"
+            tool="3"
+            flavor2="0">
+      </item>
+      <item path="../../include/votca/ctp/qmcalculator.h"
+            ex="false"
+            tool="3"
+            flavor2="0">
+      </item>
+      <item path="../../include/votca/ctp/qmdatabase.h"
+            ex="false"
+            tool="3"
+            flavor2="0">
+      </item>
+      <item path="../../include/votca/ctp/qmnblist.h" ex="false" tool="3" flavor2="0">
+      </item>
       <item path="../../include/votca/ctp/qmpackage.h"
             ex="false"
             tool="3"
@@ -477,24 +653,20 @@
             ex="false"
             tool="3"
             flavor2="0">
->>>>>>> 5d4f0636
-      </item>
-      <item path="../../src/libctp/qmdatabase.cc" ex="false" tool="0" flavor2="0">
-      </item>
-      <item path="../../src/libctp/qmnblist.cc" ex="false" tool="0" flavor2="0">
-      </item>
-      <item path="../../src/libctp/qmpair.cc" ex="false" tool="0" flavor2="0">
-      </item>
-      <item path="../../src/libctp/segment.cc" ex="false" tool="0" flavor2="0">
-      </item>
-      <item path="../../src/libctp/statesaversqlite.cc"
-            ex="false"
-            tool="0"
-            flavor2="0">
-      </item>
-<<<<<<< HEAD
-      <item path="../../src/libctp/topology.cc" ex="false" tool="0" flavor2="0">
-=======
+      </item>
+      <item path="../../include/votca/ctp/qmpair.h" ex="false" tool="3" flavor2="0">
+      </item>
+      <item path="../../include/votca/ctp/qmthread.h" ex="false" tool="3" flavor2="0">
+      </item>
+      <item path="../../include/votca/ctp/qmtool.h" ex="false" tool="3" flavor2="0">
+      </item>
+      <item path="../../include/votca/ctp/segment.h" ex="false" tool="3" flavor2="0">
+      </item>
+      <item path="../../include/votca/ctp/segmenttype.h"
+            ex="false"
+            tool="3"
+            flavor2="0">
+      </item>
       <item path="../../include/votca/ctp/statesaversqlite.h"
             ex="false"
             tool="3"
@@ -1190,11 +1362,10 @@
       <item path="../../src/libctp/xinductor.cc" ex="false" tool="1" flavor2="0">
       </item>
       <item path="../../src/libctp/xinteractor.cc" ex="false" tool="1" flavor2="0">
->>>>>>> 5d4f0636
-      </item>
-      <item path="../../src/libctp/version_nb.cc" ex="false" tool="0" flavor2="0">
-      </item>
-      <item path="../../src/libctp/xinductor.cc" ex="false" tool="0" flavor2="0">
+      </item>
+      <item path="../../src/libctp/xjob.cc" ex="false" tool="1" flavor2="0">
+      </item>
+      <item path="../../src/libctp/xmapper.cc" ex="false" tool="1" flavor2="0">
       </item>
     </conf>
   </confs>
