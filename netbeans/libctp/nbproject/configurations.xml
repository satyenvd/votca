--- conflicted
+++ resolved
@@ -58,28 +58,18 @@
                    projectFiles="true">
       <itemPath>../../src/libctp/apolarsite.cc</itemPath>
       <itemPath>../../src/libctp/calculatorfactory.cc</itemPath>
-      <itemPath>../../src/libctp/calculatorfactory2.cc</itemPath>
       <itemPath>../../src/libctp/fragment.cc</itemPath>
       <itemPath>../../src/libctp/hgversion.h</itemPath>
       <itemPath>../../src/libctp/molecule.cc</itemPath>
       <itemPath>../../src/libctp/polarsite.cc</itemPath>
       <itemPath>../../src/libctp/qmapplication.cc</itemPath>
-      <itemPath>../../src/libctp/qmapplication2.cc</itemPath>
-      <itemPath>../../src/libctp/qmcalculcator2.cc</itemPath>
       <itemPath>../../src/libctp/qmdatabase.cc</itemPath>
-      <itemPath>../../src/libctp/qmdatabase2.cc</itemPath>
       <itemPath>../../src/libctp/qmnblist.cc</itemPath>
-      <itemPath>../../src/libctp/qmnblist2.cc</itemPath>
       <itemPath>../../src/libctp/qmpair.cc</itemPath>
-      <itemPath>../../src/libctp/qmpair2.cc</itemPath>
       <itemPath>../../src/libctp/qmtopology.cc</itemPath>
       <itemPath>../../src/libctp/segment.cc</itemPath>
       <itemPath>../../src/libctp/statesaversqlite.cc</itemPath>
-<<<<<<< HEAD
-      <itemPath>../../src/libctp/statesaversqlite2.cc</itemPath>
-=======
       <itemPath>../../src/libctp/topology.cc</itemPath>
->>>>>>> ff28e797
       <itemPath>../../src/libctp/version_nb.cc</itemPath>
       <itemPath>../../src/libctp/votca_config.h</itemPath>
     </logicalFolder>
