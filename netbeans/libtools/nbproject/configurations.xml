<?xml version="1.0" encoding="UTF-8"?>
<configurationDescriptor version="97">
  <logicalFolder name="root" displayName="root" projectFiles="true" kind="ROOT">
    <logicalFolder name="HeaderFiles"
                   displayName="Header Files"
                   projectFiles="true">
      <itemPath>../../include/votca/tools/akimaspline.h</itemPath>
      <itemPath>../../include/votca/tools/application.h</itemPath>
      <itemPath>../../include/votca/tools/average.h</itemPath>
      <itemPath>../../include/votca/tools/calculator.h</itemPath>
      <itemPath>../../include/votca/tools/colors.h</itemPath>
      <itemPath>../../include/votca/tools/constants.h</itemPath>
      <itemPath>../../include/votca/tools/correlate.h</itemPath>
      <itemPath>../../include/votca/tools/crosscorrelate.h</itemPath>
      <itemPath>../../include/votca/tools/cubicspline.h</itemPath>
      <itemPath>../../include/votca/tools/datacollection.h</itemPath>
      <itemPath>../../include/votca/tools/edge.h</itemPath>
      <itemPath>../../include/votca/tools/edgecontainer.h</itemPath>
      <itemPath>../../include/votca/tools/eigen.h</itemPath>
      <itemPath>../../include/votca/tools/elements.h</itemPath>
      <itemPath>../../include/votca/tools/filesystem.h</itemPath>
      <itemPath>../../include/votca/tools/floatingpointcomparison.h</itemPath>
      <itemPath>../../include/votca/tools/getline.h</itemPath>
      <itemPath>../../include/votca/tools/globals.h</itemPath>
      <itemPath>../../include/votca/tools/histogram.h</itemPath>
      <itemPath>../../include/votca/tools/histogramnew.h</itemPath>
      <itemPath>../../include/votca/tools/lexical_cast.h</itemPath>
      <itemPath>../../include/votca/tools/linalg.h</itemPath>
      <itemPath>../../include/votca/tools/linspline.h</itemPath>
      <itemPath>../../include/votca/tools/mutex.h</itemPath>
      <itemPath>../../include/votca/tools/objectfactory.h</itemPath>
      <itemPath>../../include/votca/tools/parsexml.h</itemPath>
      <itemPath>../../include/votca/tools/property.h</itemPath>
      <itemPath>../../include/votca/tools/random2.h</itemPath>
      <itemPath>../../include/votca/tools/rangeparser.h</itemPath>
      <itemPath>../../include/votca/tools/reducededge.h</itemPath>
      <itemPath>../../include/votca/tools/spline.h</itemPath>
      <itemPath>../../include/votca/tools/table.h</itemPath>
      <itemPath>../../include/votca/tools/thread.h</itemPath>
      <itemPath>../../include/votca/tools/tokenizer.h</itemPath>
      <itemPath>../../include/votca/tools/types.h</itemPath>
      <itemPath>../../include/votca/tools/version.h</itemPath>
      <itemPath>../../include/votca/tools/votca_config.h.in</itemPath>
    </logicalFolder>
    <logicalFolder name="ResourceFiles"
                   displayName="Resource Files"
                   projectFiles="true">
    </logicalFolder>
    <logicalFolder name="SourceFiles"
                   displayName="Source Files"
                   projectFiles="true">
      <itemPath>../../src/libtools/akimaspline.cc</itemPath>
      <itemPath>../../src/libtools/application.cc</itemPath>
      <itemPath>../../src/libtools/correlate.cc</itemPath>
      <itemPath>../../src/libtools/crosscorrelate.cc</itemPath>
      <itemPath>../../src/libtools/cubicspline.cc</itemPath>
      <itemPath>../../src/libtools/datacollection.cc</itemPath>
      <itemPath>../../src/libtools/elements.cc</itemPath>
      <itemPath>../../src/libtools/filesystem.cc</itemPath>
      <itemPath>../../src/libtools/globals.cc</itemPath>
      <itemPath>../../src/libtools/graphnode.cc</itemPath>
      <itemPath>../../src/libtools/histogram.cc</itemPath>
      <itemPath>../../src/libtools/histogramnew.cc</itemPath>
      <itemPath>../../src/libtools/linalg.cc</itemPath>
      <itemPath>../../src/libtools/linspline.cc</itemPath>
      <itemPath>../../src/libtools/mutex.cc</itemPath>
      <itemPath>../../src/libtools/parcer.cc</itemPath>
      <itemPath>../../src/libtools/parsexml.cc</itemPath>
      <itemPath>../../src/libtools/property.cc</itemPath>
      <itemPath>../../src/libtools/random2.cc</itemPath>
      <itemPath>../../src/libtools/rangeparser.cc</itemPath>
      <itemPath>../../src/libtools/spline.cc</itemPath>
      <itemPath>../../src/libtools/table.cc</itemPath>
      <itemPath>../../src/libtools/thread.cc</itemPath>
      <itemPath>../../src/libtools/tokenizer.cc</itemPath>
      <itemPath>../../src/libtools/version.cc</itemPath>
    </logicalFolder>
    <logicalFolder name="f2" displayName="Tests" projectFiles="true">
      <itemPath>../../src/tests/test_cubicspline.cc</itemPath>
      <itemPath>../../src/tests/test_edge_base.cc</itemPath>
      <itemPath>../../src/tests/test_edgecontainer.cc</itemPath>
      <itemPath>../../src/tests/test_elements.cc</itemPath>
      <itemPath>../../../tools/src/tests/test_filesystem.cc</itemPath>
      <itemPath>../../src/tests/test_floatingpointcomparison.cc</itemPath>
      <itemPath>../../src/tests/test_graphnode.cc</itemPath>
      <itemPath>../../src/tests/test_identity.cc</itemPath>
      <itemPath>../../src/tests/test_linalg.cc</itemPath>
      <itemPath>../../src/tests/test_name.cc</itemPath>
      <itemPath>../../src/tests/test_property.cc</itemPath>
      <itemPath>../../src/tests/test_typeconverter.cc</itemPath>
    </logicalFolder>
  </logicalFolder>
  <sourceRootList>
    <Elem>../../src/libtools</Elem>
    <Elem>../../include</Elem>
    <Elem>../../src/libtools</Elem>
    <Elem>../../include</Elem>
    <Elem>../../src/libtools</Elem>
    <Elem>../../include</Elem>
    <Elem>../../src/libtools</Elem>
    <Elem>../../include</Elem>
  </sourceRootList>
  <projectmakefile>Makefile_nb</projectmakefile>
  <confs>
    <conf name="Debug" type="3">
      <toolsSet>
        <compilerSet>GNU|GNU</compilerSet>
        <dependencyChecking>true</dependencyChecking>
        <rebuildPropChanged>false</rebuildPropChanged>
      </toolsSet>
      <compileType>
        <cTool>
          <incDir>
            <pElem>../../include</pElem>
            <pElem>../../../include/votca</pElem>
          </incDir>
        </cTool>
        <ccTool>
          <incDir>
            <pElem>../../include</pElem>
          </incDir>
          <commandLine>-I../../include</commandLine>
        </ccTool>
        <archiverTool>
          <output>../../src/libtools/libtools.a</output>
        </archiverTool>
      </compileType>
      <item path="../../../tools/src/tests/test_filesystem.cc"
            ex="false"
            tool="1"
            flavor2="0">
      </item>
      <item path="../../include/votca/tools/akimaspline.h"
            ex="false"
            tool="3"
            flavor2="0">
      </item>
      <item path="../../include/votca/tools/application.h"
            ex="false"
            tool="3"
            flavor2="0">
      </item>
      <item path="../../include/votca/tools/average.h"
            ex="false"
            tool="3"
            flavor2="0">
      </item>
      <item path="../../include/votca/tools/calculator.h"
            ex="false"
            tool="3"
            flavor2="0">
      </item>
      <item path="../../include/votca/tools/colors.h" ex="false" tool="3" flavor2="0">
      </item>
      <item path="../../include/votca/tools/constants.h"
            ex="false"
            tool="3"
            flavor2="0">
      </item>
      <item path="../../include/votca/tools/correlate.h"
            ex="false"
            tool="3"
            flavor2="0">
      </item>
      <item path="../../include/votca/tools/crosscorrelate.h"
            ex="false"
            tool="3"
            flavor2="0">
      </item>
      <item path="../../include/votca/tools/cubicspline.h"
            ex="false"
            tool="3"
            flavor2="0">
      </item>
      <item path="../../include/votca/tools/datacollection.h"
            ex="false"
            tool="3"
            flavor2="0">
      </item>
      <item path="../../include/votca/tools/eigen.h" ex="false" tool="3" flavor2="0">
      </item>
      <item path="../../include/votca/tools/elements.h"
            ex="false"
            tool="3"
            flavor2="0">
      </item>
      <item path="../../include/votca/tools/filesystem.h"
            ex="false"
            tool="3"
            flavor2="0">
      </item>
      <item path="../../include/votca/tools/getline.h"
            ex="false"
            tool="3"
            flavor2="0">
      </item>
      <item path="../../include/votca/tools/globals.h"
            ex="false"
            tool="3"
            flavor2="0">
      </item>
      <item path="../../include/votca/tools/histogram.h"
            ex="false"
            tool="3"
            flavor2="0">
      </item>
      <item path="../../include/votca/tools/histogramnew.h"
            ex="false"
            tool="3"
            flavor2="0">
      </item>
      <item path="../../include/votca/tools/lexical_cast.h"
            ex="false"
            tool="3"
            flavor2="0">
      </item>
      <item path="../../include/votca/tools/linalg.h" ex="false" tool="3" flavor2="0">
      </item>
      <item path="../../include/votca/tools/linspline.h"
            ex="false"
            tool="3"
            flavor2="0">
      </item>
      <item path="../../include/votca/tools/mutex.h" ex="false" tool="3" flavor2="0">
      </item>
      <item path="../../include/votca/tools/objectfactory.h"
            ex="false"
            tool="3"
            flavor2="0">
      </item>
      <item path="../../include/votca/tools/parsexml.h"
            ex="false"
            tool="3"
            flavor2="0">
      </item>
      <item path="../../include/votca/tools/property.h"
            ex="false"
            tool="3"
            flavor2="0">
      </item>
      <item path="../../include/votca/tools/random2.h"
            ex="false"
            tool="3"
            flavor2="0">
      </item>
      <item path="../../include/votca/tools/rangeparser.h"
            ex="false"
            tool="3"
            flavor2="0">
      </item>
<<<<<<< HEAD
=======
      <item path="../../include/votca/tools/reducededge.h"
            ex="false"
            tool="3"
            flavor2="0">
      </item>
>>>>>>> c588fa2e
      <item path="../../include/votca/tools/spline.h" ex="false" tool="3" flavor2="0">
      </item>
      <item path="../../include/votca/tools/table.h" ex="false" tool="3" flavor2="0">
      </item>
      <item path="../../include/votca/tools/thread.h" ex="false" tool="3" flavor2="0">
      </item>
      <item path="../../include/votca/tools/tokenizer.h"
            ex="false"
            tool="3"
            flavor2="0">
      </item>
      <item path="../../include/votca/tools/types.h" ex="false" tool="3" flavor2="0">
      </item>
      <item path="../../include/votca/tools/version.h"
            ex="false"
            tool="3"
            flavor2="0">
      </item>
      <item path="../../include/votca/tools/votca_config.h.in"
            ex="false"
            tool="3"
            flavor2="0">
      </item>
      <item path="../../src/libtools/akimaspline.cc" ex="false" tool="1" flavor2="0">
      </item>
      <item path="../../src/libtools/application.cc" ex="false" tool="1" flavor2="0">
      </item>
      <item path="../../src/libtools/correlate.cc" ex="false" tool="1" flavor2="0">
      </item>
      <item path="../../src/libtools/crosscorrelate.cc"
            ex="false"
            tool="1"
            flavor2="0">
      </item>
      <item path="../../src/libtools/cubicspline.cc" ex="false" tool="1" flavor2="0">
      </item>
      <item path="../../src/libtools/datacollection.cc"
            ex="false"
            tool="1"
            flavor2="0">
      </item>
      <item path="../../src/libtools/elements.cc" ex="false" tool="1" flavor2="0">
      </item>
<<<<<<< HEAD
      <item path="../../src/libtools/filesystem.cc" ex="false" tool="1" flavor2="0">
      </item>
=======
>>>>>>> c588fa2e
      <item path="../../src/libtools/globals.cc" ex="false" tool="1" flavor2="0">
      </item>
      <item path="../../src/libtools/graphnode.cc" ex="false" tool="1" flavor2="0">
      </item>
      <item path="../../src/libtools/histogram.cc" ex="false" tool="1" flavor2="0">
      </item>
      <item path="../../src/libtools/histogramnew.cc" ex="false" tool="1" flavor2="0">
      </item>
      <item path="../../src/libtools/linalg.cc" ex="false" tool="1" flavor2="0">
      </item>
      <item path="../../src/libtools/linspline.cc" ex="false" tool="1" flavor2="0">
      </item>
      <item path="../../src/libtools/mutex.cc" ex="false" tool="1" flavor2="0">
      </item>
      <item path="../../src/libtools/parcer.cc" ex="false" tool="1" flavor2="0">
      </item>
      <item path="../../src/libtools/parsexml.cc" ex="false" tool="1" flavor2="0">
      </item>
      <item path="../../src/libtools/property.cc" ex="false" tool="1" flavor2="0">
      </item>
      <item path="../../src/libtools/random2.cc" ex="false" tool="1" flavor2="0">
      </item>
      <item path="../../src/libtools/rangeparser.cc" ex="false" tool="1" flavor2="0">
      </item>
      <item path="../../src/libtools/spline.cc" ex="false" tool="1" flavor2="0">
      </item>
      <item path="../../src/libtools/table.cc" ex="false" tool="1" flavor2="0">
      </item>
      <item path="../../src/libtools/thread.cc" ex="false" tool="1" flavor2="0">
      </item>
      <item path="../../src/libtools/tokenizer.cc" ex="false" tool="1" flavor2="0">
      </item>
      <item path="../../src/libtools/version.cc" ex="false" tool="1" flavor2="0">
      </item>
      <item path="../../src/tests/test_cubicspline.cc"
            ex="false"
            tool="1"
            flavor2="0">
      </item>
      <item path="../../src/tests/test_edge_base.cc" ex="false" tool="1" flavor2="0">
      </item>
      <item path="../../src/tests/test_edgecontainer.cc"
            ex="false"
            tool="1"
            flavor2="0">
      </item>
      <item path="../../src/tests/test_elements.cc" ex="false" tool="1" flavor2="0">
      </item>
      <item path="../../src/tests/test_floatingpointcomparison.cc"
            ex="false"
            tool="1"
            flavor2="0">
      </item>
      <item path="../../src/tests/test_graphnode.cc" ex="false" tool="1" flavor2="0">
      </item>
      <item path="../../src/tests/test_identity.cc" ex="false" tool="1" flavor2="0">
      </item>
      <item path="../../src/tests/test_linalg.cc" ex="false" tool="1" flavor2="0">
      </item>
      <item path="../../src/tests/test_name.cc" ex="false" tool="1" flavor2="0">
      </item>
      <item path="../../src/tests/test_property.cc" ex="false" tool="1" flavor2="0">
      </item>
      <item path="../../src/tests/test_typeconverter.cc"
            ex="false"
            tool="1"
            flavor2="0">
      </item>
    </conf>
    <conf name="Release" type="3">
      <toolsSet>
        <compilerSet>GNU|GNU</compilerSet>
        <dependencyChecking>true</dependencyChecking>
        <rebuildPropChanged>false</rebuildPropChanged>
      </toolsSet>
      <compileType>
        <cTool>
          <developmentMode>6</developmentMode>
          <incDir>
            <pElem>../../include</pElem>
          </incDir>
        </cTool>
        <ccTool>
          <developmentMode>6</developmentMode>
          <incDir>
            <pElem>../../include</pElem>
          </incDir>
          <commandLine>-I../../include</commandLine>
        </ccTool>
        <fortranCompilerTool>
          <developmentMode>5</developmentMode>
        </fortranCompilerTool>
        <archiverTool>
          <output>../../src/libtools/libtools.a</output>
        </archiverTool>
      </compileType>
      <item path="../../../tools/src/tests/test_filesystem.cc"
            ex="false"
            tool="1"
            flavor2="0">
      </item>
      <item path="../../include/votca/tools/akimaspline.h"
            ex="false"
            tool="3"
            flavor2="0">
      </item>
      <item path="../../include/votca/tools/application.h"
            ex="false"
            tool="3"
            flavor2="0">
      </item>
      <item path="../../include/votca/tools/average.h"
            ex="false"
            tool="3"
            flavor2="0">
      </item>
      <item path="../../include/votca/tools/calculator.h"
            ex="false"
            tool="3"
            flavor2="0">
      </item>
      <item path="../../include/votca/tools/colors.h" ex="false" tool="3" flavor2="0">
      </item>
      <item path="../../include/votca/tools/constants.h"
            ex="false"
            tool="3"
            flavor2="0">
      </item>
      <item path="../../include/votca/tools/correlate.h"
            ex="false"
            tool="3"
            flavor2="0">
      </item>
      <item path="../../include/votca/tools/crosscorrelate.h"
            ex="false"
            tool="3"
            flavor2="0">
      </item>
      <item path="../../include/votca/tools/cubicspline.h"
            ex="false"
            tool="3"
            flavor2="0">
      </item>
      <item path="../../include/votca/tools/datacollection.h"
            ex="false"
            tool="3"
            flavor2="0">
      </item>
      <item path="../../include/votca/tools/eigen.h" ex="false" tool="3" flavor2="0">
      </item>
      <item path="../../include/votca/tools/elements.h"
            ex="false"
            tool="3"
            flavor2="0">
      </item>
      <item path="../../include/votca/tools/filesystem.h"
            ex="false"
            tool="3"
            flavor2="0">
      </item>
      <item path="../../include/votca/tools/getline.h"
            ex="false"
            tool="3"
            flavor2="0">
      </item>
      <item path="../../include/votca/tools/globals.h"
            ex="false"
            tool="3"
            flavor2="0">
      </item>
      <item path="../../include/votca/tools/histogram.h"
            ex="false"
            tool="3"
            flavor2="0">
      </item>
      <item path="../../include/votca/tools/histogramnew.h"
            ex="false"
            tool="3"
            flavor2="0">
      </item>
      <item path="../../include/votca/tools/lexical_cast.h"
            ex="false"
            tool="3"
            flavor2="0">
      </item>
      <item path="../../include/votca/tools/linalg.h" ex="false" tool="3" flavor2="0">
      </item>
      <item path="../../include/votca/tools/linspline.h"
            ex="false"
            tool="3"
            flavor2="0">
      </item>
      <item path="../../include/votca/tools/mutex.h" ex="false" tool="3" flavor2="0">
      </item>
      <item path="../../include/votca/tools/objectfactory.h"
            ex="false"
            tool="3"
            flavor2="0">
      </item>
      <item path="../../include/votca/tools/parsexml.h"
            ex="false"
            tool="3"
            flavor2="0">
      </item>
      <item path="../../include/votca/tools/property.h"
            ex="false"
            tool="3"
            flavor2="0">
      </item>
      <item path="../../include/votca/tools/random2.h"
            ex="false"
            tool="3"
            flavor2="0">
      </item>
      <item path="../../include/votca/tools/rangeparser.h"
            ex="false"
            tool="3"
            flavor2="0">
      </item>
<<<<<<< HEAD
=======
      <item path="../../include/votca/tools/reducededge.h"
            ex="false"
            tool="3"
            flavor2="0">
      </item>
>>>>>>> c588fa2e
      <item path="../../include/votca/tools/spline.h" ex="false" tool="3" flavor2="0">
      </item>
      <item path="../../include/votca/tools/table.h" ex="false" tool="3" flavor2="0">
      </item>
      <item path="../../include/votca/tools/thread.h" ex="false" tool="3" flavor2="0">
      </item>
      <item path="../../include/votca/tools/tokenizer.h"
            ex="false"
            tool="3"
            flavor2="0">
      </item>
      <item path="../../include/votca/tools/types.h" ex="false" tool="3" flavor2="0">
      </item>
      <item path="../../include/votca/tools/version.h"
            ex="false"
            tool="3"
            flavor2="0">
      </item>
      <item path="../../include/votca/tools/votca_config.h.in"
            ex="false"
            tool="3"
            flavor2="0">
      </item>
      <item path="../../src/libtools/akimaspline.cc" ex="false" tool="1" flavor2="0">
      </item>
      <item path="../../src/libtools/application.cc" ex="false" tool="1" flavor2="0">
      </item>
      <item path="../../src/libtools/correlate.cc" ex="false" tool="1" flavor2="0">
      </item>
      <item path="../../src/libtools/crosscorrelate.cc"
            ex="false"
            tool="1"
            flavor2="0">
      </item>
      <item path="../../src/libtools/cubicspline.cc" ex="false" tool="1" flavor2="0">
      </item>
      <item path="../../src/libtools/datacollection.cc"
            ex="false"
            tool="1"
            flavor2="0">
      </item>
      <item path="../../src/libtools/elements.cc" ex="false" tool="1" flavor2="0">
      </item>
<<<<<<< HEAD
      <item path="../../src/libtools/filesystem.cc" ex="false" tool="1" flavor2="0">
      </item>
=======
>>>>>>> c588fa2e
      <item path="../../src/libtools/globals.cc" ex="false" tool="1" flavor2="0">
      </item>
      <item path="../../src/libtools/graphnode.cc" ex="false" tool="1" flavor2="0">
      </item>
      <item path="../../src/libtools/histogram.cc" ex="false" tool="1" flavor2="0">
      </item>
      <item path="../../src/libtools/histogramnew.cc" ex="false" tool="1" flavor2="0">
      </item>
      <item path="../../src/libtools/linalg.cc" ex="false" tool="1" flavor2="0">
      </item>
      <item path="../../src/libtools/linspline.cc" ex="false" tool="1" flavor2="0">
      </item>
      <item path="../../src/libtools/mutex.cc" ex="false" tool="1" flavor2="0">
      </item>
      <item path="../../src/libtools/parcer.cc" ex="false" tool="1" flavor2="0">
      </item>
      <item path="../../src/libtools/parsexml.cc" ex="false" tool="1" flavor2="0">
      </item>
      <item path="../../src/libtools/property.cc" ex="false" tool="1" flavor2="0">
      </item>
      <item path="../../src/libtools/random2.cc" ex="false" tool="1" flavor2="0">
      </item>
      <item path="../../src/libtools/rangeparser.cc" ex="false" tool="1" flavor2="0">
      </item>
      <item path="../../src/libtools/spline.cc" ex="false" tool="1" flavor2="0">
      </item>
      <item path="../../src/libtools/table.cc" ex="false" tool="1" flavor2="0">
      </item>
      <item path="../../src/libtools/thread.cc" ex="false" tool="1" flavor2="0">
      </item>
      <item path="../../src/libtools/tokenizer.cc" ex="false" tool="1" flavor2="0">
      </item>
      <item path="../../src/libtools/version.cc" ex="false" tool="1" flavor2="0">
      </item>
      <item path="../../src/tests/test_cubicspline.cc"
            ex="false"
            tool="1"
            flavor2="0">
      </item>
      <item path="../../src/tests/test_edge_base.cc" ex="false" tool="1" flavor2="0">
      </item>
      <item path="../../src/tests/test_edgecontainer.cc"
            ex="false"
            tool="1"
            flavor2="0">
      </item>
      <item path="../../src/tests/test_elements.cc" ex="false" tool="1" flavor2="0">
      </item>
      <item path="../../src/tests/test_floatingpointcomparison.cc"
            ex="false"
            tool="1"
            flavor2="0">
      </item>
      <item path="../../src/tests/test_graphnode.cc" ex="false" tool="1" flavor2="0">
      </item>
      <item path="../../src/tests/test_identity.cc" ex="false" tool="1" flavor2="0">
      </item>
      <item path="../../src/tests/test_linalg.cc" ex="false" tool="1" flavor2="0">
      </item>
      <item path="../../src/tests/test_name.cc" ex="false" tool="1" flavor2="0">
      </item>
      <item path="../../src/tests/test_property.cc" ex="false" tool="1" flavor2="0">
      </item>
      <item path="../../src/tests/test_typeconverter.cc"
            ex="false"
            tool="1"
            flavor2="0">
      </item>
    </conf>
    <conf name="profile_release" type="3">
      <toolsSet>
        <compilerSet>GNU|GNU</compilerSet>
        <dependencyChecking>true</dependencyChecking>
        <rebuildPropChanged>false</rebuildPropChanged>
      </toolsSet>
      <compileType>
        <cTool>
          <developmentMode>6</developmentMode>
          <incDir>
            <pElem>../../include</pElem>
          </incDir>
        </cTool>
        <ccTool>
          <developmentMode>6</developmentMode>
          <incDir>
            <pElem>../../include</pElem>
          </incDir>
          <commandLine>-I../../include -pg</commandLine>
        </ccTool>
        <fortranCompilerTool>
          <developmentMode>5</developmentMode>
        </fortranCompilerTool>
        <archiverTool>
          <output>../../src/libtools/libtools.a</output>
        </archiverTool>
      </compileType>
      <item path="../../../tools/src/tests/test_filesystem.cc"
            ex="false"
            tool="1"
            flavor2="0">
      </item>
      <item path="../../include/votca/tools/akimaspline.h"
            ex="false"
            tool="3"
            flavor2="0">
      </item>
      <item path="../../include/votca/tools/application.h"
            ex="false"
            tool="3"
            flavor2="0">
      </item>
      <item path="../../include/votca/tools/average.h"
            ex="false"
            tool="3"
            flavor2="0">
      </item>
      <item path="../../include/votca/tools/calculator.h"
            ex="false"
            tool="3"
            flavor2="0">
      </item>
      <item path="../../include/votca/tools/colors.h" ex="false" tool="3" flavor2="0">
      </item>
      <item path="../../include/votca/tools/constants.h"
            ex="false"
            tool="3"
            flavor2="0">
      </item>
      <item path="../../include/votca/tools/correlate.h"
            ex="false"
            tool="3"
            flavor2="0">
      </item>
      <item path="../../include/votca/tools/crosscorrelate.h"
            ex="false"
            tool="3"
            flavor2="0">
      </item>
      <item path="../../include/votca/tools/cubicspline.h"
            ex="false"
            tool="3"
            flavor2="0">
      </item>
      <item path="../../include/votca/tools/datacollection.h"
            ex="false"
            tool="3"
            flavor2="0">
      </item>
      <item path="../../include/votca/tools/eigen.h" ex="false" tool="3" flavor2="0">
      </item>
      <item path="../../include/votca/tools/elements.h"
            ex="false"
            tool="3"
            flavor2="0">
      </item>
      <item path="../../include/votca/tools/filesystem.h"
            ex="false"
            tool="3"
            flavor2="0">
      </item>
      <item path="../../include/votca/tools/getline.h"
            ex="false"
            tool="3"
            flavor2="0">
      </item>
      <item path="../../include/votca/tools/globals.h"
            ex="false"
            tool="3"
            flavor2="0">
      </item>
      <item path="../../include/votca/tools/histogram.h"
            ex="false"
            tool="3"
            flavor2="0">
      </item>
      <item path="../../include/votca/tools/histogramnew.h"
            ex="false"
            tool="3"
            flavor2="0">
      </item>
      <item path="../../include/votca/tools/lexical_cast.h"
            ex="false"
            tool="3"
            flavor2="0">
      </item>
      <item path="../../include/votca/tools/linalg.h" ex="false" tool="3" flavor2="0">
      </item>
      <item path="../../include/votca/tools/linspline.h"
            ex="false"
            tool="3"
            flavor2="0">
      </item>
      <item path="../../include/votca/tools/mutex.h" ex="false" tool="3" flavor2="0">
      </item>
      <item path="../../include/votca/tools/objectfactory.h"
            ex="false"
            tool="3"
            flavor2="0">
      </item>
      <item path="../../include/votca/tools/parsexml.h"
            ex="false"
            tool="3"
            flavor2="0">
      </item>
      <item path="../../include/votca/tools/property.h"
            ex="false"
            tool="3"
            flavor2="0">
      </item>
      <item path="../../include/votca/tools/random2.h"
            ex="false"
            tool="3"
            flavor2="0">
      </item>
      <item path="../../include/votca/tools/rangeparser.h"
            ex="false"
            tool="3"
            flavor2="0">
      </item>
<<<<<<< HEAD
=======
      <item path="../../include/votca/tools/reducededge.h"
            ex="false"
            tool="3"
            flavor2="0">
      </item>
>>>>>>> c588fa2e
      <item path="../../include/votca/tools/spline.h" ex="false" tool="3" flavor2="0">
      </item>
      <item path="../../include/votca/tools/table.h" ex="false" tool="3" flavor2="0">
      </item>
      <item path="../../include/votca/tools/thread.h" ex="false" tool="3" flavor2="0">
      </item>
      <item path="../../include/votca/tools/tokenizer.h"
            ex="false"
            tool="3"
            flavor2="0">
      </item>
      <item path="../../include/votca/tools/types.h" ex="false" tool="3" flavor2="0">
      </item>
      <item path="../../include/votca/tools/version.h"
            ex="false"
            tool="3"
            flavor2="0">
      </item>
      <item path="../../include/votca/tools/votca_config.h.in"
            ex="false"
            tool="3"
            flavor2="0">
      </item>
      <item path="../../src/libtools/akimaspline.cc" ex="false" tool="1" flavor2="0">
      </item>
      <item path="../../src/libtools/application.cc" ex="false" tool="1" flavor2="0">
      </item>
      <item path="../../src/libtools/correlate.cc" ex="false" tool="1" flavor2="0">
      </item>
      <item path="../../src/libtools/crosscorrelate.cc"
            ex="false"
            tool="1"
            flavor2="0">
      </item>
      <item path="../../src/libtools/cubicspline.cc" ex="false" tool="1" flavor2="0">
      </item>
      <item path="../../src/libtools/datacollection.cc"
            ex="false"
            tool="1"
            flavor2="0">
      </item>
      <item path="../../src/libtools/elements.cc" ex="false" tool="1" flavor2="0">
      </item>
<<<<<<< HEAD
      <item path="../../src/libtools/filesystem.cc" ex="false" tool="1" flavor2="0">
      </item>
=======
>>>>>>> c588fa2e
      <item path="../../src/libtools/globals.cc" ex="false" tool="1" flavor2="0">
      </item>
      <item path="../../src/libtools/graphnode.cc" ex="false" tool="1" flavor2="0">
      </item>
      <item path="../../src/libtools/histogram.cc" ex="false" tool="1" flavor2="0">
      </item>
      <item path="../../src/libtools/histogramnew.cc" ex="false" tool="1" flavor2="0">
      </item>
      <item path="../../src/libtools/linalg.cc" ex="false" tool="1" flavor2="0">
      </item>
      <item path="../../src/libtools/linspline.cc" ex="false" tool="1" flavor2="0">
      </item>
      <item path="../../src/libtools/mutex.cc" ex="false" tool="1" flavor2="0">
      </item>
      <item path="../../src/libtools/parcer.cc" ex="false" tool="1" flavor2="0">
      </item>
      <item path="../../src/libtools/parsexml.cc" ex="false" tool="1" flavor2="0">
      </item>
      <item path="../../src/libtools/property.cc" ex="false" tool="1" flavor2="0">
      </item>
      <item path="../../src/libtools/random2.cc" ex="false" tool="1" flavor2="0">
      </item>
      <item path="../../src/libtools/rangeparser.cc" ex="false" tool="1" flavor2="0">
      </item>
      <item path="../../src/libtools/spline.cc" ex="false" tool="1" flavor2="0">
      </item>
      <item path="../../src/libtools/table.cc" ex="false" tool="1" flavor2="0">
      </item>
      <item path="../../src/libtools/thread.cc" ex="false" tool="1" flavor2="0">
      </item>
      <item path="../../src/libtools/tokenizer.cc" ex="false" tool="1" flavor2="0">
      </item>
      <item path="../../src/libtools/version.cc" ex="false" tool="1" flavor2="0">
      </item>
      <item path="../../src/tests/test_cubicspline.cc"
            ex="false"
            tool="1"
            flavor2="0">
      </item>
      <item path="../../src/tests/test_edge_base.cc" ex="false" tool="1" flavor2="0">
      </item>
      <item path="../../src/tests/test_edgecontainer.cc"
            ex="false"
            tool="1"
            flavor2="0">
      </item>
      <item path="../../src/tests/test_elements.cc" ex="false" tool="1" flavor2="0">
      </item>
      <item path="../../src/tests/test_floatingpointcomparison.cc"
            ex="false"
            tool="1"
            flavor2="0">
      </item>
      <item path="../../src/tests/test_graphnode.cc" ex="false" tool="1" flavor2="0">
      </item>
      <item path="../../src/tests/test_identity.cc" ex="false" tool="1" flavor2="0">
      </item>
      <item path="../../src/tests/test_linalg.cc" ex="false" tool="1" flavor2="0">
      </item>
      <item path="../../src/tests/test_name.cc" ex="false" tool="1" flavor2="0">
      </item>
      <item path="../../src/tests/test_property.cc" ex="false" tool="1" flavor2="0">
      </item>
      <item path="../../src/tests/test_typeconverter.cc"
            ex="false"
            tool="1"
            flavor2="0">
      </item>
    </conf>
  </confs>
</configurationDescriptor><|MERGE_RESOLUTION|>--- conflicted
+++ resolved
@@ -13,13 +13,12 @@
       <itemPath>../../include/votca/tools/correlate.h</itemPath>
       <itemPath>../../include/votca/tools/crosscorrelate.h</itemPath>
       <itemPath>../../include/votca/tools/cubicspline.h</itemPath>
+      <itemPath>../../include/votca/tools/database.h</itemPath>
       <itemPath>../../include/votca/tools/datacollection.h</itemPath>
       <itemPath>../../include/votca/tools/edge.h</itemPath>
       <itemPath>../../include/votca/tools/edgecontainer.h</itemPath>
       <itemPath>../../include/votca/tools/eigen.h</itemPath>
       <itemPath>../../include/votca/tools/elements.h</itemPath>
-      <itemPath>../../include/votca/tools/filesystem.h</itemPath>
-      <itemPath>../../include/votca/tools/floatingpointcomparison.h</itemPath>
       <itemPath>../../include/votca/tools/getline.h</itemPath>
       <itemPath>../../include/votca/tools/globals.h</itemPath>
       <itemPath>../../include/votca/tools/histogram.h</itemPath>
@@ -27,6 +26,7 @@
       <itemPath>../../include/votca/tools/lexical_cast.h</itemPath>
       <itemPath>../../include/votca/tools/linalg.h</itemPath>
       <itemPath>../../include/votca/tools/linspline.h</itemPath>
+      <itemPath>../../include/votca/tools/matrix.h</itemPath>
       <itemPath>../../include/votca/tools/mutex.h</itemPath>
       <itemPath>../../include/votca/tools/objectfactory.h</itemPath>
       <itemPath>../../include/votca/tools/parsexml.h</itemPath>
@@ -35,10 +35,12 @@
       <itemPath>../../include/votca/tools/rangeparser.h</itemPath>
       <itemPath>../../include/votca/tools/reducededge.h</itemPath>
       <itemPath>../../include/votca/tools/spline.h</itemPath>
+      <itemPath>../../include/votca/tools/statement.h</itemPath>
       <itemPath>../../include/votca/tools/table.h</itemPath>
       <itemPath>../../include/votca/tools/thread.h</itemPath>
       <itemPath>../../include/votca/tools/tokenizer.h</itemPath>
       <itemPath>../../include/votca/tools/types.h</itemPath>
+      <itemPath>../../include/votca/tools/vec.h</itemPath>
       <itemPath>../../include/votca/tools/version.h</itemPath>
       <itemPath>../../include/votca/tools/votca_config.h.in</itemPath>
     </logicalFolder>
@@ -54,15 +56,16 @@
       <itemPath>../../src/libtools/correlate.cc</itemPath>
       <itemPath>../../src/libtools/crosscorrelate.cc</itemPath>
       <itemPath>../../src/libtools/cubicspline.cc</itemPath>
+      <itemPath>../../src/libtools/database.cc</itemPath>
       <itemPath>../../src/libtools/datacollection.cc</itemPath>
       <itemPath>../../src/libtools/elements.cc</itemPath>
-      <itemPath>../../src/libtools/filesystem.cc</itemPath>
       <itemPath>../../src/libtools/globals.cc</itemPath>
       <itemPath>../../src/libtools/graphnode.cc</itemPath>
       <itemPath>../../src/libtools/histogram.cc</itemPath>
       <itemPath>../../src/libtools/histogramnew.cc</itemPath>
       <itemPath>../../src/libtools/linalg.cc</itemPath>
       <itemPath>../../src/libtools/linspline.cc</itemPath>
+      <itemPath>../../src/libtools/matrix.cc</itemPath>
       <itemPath>../../src/libtools/mutex.cc</itemPath>
       <itemPath>../../src/libtools/parcer.cc</itemPath>
       <itemPath>../../src/libtools/parsexml.cc</itemPath>
@@ -70,6 +73,7 @@
       <itemPath>../../src/libtools/random2.cc</itemPath>
       <itemPath>../../src/libtools/rangeparser.cc</itemPath>
       <itemPath>../../src/libtools/spline.cc</itemPath>
+      <itemPath>../../src/libtools/statement.cc</itemPath>
       <itemPath>../../src/libtools/table.cc</itemPath>
       <itemPath>../../src/libtools/thread.cc</itemPath>
       <itemPath>../../src/libtools/tokenizer.cc</itemPath>
@@ -80,14 +84,15 @@
       <itemPath>../../src/tests/test_edge_base.cc</itemPath>
       <itemPath>../../src/tests/test_edgecontainer.cc</itemPath>
       <itemPath>../../src/tests/test_elements.cc</itemPath>
-      <itemPath>../../../tools/src/tests/test_filesystem.cc</itemPath>
       <itemPath>../../src/tests/test_floatingpointcomparison.cc</itemPath>
       <itemPath>../../src/tests/test_graphnode.cc</itemPath>
       <itemPath>../../src/tests/test_identity.cc</itemPath>
       <itemPath>../../src/tests/test_linalg.cc</itemPath>
+      <itemPath>../../src/tests/test_matrix.cc</itemPath>
       <itemPath>../../src/tests/test_name.cc</itemPath>
       <itemPath>../../src/tests/test_property.cc</itemPath>
       <itemPath>../../src/tests/test_typeconverter.cc</itemPath>
+      <itemPath>../../src/tests/test_vec.cc</itemPath>
     </logicalFolder>
   </logicalFolder>
   <sourceRootList>
@@ -125,11 +130,6 @@
           <output>../../src/libtools/libtools.a</output>
         </archiverTool>
       </compileType>
-      <item path="../../../tools/src/tests/test_filesystem.cc"
-            ex="false"
-            tool="1"
-            flavor2="0">
-      </item>
       <item path="../../include/votca/tools/akimaspline.h"
             ex="false"
             tool="3"
@@ -172,11 +172,23 @@
             tool="3"
             flavor2="0">
       </item>
+      <item path="../../include/votca/tools/database.h"
+            ex="false"
+            tool="3"
+            flavor2="0">
+      </item>
       <item path="../../include/votca/tools/datacollection.h"
             ex="false"
             tool="3"
             flavor2="0">
       </item>
+      <item path="../../include/votca/tools/edge.h" ex="false" tool="3" flavor2="0">
+      </item>
+      <item path="../../include/votca/tools/edgecontainer.h"
+            ex="false"
+            tool="3"
+            flavor2="0">
+      </item>
       <item path="../../include/votca/tools/eigen.h" ex="false" tool="3" flavor2="0">
       </item>
       <item path="../../include/votca/tools/elements.h"
@@ -184,11 +196,6 @@
             tool="3"
             flavor2="0">
       </item>
-      <item path="../../include/votca/tools/filesystem.h"
-            ex="false"
-            tool="3"
-            flavor2="0">
-      </item>
       <item path="../../include/votca/tools/getline.h"
             ex="false"
             tool="3"
@@ -221,6 +228,8 @@
             tool="3"
             flavor2="0">
       </item>
+      <item path="../../include/votca/tools/matrix.h" ex="false" tool="3" flavor2="0">
+      </item>
       <item path="../../include/votca/tools/mutex.h" ex="false" tool="3" flavor2="0">
       </item>
       <item path="../../include/votca/tools/objectfactory.h"
@@ -248,16 +257,18 @@
             tool="3"
             flavor2="0">
       </item>
-<<<<<<< HEAD
-=======
       <item path="../../include/votca/tools/reducededge.h"
             ex="false"
             tool="3"
             flavor2="0">
       </item>
->>>>>>> c588fa2e
       <item path="../../include/votca/tools/spline.h" ex="false" tool="3" flavor2="0">
       </item>
+      <item path="../../include/votca/tools/statement.h"
+            ex="false"
+            tool="3"
+            flavor2="0">
+      </item>
       <item path="../../include/votca/tools/table.h" ex="false" tool="3" flavor2="0">
       </item>
       <item path="../../include/votca/tools/thread.h" ex="false" tool="3" flavor2="0">
@@ -269,6 +280,8 @@
       </item>
       <item path="../../include/votca/tools/types.h" ex="false" tool="3" flavor2="0">
       </item>
+      <item path="../../include/votca/tools/vec.h" ex="false" tool="3" flavor2="0">
+      </item>
       <item path="../../include/votca/tools/version.h"
             ex="false"
             tool="3"
@@ -292,6 +305,8 @@
       </item>
       <item path="../../src/libtools/cubicspline.cc" ex="false" tool="1" flavor2="0">
       </item>
+      <item path="../../src/libtools/database.cc" ex="false" tool="1" flavor2="0">
+      </item>
       <item path="../../src/libtools/datacollection.cc"
             ex="false"
             tool="1"
@@ -299,11 +314,6 @@
       </item>
       <item path="../../src/libtools/elements.cc" ex="false" tool="1" flavor2="0">
       </item>
-<<<<<<< HEAD
-      <item path="../../src/libtools/filesystem.cc" ex="false" tool="1" flavor2="0">
-      </item>
-=======
->>>>>>> c588fa2e
       <item path="../../src/libtools/globals.cc" ex="false" tool="1" flavor2="0">
       </item>
       <item path="../../src/libtools/graphnode.cc" ex="false" tool="1" flavor2="0">
@@ -316,6 +326,8 @@
       </item>
       <item path="../../src/libtools/linspline.cc" ex="false" tool="1" flavor2="0">
       </item>
+      <item path="../../src/libtools/matrix.cc" ex="false" tool="1" flavor2="0">
+      </item>
       <item path="../../src/libtools/mutex.cc" ex="false" tool="1" flavor2="0">
       </item>
       <item path="../../src/libtools/parcer.cc" ex="false" tool="1" flavor2="0">
@@ -330,6 +342,8 @@
       </item>
       <item path="../../src/libtools/spline.cc" ex="false" tool="1" flavor2="0">
       </item>
+      <item path="../../src/libtools/statement.cc" ex="false" tool="1" flavor2="0">
+      </item>
       <item path="../../src/libtools/table.cc" ex="false" tool="1" flavor2="0">
       </item>
       <item path="../../src/libtools/thread.cc" ex="false" tool="1" flavor2="0">
@@ -363,6 +377,8 @@
       </item>
       <item path="../../src/tests/test_linalg.cc" ex="false" tool="1" flavor2="0">
       </item>
+      <item path="../../src/tests/test_matrix.cc" ex="false" tool="1" flavor2="0">
+      </item>
       <item path="../../src/tests/test_name.cc" ex="false" tool="1" flavor2="0">
       </item>
       <item path="../../src/tests/test_property.cc" ex="false" tool="1" flavor2="0">
@@ -371,6 +387,8 @@
             ex="false"
             tool="1"
             flavor2="0">
+      </item>
+      <item path="../../src/tests/test_vec.cc" ex="false" tool="1" flavor2="0">
       </item>
     </conf>
     <conf name="Release" type="3">
@@ -400,11 +418,6 @@
           <output>../../src/libtools/libtools.a</output>
         </archiverTool>
       </compileType>
-      <item path="../../../tools/src/tests/test_filesystem.cc"
-            ex="false"
-            tool="1"
-            flavor2="0">
-      </item>
       <item path="../../include/votca/tools/akimaspline.h"
             ex="false"
             tool="3"
@@ -447,11 +460,23 @@
             tool="3"
             flavor2="0">
       </item>
+      <item path="../../include/votca/tools/database.h"
+            ex="false"
+            tool="3"
+            flavor2="0">
+      </item>
       <item path="../../include/votca/tools/datacollection.h"
             ex="false"
             tool="3"
             flavor2="0">
       </item>
+      <item path="../../include/votca/tools/edge.h" ex="false" tool="3" flavor2="0">
+      </item>
+      <item path="../../include/votca/tools/edgecontainer.h"
+            ex="false"
+            tool="3"
+            flavor2="0">
+      </item>
       <item path="../../include/votca/tools/eigen.h" ex="false" tool="3" flavor2="0">
       </item>
       <item path="../../include/votca/tools/elements.h"
@@ -459,11 +484,6 @@
             tool="3"
             flavor2="0">
       </item>
-      <item path="../../include/votca/tools/filesystem.h"
-            ex="false"
-            tool="3"
-            flavor2="0">
-      </item>
       <item path="../../include/votca/tools/getline.h"
             ex="false"
             tool="3"
@@ -496,6 +516,8 @@
             tool="3"
             flavor2="0">
       </item>
+      <item path="../../include/votca/tools/matrix.h" ex="false" tool="3" flavor2="0">
+      </item>
       <item path="../../include/votca/tools/mutex.h" ex="false" tool="3" flavor2="0">
       </item>
       <item path="../../include/votca/tools/objectfactory.h"
@@ -523,16 +545,18 @@
             tool="3"
             flavor2="0">
       </item>
-<<<<<<< HEAD
-=======
       <item path="../../include/votca/tools/reducededge.h"
             ex="false"
             tool="3"
             flavor2="0">
       </item>
->>>>>>> c588fa2e
       <item path="../../include/votca/tools/spline.h" ex="false" tool="3" flavor2="0">
       </item>
+      <item path="../../include/votca/tools/statement.h"
+            ex="false"
+            tool="3"
+            flavor2="0">
+      </item>
       <item path="../../include/votca/tools/table.h" ex="false" tool="3" flavor2="0">
       </item>
       <item path="../../include/votca/tools/thread.h" ex="false" tool="3" flavor2="0">
@@ -544,6 +568,8 @@
       </item>
       <item path="../../include/votca/tools/types.h" ex="false" tool="3" flavor2="0">
       </item>
+      <item path="../../include/votca/tools/vec.h" ex="false" tool="3" flavor2="0">
+      </item>
       <item path="../../include/votca/tools/version.h"
             ex="false"
             tool="3"
@@ -567,6 +593,8 @@
       </item>
       <item path="../../src/libtools/cubicspline.cc" ex="false" tool="1" flavor2="0">
       </item>
+      <item path="../../src/libtools/database.cc" ex="false" tool="1" flavor2="0">
+      </item>
       <item path="../../src/libtools/datacollection.cc"
             ex="false"
             tool="1"
@@ -574,11 +602,6 @@
       </item>
       <item path="../../src/libtools/elements.cc" ex="false" tool="1" flavor2="0">
       </item>
-<<<<<<< HEAD
-      <item path="../../src/libtools/filesystem.cc" ex="false" tool="1" flavor2="0">
-      </item>
-=======
->>>>>>> c588fa2e
       <item path="../../src/libtools/globals.cc" ex="false" tool="1" flavor2="0">
       </item>
       <item path="../../src/libtools/graphnode.cc" ex="false" tool="1" flavor2="0">
@@ -591,6 +614,8 @@
       </item>
       <item path="../../src/libtools/linspline.cc" ex="false" tool="1" flavor2="0">
       </item>
+      <item path="../../src/libtools/matrix.cc" ex="false" tool="1" flavor2="0">
+      </item>
       <item path="../../src/libtools/mutex.cc" ex="false" tool="1" flavor2="0">
       </item>
       <item path="../../src/libtools/parcer.cc" ex="false" tool="1" flavor2="0">
@@ -605,6 +630,8 @@
       </item>
       <item path="../../src/libtools/spline.cc" ex="false" tool="1" flavor2="0">
       </item>
+      <item path="../../src/libtools/statement.cc" ex="false" tool="1" flavor2="0">
+      </item>
       <item path="../../src/libtools/table.cc" ex="false" tool="1" flavor2="0">
       </item>
       <item path="../../src/libtools/thread.cc" ex="false" tool="1" flavor2="0">
@@ -638,6 +665,8 @@
       </item>
       <item path="../../src/tests/test_linalg.cc" ex="false" tool="1" flavor2="0">
       </item>
+      <item path="../../src/tests/test_matrix.cc" ex="false" tool="1" flavor2="0">
+      </item>
       <item path="../../src/tests/test_name.cc" ex="false" tool="1" flavor2="0">
       </item>
       <item path="../../src/tests/test_property.cc" ex="false" tool="1" flavor2="0">
@@ -646,6 +675,8 @@
             ex="false"
             tool="1"
             flavor2="0">
+      </item>
+      <item path="../../src/tests/test_vec.cc" ex="false" tool="1" flavor2="0">
       </item>
     </conf>
     <conf name="profile_release" type="3">
@@ -675,11 +706,6 @@
           <output>../../src/libtools/libtools.a</output>
         </archiverTool>
       </compileType>
-      <item path="../../../tools/src/tests/test_filesystem.cc"
-            ex="false"
-            tool="1"
-            flavor2="0">
-      </item>
       <item path="../../include/votca/tools/akimaspline.h"
             ex="false"
             tool="3"
@@ -722,11 +748,23 @@
             tool="3"
             flavor2="0">
       </item>
+      <item path="../../include/votca/tools/database.h"
+            ex="false"
+            tool="3"
+            flavor2="0">
+      </item>
       <item path="../../include/votca/tools/datacollection.h"
             ex="false"
             tool="3"
             flavor2="0">
       </item>
+      <item path="../../include/votca/tools/edge.h" ex="false" tool="3" flavor2="0">
+      </item>
+      <item path="../../include/votca/tools/edgecontainer.h"
+            ex="false"
+            tool="3"
+            flavor2="0">
+      </item>
       <item path="../../include/votca/tools/eigen.h" ex="false" tool="3" flavor2="0">
       </item>
       <item path="../../include/votca/tools/elements.h"
@@ -734,11 +772,6 @@
             tool="3"
             flavor2="0">
       </item>
-      <item path="../../include/votca/tools/filesystem.h"
-            ex="false"
-            tool="3"
-            flavor2="0">
-      </item>
       <item path="../../include/votca/tools/getline.h"
             ex="false"
             tool="3"
@@ -771,6 +804,8 @@
             tool="3"
             flavor2="0">
       </item>
+      <item path="../../include/votca/tools/matrix.h" ex="false" tool="3" flavor2="0">
+      </item>
       <item path="../../include/votca/tools/mutex.h" ex="false" tool="3" flavor2="0">
       </item>
       <item path="../../include/votca/tools/objectfactory.h"
@@ -798,16 +833,18 @@
             tool="3"
             flavor2="0">
       </item>
-<<<<<<< HEAD
-=======
       <item path="../../include/votca/tools/reducededge.h"
             ex="false"
             tool="3"
             flavor2="0">
       </item>
->>>>>>> c588fa2e
       <item path="../../include/votca/tools/spline.h" ex="false" tool="3" flavor2="0">
       </item>
+      <item path="../../include/votca/tools/statement.h"
+            ex="false"
+            tool="3"
+            flavor2="0">
+      </item>
       <item path="../../include/votca/tools/table.h" ex="false" tool="3" flavor2="0">
       </item>
       <item path="../../include/votca/tools/thread.h" ex="false" tool="3" flavor2="0">
@@ -819,6 +856,8 @@
       </item>
       <item path="../../include/votca/tools/types.h" ex="false" tool="3" flavor2="0">
       </item>
+      <item path="../../include/votca/tools/vec.h" ex="false" tool="3" flavor2="0">
+      </item>
       <item path="../../include/votca/tools/version.h"
             ex="false"
             tool="3"
@@ -842,6 +881,8 @@
       </item>
       <item path="../../src/libtools/cubicspline.cc" ex="false" tool="1" flavor2="0">
       </item>
+      <item path="../../src/libtools/database.cc" ex="false" tool="1" flavor2="0">
+      </item>
       <item path="../../src/libtools/datacollection.cc"
             ex="false"
             tool="1"
@@ -849,11 +890,6 @@
       </item>
       <item path="../../src/libtools/elements.cc" ex="false" tool="1" flavor2="0">
       </item>
-<<<<<<< HEAD
-      <item path="../../src/libtools/filesystem.cc" ex="false" tool="1" flavor2="0">
-      </item>
-=======
->>>>>>> c588fa2e
       <item path="../../src/libtools/globals.cc" ex="false" tool="1" flavor2="0">
       </item>
       <item path="../../src/libtools/graphnode.cc" ex="false" tool="1" flavor2="0">
@@ -866,6 +902,8 @@
       </item>
       <item path="../../src/libtools/linspline.cc" ex="false" tool="1" flavor2="0">
       </item>
+      <item path="../../src/libtools/matrix.cc" ex="false" tool="1" flavor2="0">
+      </item>
       <item path="../../src/libtools/mutex.cc" ex="false" tool="1" flavor2="0">
       </item>
       <item path="../../src/libtools/parcer.cc" ex="false" tool="1" flavor2="0">
@@ -880,6 +918,8 @@
       </item>
       <item path="../../src/libtools/spline.cc" ex="false" tool="1" flavor2="0">
       </item>
+      <item path="../../src/libtools/statement.cc" ex="false" tool="1" flavor2="0">
+      </item>
       <item path="../../src/libtools/table.cc" ex="false" tool="1" flavor2="0">
       </item>
       <item path="../../src/libtools/thread.cc" ex="false" tool="1" flavor2="0">
@@ -913,6 +953,8 @@
       </item>
       <item path="../../src/tests/test_linalg.cc" ex="false" tool="1" flavor2="0">
       </item>
+      <item path="../../src/tests/test_matrix.cc" ex="false" tool="1" flavor2="0">
+      </item>
       <item path="../../src/tests/test_name.cc" ex="false" tool="1" flavor2="0">
       </item>
       <item path="../../src/tests/test_property.cc" ex="false" tool="1" flavor2="0">
@@ -921,6 +963,8 @@
             ex="false"
             tool="1"
             flavor2="0">
+      </item>
+      <item path="../../src/tests/test_vec.cc" ex="false" tool="1" flavor2="0">
       </item>
     </conf>
   </confs>
