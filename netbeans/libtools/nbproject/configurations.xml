<?xml version="1.0" encoding="UTF-8"?>
<configurationDescriptor version="100">
  <logicalFolder name="root" displayName="root" projectFiles="true" kind="ROOT">
    <logicalFolder name="f1" displayName="executables" projectFiles="true">
      <itemPath>../../src/tools/votca_property.cc</itemPath>
    </logicalFolder>
    <logicalFolder name="HeaderFiles"
                   displayName="Header Files"
                   projectFiles="true">
      <itemPath>../../include/votca/tools/akimaspline.h</itemPath>
      <itemPath>../../include/votca/tools/application.h</itemPath>
      <itemPath>../../include/votca/tools/average.h</itemPath>
      <itemPath>../../include/votca/tools/calculator.h</itemPath>
      <itemPath>../../include/votca/tools/colors.h</itemPath>
      <itemPath>../../include/votca/tools/constants.h</itemPath>
      <itemPath>../../include/votca/tools/correlate.h</itemPath>
      <itemPath>../../include/votca/tools/crosscorrelate.h</itemPath>
      <itemPath>../../include/votca/tools/cubicspline.h</itemPath>
      <itemPath>../../include/votca/tools/datacollection.h</itemPath>
      <itemPath>../../include/votca/tools/edge.h</itemPath>
      <itemPath>../../include/votca/tools/edgecontainer.h</itemPath>
      <itemPath>../../include/votca/tools/eigen.h</itemPath>
      <itemPath>../../include/votca/tools/eigensystem.h</itemPath>
      <itemPath>../../include/votca/tools/elements.h</itemPath>
      <itemPath>../../include/votca/tools/filesystem.h</itemPath>
      <itemPath>../../include/votca/tools/floatingpointcomparison.h</itemPath>
      <itemPath>../../include/votca/tools/getline.h</itemPath>
      <itemPath>../../include/votca/tools/globals.h</itemPath>
      <itemPath>../../include/votca/tools/graph.h</itemPath>
      <itemPath>../../include/votca/tools/graph_bf_visitor.h</itemPath>
      <itemPath>../../include/votca/tools/graph_df_visitor.h</itemPath>
      <itemPath>../../include/votca/tools/graphalgorithm.h</itemPath>
      <itemPath>../../include/votca/tools/graphdistvisitor.h</itemPath>
      <itemPath>../../include/votca/tools/graphnode.h</itemPath>
      <itemPath>../../include/votca/tools/graphvisitor.h</itemPath>
      <itemPath>../../include/votca/tools/histogram.h</itemPath>
      <itemPath>../../include/votca/tools/histogramnew.h</itemPath>
      <itemPath>../../include/votca/tools/identity.h</itemPath>
      <itemPath>../../include/votca/tools/lexical_cast.h</itemPath>
      <itemPath>../../include/votca/tools/linalg.h</itemPath>
      <itemPath>../../include/votca/tools/linspline.h</itemPath>
      <itemPath>../../include/votca/tools/mutex.h</itemPath>
      <itemPath>../../include/votca/tools/name.h</itemPath>
      <itemPath>../../include/votca/tools/objectfactory.h</itemPath>
      <itemPath>../../include/votca/tools/parsexml.h</itemPath>
      <itemPath>../../include/votca/tools/property.h</itemPath>
      <itemPath>../../include/votca/tools/propertyiomanipulator.h</itemPath>
      <itemPath>../../include/votca/tools/random.h</itemPath>
      <itemPath>../../include/votca/tools/rangeparser.h</itemPath>
      <itemPath>../../include/votca/tools/reducededge.h</itemPath>
      <itemPath>../../include/votca/tools/reducedgraph.h</itemPath>
      <itemPath>../../include/votca/tools/spline.h</itemPath>
      <itemPath>../../include/votca/tools/structureparameters.h</itemPath>
      <itemPath>../../include/votca/tools/table.h</itemPath>
      <itemPath>../../include/votca/tools/thread.h</itemPath>
      <itemPath>../../include/votca/tools/tokenizer.h</itemPath>
      <itemPath>../../include/votca/tools/types.h</itemPath>
      <itemPath>../../include/votca/tools/unitconverter.h</itemPath>
      <itemPath>../../include/votca/tools/version.h</itemPath>
      <itemPath>../../include/votca/tools/votca_config.h.in</itemPath>
    </logicalFolder>
    <logicalFolder name="ResourceFiles"
                   displayName="Resource Files"
                   projectFiles="true">
    </logicalFolder>
    <logicalFolder name="SourceFiles"
                   displayName="Source Files"
                   projectFiles="true">
      <itemPath>../../src/libtools/akimaspline.cc</itemPath>
      <itemPath>../../src/libtools/application.cc</itemPath>
      <itemPath>../../src/libtools/colors.cc</itemPath>
      <itemPath>../../src/libtools/correlate.cc</itemPath>
      <itemPath>../../src/libtools/crosscorrelate.cc</itemPath>
      <itemPath>../../src/libtools/cubicspline.cc</itemPath>
      <itemPath>../../src/libtools/datacollection.cc</itemPath>
      <itemPath>../../src/libtools/edge.cc</itemPath>
      <itemPath>../../src/libtools/edgecontainer.cc</itemPath>
      <itemPath>../../src/libtools/elements.cc</itemPath>
      <itemPath>../../src/libtools/filesystem.cc</itemPath>
      <itemPath>../../src/libtools/globals.cc</itemPath>
      <itemPath>../../src/libtools/graph.cc</itemPath>
      <itemPath>../../src/libtools/graph_bf_visitor.cc</itemPath>
      <itemPath>../../src/libtools/graph_df_visitor.cc</itemPath>
      <itemPath>../../src/libtools/graphalgorithm.cc</itemPath>
      <itemPath>../../src/libtools/graphdistvisitor.cc</itemPath>
      <itemPath>../../src/libtools/graphnode.cc</itemPath>
      <itemPath>../../src/libtools/graphvisitor.cc</itemPath>
      <itemPath>../../src/libtools/histogram.cc</itemPath>
      <itemPath>../../src/libtools/histogramnew.cc</itemPath>
      <itemPath>../../src/libtools/linalg.cc</itemPath>
      <itemPath>../../src/libtools/linspline.cc</itemPath>
      <itemPath>../../src/libtools/mutex.cc</itemPath>
      <itemPath>../../src/libtools/parcer.cc</itemPath>
      <itemPath>../../src/libtools/parsexml.cc</itemPath>
      <itemPath>../../src/libtools/property.cc</itemPath>
      <itemPath>../../src/libtools/propertyiomanipulator.cc</itemPath>
      <itemPath>../../src/libtools/rangeparser.cc</itemPath>
      <itemPath>../../src/libtools/reducededge.cc</itemPath>
      <itemPath>../../src/libtools/reducedgraph.cc</itemPath>
      <itemPath>../../src/libtools/spline.cc</itemPath>
      <itemPath>../../src/libtools/table.cc</itemPath>
      <itemPath>../../src/libtools/thread.cc</itemPath>
      <itemPath>../../src/libtools/tokenizer.cc</itemPath>
      <itemPath>../../src/libtools/version.cc</itemPath>
      <itemPath>../../src/libtools/version_nb.cc</itemPath>
    </logicalFolder>
    <logicalFolder name="f2" displayName="Tests" projectFiles="true">
<<<<<<< HEAD
=======
      <itemPath>../../src/tests/test_akimaspline.cc</itemPath>
>>>>>>> 839a7512
      <itemPath>../../src/tests/test_constants.cc</itemPath>
      <itemPath>../../src/tests/test_cubicspline.cc</itemPath>
      <itemPath>../../src/tests/test_datacollection.cc</itemPath>
      <itemPath>../../src/tests/test_edge_base.cc</itemPath>
      <itemPath>../../src/tests/test_edgecontainer.cc</itemPath>
      <itemPath>../../src/tests/test_elements.cc</itemPath>
      <itemPath>../../src/tests/test_filesystem.cc</itemPath>
      <itemPath>../../src/tests/test_floatingpointcomparison.cc</itemPath>
      <itemPath>../../src/tests/test_graph_base.cc</itemPath>
      <itemPath>../../src/tests/test_graph_bf_visitor.cc</itemPath>
      <itemPath>../../src/tests/test_graph_df_visitor.cc</itemPath>
      <itemPath>../../src/tests/test_graphalgorithm.cc</itemPath>
      <itemPath>../../src/tests/test_graphdistvisitor.cc</itemPath>
      <itemPath>../../src/tests/test_graphnode.cc</itemPath>
      <itemPath>../../src/tests/test_graphvisitor.cc</itemPath>
      <itemPath>../../src/tests/test_histogramnew.cc</itemPath>
      <itemPath>../../src/tests/test_identity.cc</itemPath>
      <itemPath>../../src/tests/test_linalg.cc</itemPath>
      <itemPath>../../src/tests/test_linspline.cc</itemPath>
      <itemPath>../../src/tests/test_name.cc</itemPath>
      <itemPath>../../src/tests/test_property.cc</itemPath>
      <itemPath>../../src/tests/test_random.cc</itemPath>
      <itemPath>../../src/tests/test_reducededge.cc</itemPath>
      <itemPath>../../src/tests/test_reducedgraph.cc</itemPath>
      <itemPath>../../src/tests/test_structureparameters.cc</itemPath>
      <itemPath>../../src/tests/test_table.cc</itemPath>
      <itemPath>../../src/tests/test_thread.cc</itemPath>
      <itemPath>../../src/tests/test_tokenizer.cc</itemPath>
      <itemPath>../../src/tests/test_unitconverter.cc</itemPath>
    </logicalFolder>
  </logicalFolder>
  <sourceRootList>
    <Elem>../../src/libtools</Elem>
    <Elem>../../include</Elem>
    <Elem>../../src/libtools</Elem>
    <Elem>../../include</Elem>
    <Elem>../../src/libtools</Elem>
    <Elem>../../include</Elem>
    <Elem>../../src/libtools</Elem>
    <Elem>../../include</Elem>
    <Elem>../../src/libtools</Elem>
    <Elem>../../include</Elem>
    <Elem>../../src/libtools</Elem>
    <Elem>../../include</Elem>
    <Elem>../../src/libtools</Elem>
    <Elem>../../include</Elem>
    <Elem>../../src/libtools</Elem>
    <Elem>../../include</Elem>
  </sourceRootList>
  <projectmakefile>Makefile_nb</projectmakefile>
  <confs>
    <conf name="Debug" type="3">
      <toolsSet>
        <compilerSet>GNU|GNU</compilerSet>
        <dependencyChecking>true</dependencyChecking>
        <rebuildPropChanged>false</rebuildPropChanged>
      </toolsSet>
      <compileType>
        <cTool>
          <incDir>
            <pElem>../../include</pElem>
            <pElem>../../../include/votca</pElem>
          </incDir>
        </cTool>
        <ccTool>
          <incDir>
            <pElem>../../include</pElem>
          </incDir>
          <commandLine>-I../../include</commandLine>
        </ccTool>
        <archiverTool>
          <output>../../src/libtools/libtools.a</output>
        </archiverTool>
      </compileType>
      <item path="../../include/votca/tools/akimaspline.h"
            ex="false"
            tool="3"
            flavor2="0">
      </item>
      <item path="../../include/votca/tools/application.h"
            ex="false"
            tool="3"
            flavor2="0">
      </item>
      <item path="../../include/votca/tools/average.h"
            ex="false"
            tool="3"
            flavor2="0">
      </item>
      <item path="../../include/votca/tools/calculator.h"
            ex="false"
            tool="3"
            flavor2="0">
      </item>
      <item path="../../include/votca/tools/colors.h" ex="false" tool="3" flavor2="0">
      </item>
      <item path="../../include/votca/tools/constants.h"
            ex="false"
            tool="3"
            flavor2="0">
      </item>
      <item path="../../include/votca/tools/correlate.h"
            ex="false"
            tool="3"
            flavor2="0">
      </item>
      <item path="../../include/votca/tools/crosscorrelate.h"
            ex="false"
            tool="3"
            flavor2="0">
      </item>
      <item path="../../include/votca/tools/cubicspline.h"
            ex="false"
            tool="3"
            flavor2="0">
      </item>
      <item path="../../include/votca/tools/datacollection.h"
            ex="false"
            tool="3"
            flavor2="0">
      </item>
      <item path="../../include/votca/tools/edge.h" ex="false" tool="3" flavor2="0">
      </item>
      <item path="../../include/votca/tools/edgecontainer.h"
            ex="false"
            tool="3"
            flavor2="0">
      </item>
      <item path="../../include/votca/tools/eigen.h" ex="false" tool="3" flavor2="0">
      </item>
      <item path="../../include/votca/tools/eigensystem.h"
            ex="false"
            tool="3"
            flavor2="0">
      </item>
      <item path="../../include/votca/tools/elements.h"
            ex="false"
            tool="3"
            flavor2="0">
      </item>
      <item path="../../include/votca/tools/filesystem.h"
            ex="false"
            tool="3"
            flavor2="0">
      </item>
      <item path="../../include/votca/tools/floatingpointcomparison.h"
            ex="false"
            tool="3"
            flavor2="0">
      </item>
      <item path="../../include/votca/tools/getline.h"
            ex="false"
            tool="3"
            flavor2="0">
      </item>
      <item path="../../include/votca/tools/globals.h"
            ex="false"
            tool="3"
            flavor2="0">
      </item>
      <item path="../../include/votca/tools/graph.h" ex="false" tool="3" flavor2="0">
      </item>
      <item path="../../include/votca/tools/graph_bf_visitor.h"
            ex="false"
            tool="3"
            flavor2="0">
      </item>
      <item path="../../include/votca/tools/graph_df_visitor.h"
            ex="false"
            tool="3"
            flavor2="0">
      </item>
      <item path="../../include/votca/tools/graphalgorithm.h"
            ex="false"
            tool="3"
            flavor2="0">
      </item>
      <item path="../../include/votca/tools/graphdistvisitor.h"
            ex="false"
            tool="3"
            flavor2="0">
      </item>
      <item path="../../include/votca/tools/graphnode.h"
            ex="false"
            tool="3"
            flavor2="0">
      </item>
      <item path="../../include/votca/tools/graphvisitor.h"
            ex="false"
            tool="3"
            flavor2="0">
      </item>
      <item path="../../include/votca/tools/histogram.h"
            ex="false"
            tool="3"
            flavor2="0">
      </item>
      <item path="../../include/votca/tools/histogramnew.h"
            ex="false"
            tool="3"
            flavor2="0">
      </item>
      <item path="../../include/votca/tools/identity.h"
            ex="false"
            tool="3"
            flavor2="0">
      </item>
      <item path="../../include/votca/tools/lexical_cast.h"
            ex="false"
            tool="3"
            flavor2="0">
      </item>
      <item path="../../include/votca/tools/linalg.h" ex="false" tool="3" flavor2="0">
      </item>
      <item path="../../include/votca/tools/linspline.h"
            ex="false"
            tool="3"
            flavor2="0">
      </item>
      <item path="../../include/votca/tools/mutex.h" ex="false" tool="3" flavor2="0">
      </item>
      <item path="../../include/votca/tools/name.h" ex="false" tool="3" flavor2="0">
      </item>
      <item path="../../include/votca/tools/objectfactory.h"
            ex="false"
            tool="3"
            flavor2="0">
      </item>
      <item path="../../include/votca/tools/parsexml.h"
            ex="false"
            tool="3"
            flavor2="0">
      </item>
      <item path="../../include/votca/tools/property.h"
            ex="false"
            tool="3"
            flavor2="0">
      </item>
      <item path="../../include/votca/tools/propertyiomanipulator.h"
            ex="false"
            tool="3"
            flavor2="0">
      </item>
      <item path="../../include/votca/tools/random.h" ex="false" tool="3" flavor2="0">
      </item>
      <item path="../../include/votca/tools/rangeparser.h"
            ex="false"
            tool="3"
            flavor2="0">
      </item>
      <item path="../../include/votca/tools/reducededge.h"
            ex="false"
            tool="3"
            flavor2="0">
      </item>
      <item path="../../include/votca/tools/reducedgraph.h"
            ex="false"
            tool="3"
            flavor2="0">
      </item>
      <item path="../../include/votca/tools/spline.h" ex="false" tool="3" flavor2="0">
      </item>
      <item path="../../include/votca/tools/structureparameters.h"
            ex="false"
            tool="3"
            flavor2="0">
      </item>
      <item path="../../include/votca/tools/table.h" ex="false" tool="3" flavor2="0">
      </item>
      <item path="../../include/votca/tools/thread.h" ex="false" tool="3" flavor2="0">
      </item>
      <item path="../../include/votca/tools/tokenizer.h"
            ex="false"
            tool="3"
            flavor2="0">
      </item>
      <item path="../../include/votca/tools/types.h" ex="false" tool="3" flavor2="0">
      </item>
      <item path="../../include/votca/tools/unitconverter.h"
            ex="false"
            tool="3"
            flavor2="0">
      </item>
      <item path="../../include/votca/tools/version.h"
            ex="false"
            tool="3"
            flavor2="0">
      </item>
      <item path="../../include/votca/tools/votca_config.h.in"
            ex="false"
            tool="3"
            flavor2="0">
      </item>
      <item path="../../src/libtools/akimaspline.cc" ex="false" tool="1" flavor2="0">
      </item>
      <item path="../../src/libtools/application.cc" ex="false" tool="1" flavor2="0">
      </item>
      <item path="../../src/libtools/colors.cc" ex="false" tool="1" flavor2="0">
      </item>
      <item path="../../src/libtools/correlate.cc" ex="false" tool="1" flavor2="0">
      </item>
      <item path="../../src/libtools/crosscorrelate.cc"
            ex="false"
            tool="1"
            flavor2="0">
      </item>
      <item path="../../src/libtools/cubicspline.cc" ex="false" tool="1" flavor2="0">
      </item>
      <item path="../../src/libtools/datacollection.cc"
            ex="false"
            tool="1"
            flavor2="0">
      </item>
      <item path="../../src/libtools/edge.cc" ex="false" tool="1" flavor2="0">
      </item>
      <item path="../../src/libtools/edgecontainer.cc"
            ex="false"
            tool="1"
            flavor2="0">
      </item>
      <item path="../../src/libtools/elements.cc" ex="false" tool="1" flavor2="0">
      </item>
      <item path="../../src/libtools/filesystem.cc" ex="false" tool="1" flavor2="0">
      </item>
      <item path="../../src/libtools/globals.cc" ex="false" tool="1" flavor2="0">
      </item>
      <item path="../../src/libtools/graph.cc" ex="false" tool="1" flavor2="0">
      </item>
      <item path="../../src/libtools/graph_bf_visitor.cc"
            ex="false"
            tool="1"
            flavor2="0">
      </item>
      <item path="../../src/libtools/graph_df_visitor.cc"
            ex="false"
            tool="1"
            flavor2="0">
      </item>
      <item path="../../src/libtools/graphalgorithm.cc"
            ex="false"
            tool="1"
            flavor2="0">
      </item>
      <item path="../../src/libtools/graphdistvisitor.cc"
            ex="false"
            tool="1"
            flavor2="0">
      </item>
      <item path="../../src/libtools/graphnode.cc" ex="false" tool="1" flavor2="0">
      </item>
      <item path="../../src/libtools/graphvisitor.cc" ex="false" tool="1" flavor2="0">
      </item>
      <item path="../../src/libtools/histogram.cc" ex="false" tool="1" flavor2="0">
      </item>
      <item path="../../src/libtools/histogramnew.cc" ex="false" tool="1" flavor2="0">
      </item>
      <item path="../../src/libtools/linalg.cc" ex="false" tool="1" flavor2="0">
      </item>
      <item path="../../src/libtools/linspline.cc" ex="false" tool="1" flavor2="0">
      </item>
      <item path="../../src/libtools/mutex.cc" ex="false" tool="1" flavor2="0">
      </item>
      <item path="../../src/libtools/parcer.cc" ex="false" tool="1" flavor2="0">
      </item>
      <item path="../../src/libtools/parsexml.cc" ex="false" tool="1" flavor2="0">
      </item>
      <item path="../../src/libtools/property.cc" ex="false" tool="1" flavor2="0">
      </item>
      <item path="../../src/libtools/propertyiomanipulator.cc"
            ex="false"
            tool="1"
            flavor2="0">
      </item>
      <item path="../../src/libtools/rangeparser.cc" ex="false" tool="1" flavor2="0">
      </item>
      <item path="../../src/libtools/reducededge.cc" ex="false" tool="1" flavor2="0">
      </item>
      <item path="../../src/libtools/reducedgraph.cc" ex="false" tool="1" flavor2="0">
      </item>
      <item path="../../src/libtools/spline.cc" ex="false" tool="1" flavor2="0">
      </item>
      <item path="../../src/libtools/table.cc" ex="false" tool="1" flavor2="0">
      </item>
      <item path="../../src/libtools/thread.cc" ex="false" tool="1" flavor2="0">
      </item>
      <item path="../../src/libtools/tokenizer.cc" ex="false" tool="1" flavor2="0">
      </item>
      <item path="../../src/libtools/version.cc" ex="false" tool="1" flavor2="0">
      </item>
      <item path="../../src/libtools/version_nb.cc" ex="false" tool="1" flavor2="0">
      </item>
<<<<<<< HEAD
=======
      <item path="../../src/tests/test_akimaspline.cc"
            ex="false"
            tool="1"
            flavor2="0">
      </item>
>>>>>>> 839a7512
      <item path="../../src/tests/test_constants.cc" ex="false" tool="1" flavor2="0">
      </item>
      <item path="../../src/tests/test_cubicspline.cc"
            ex="false"
            tool="1"
            flavor2="0">
      </item>
      <item path="../../src/tests/test_datacollection.cc"
            ex="false"
            tool="1"
            flavor2="0">
      </item>
      <item path="../../src/tests/test_edge_base.cc" ex="false" tool="1" flavor2="0">
      </item>
      <item path="../../src/tests/test_edgecontainer.cc"
            ex="false"
            tool="1"
            flavor2="0">
      </item>
      <item path="../../src/tests/test_elements.cc" ex="false" tool="1" flavor2="0">
      </item>
      <item path="../../src/tests/test_filesystem.cc" ex="false" tool="1" flavor2="0">
      </item>
      <item path="../../src/tests/test_floatingpointcomparison.cc"
            ex="false"
            tool="1"
            flavor2="0">
      </item>
      <item path="../../src/tests/test_graph_base.cc" ex="false" tool="1" flavor2="0">
      </item>
      <item path="../../src/tests/test_graph_bf_visitor.cc"
            ex="false"
            tool="1"
            flavor2="0">
      </item>
      <item path="../../src/tests/test_graph_df_visitor.cc"
            ex="false"
            tool="1"
            flavor2="0">
      </item>
      <item path="../../src/tests/test_graphalgorithm.cc"
            ex="false"
            tool="1"
            flavor2="0">
      </item>
      <item path="../../src/tests/test_graphdistvisitor.cc"
            ex="false"
            tool="1"
            flavor2="0">
      </item>
      <item path="../../src/tests/test_graphnode.cc" ex="false" tool="1" flavor2="0">
      </item>
      <item path="../../src/tests/test_graphvisitor.cc"
            ex="false"
            tool="1"
            flavor2="0">
      </item>
      <item path="../../src/tests/test_histogramnew.cc"
            ex="false"
            tool="1"
            flavor2="0">
      </item>
      <item path="../../src/tests/test_identity.cc" ex="false" tool="1" flavor2="0">
      </item>
      <item path="../../src/tests/test_linalg.cc" ex="false" tool="1" flavor2="0">
      </item>
      <item path="../../src/tests/test_linspline.cc" ex="false" tool="1" flavor2="0">
      </item>
      <item path="../../src/tests/test_name.cc" ex="false" tool="1" flavor2="0">
      </item>
      <item path="../../src/tests/test_property.cc" ex="false" tool="1" flavor2="0">
      </item>
      <item path="../../src/tests/test_random.cc" ex="false" tool="1" flavor2="0">
      </item>
      <item path="../../src/tests/test_reducededge.cc"
            ex="false"
            tool="1"
            flavor2="0">
      </item>
      <item path="../../src/tests/test_reducedgraph.cc"
            ex="false"
            tool="1"
            flavor2="0">
      </item>
      <item path="../../src/tests/test_structureparameters.cc"
            ex="false"
            tool="1"
            flavor2="0">
      </item>
      <item path="../../src/tests/test_table.cc" ex="false" tool="1" flavor2="0">
      </item>
      <item path="../../src/tests/test_thread.cc" ex="false" tool="1" flavor2="0">
      </item>
      <item path="../../src/tests/test_tokenizer.cc" ex="false" tool="1" flavor2="0">
      </item>
      <item path="../../src/tests/test_unitconverter.cc"
            ex="false"
            tool="1"
            flavor2="0">
      </item>
      <item path="../../src/tools/votca_property.cc" ex="false" tool="1" flavor2="0">
      </item>
    </conf>
    <conf name="Release" type="3">
      <toolsSet>
        <compilerSet>GNU|GNU</compilerSet>
        <dependencyChecking>true</dependencyChecking>
        <rebuildPropChanged>false</rebuildPropChanged>
      </toolsSet>
      <compileType>
        <cTool>
          <developmentMode>6</developmentMode>
          <incDir>
            <pElem>../../include</pElem>
          </incDir>
        </cTool>
        <ccTool>
          <developmentMode>6</developmentMode>
          <incDir>
            <pElem>../../include</pElem>
          </incDir>
          <commandLine>-I../../include</commandLine>
        </ccTool>
        <fortranCompilerTool>
          <developmentMode>5</developmentMode>
        </fortranCompilerTool>
        <archiverTool>
          <output>../../src/libtools/libtools.a</output>
        </archiverTool>
      </compileType>
      <item path="../../include/votca/tools/akimaspline.h"
            ex="false"
            tool="3"
            flavor2="0">
      </item>
      <item path="../../include/votca/tools/application.h"
            ex="false"
            tool="3"
            flavor2="0">
      </item>
      <item path="../../include/votca/tools/average.h"
            ex="false"
            tool="3"
            flavor2="0">
      </item>
      <item path="../../include/votca/tools/calculator.h"
            ex="false"
            tool="3"
            flavor2="0">
      </item>
      <item path="../../include/votca/tools/colors.h" ex="false" tool="3" flavor2="0">
      </item>
      <item path="../../include/votca/tools/constants.h"
            ex="false"
            tool="3"
            flavor2="0">
      </item>
      <item path="../../include/votca/tools/correlate.h"
            ex="false"
            tool="3"
            flavor2="0">
      </item>
      <item path="../../include/votca/tools/crosscorrelate.h"
            ex="false"
            tool="3"
            flavor2="0">
      </item>
      <item path="../../include/votca/tools/cubicspline.h"
            ex="false"
            tool="3"
            flavor2="0">
      </item>
      <item path="../../include/votca/tools/datacollection.h"
            ex="false"
            tool="3"
            flavor2="0">
      </item>
      <item path="../../include/votca/tools/edge.h" ex="false" tool="3" flavor2="0">
      </item>
      <item path="../../include/votca/tools/edgecontainer.h"
            ex="false"
            tool="3"
            flavor2="0">
      </item>
      <item path="../../include/votca/tools/eigen.h" ex="false" tool="3" flavor2="0">
      </item>
      <item path="../../include/votca/tools/eigensystem.h"
            ex="false"
            tool="3"
            flavor2="0">
      </item>
      <item path="../../include/votca/tools/elements.h"
            ex="false"
            tool="3"
            flavor2="0">
      </item>
      <item path="../../include/votca/tools/filesystem.h"
            ex="false"
            tool="3"
            flavor2="0">
      </item>
      <item path="../../include/votca/tools/floatingpointcomparison.h"
            ex="false"
            tool="3"
            flavor2="0">
      </item>
      <item path="../../include/votca/tools/getline.h"
            ex="false"
            tool="3"
            flavor2="0">
      </item>
      <item path="../../include/votca/tools/globals.h"
            ex="false"
            tool="3"
            flavor2="0">
      </item>
      <item path="../../include/votca/tools/graph.h" ex="false" tool="3" flavor2="0">
      </item>
      <item path="../../include/votca/tools/graph_bf_visitor.h"
            ex="false"
            tool="3"
            flavor2="0">
      </item>
      <item path="../../include/votca/tools/graph_df_visitor.h"
            ex="false"
            tool="3"
            flavor2="0">
      </item>
      <item path="../../include/votca/tools/graphalgorithm.h"
            ex="false"
            tool="3"
            flavor2="0">
      </item>
      <item path="../../include/votca/tools/graphdistvisitor.h"
            ex="false"
            tool="3"
            flavor2="0">
      </item>
      <item path="../../include/votca/tools/graphnode.h"
            ex="false"
            tool="3"
            flavor2="0">
      </item>
      <item path="../../include/votca/tools/graphvisitor.h"
            ex="false"
            tool="3"
            flavor2="0">
      </item>
      <item path="../../include/votca/tools/histogram.h"
            ex="false"
            tool="3"
            flavor2="0">
      </item>
      <item path="../../include/votca/tools/histogramnew.h"
            ex="false"
            tool="3"
            flavor2="0">
      </item>
      <item path="../../include/votca/tools/identity.h"
            ex="false"
            tool="3"
            flavor2="0">
      </item>
      <item path="../../include/votca/tools/lexical_cast.h"
            ex="false"
            tool="3"
            flavor2="0">
      </item>
      <item path="../../include/votca/tools/linalg.h" ex="false" tool="3" flavor2="0">
      </item>
      <item path="../../include/votca/tools/linspline.h"
            ex="false"
            tool="3"
            flavor2="0">
      </item>
      <item path="../../include/votca/tools/mutex.h" ex="false" tool="3" flavor2="0">
      </item>
      <item path="../../include/votca/tools/name.h" ex="false" tool="3" flavor2="0">
      </item>
      <item path="../../include/votca/tools/objectfactory.h"
            ex="false"
            tool="3"
            flavor2="0">
      </item>
      <item path="../../include/votca/tools/parsexml.h"
            ex="false"
            tool="3"
            flavor2="0">
      </item>
      <item path="../../include/votca/tools/property.h"
            ex="false"
            tool="3"
            flavor2="0">
      </item>
      <item path="../../include/votca/tools/propertyiomanipulator.h"
            ex="false"
            tool="3"
            flavor2="0">
      </item>
      <item path="../../include/votca/tools/random.h" ex="false" tool="3" flavor2="0">
      </item>
      <item path="../../include/votca/tools/rangeparser.h"
            ex="false"
            tool="3"
            flavor2="0">
      </item>
      <item path="../../include/votca/tools/reducededge.h"
            ex="false"
            tool="3"
            flavor2="0">
      </item>
      <item path="../../include/votca/tools/reducedgraph.h"
            ex="false"
            tool="3"
            flavor2="0">
      </item>
      <item path="../../include/votca/tools/spline.h" ex="false" tool="3" flavor2="0">
      </item>
      <item path="../../include/votca/tools/structureparameters.h"
            ex="false"
            tool="3"
            flavor2="0">
      </item>
      <item path="../../include/votca/tools/table.h" ex="false" tool="3" flavor2="0">
      </item>
      <item path="../../include/votca/tools/thread.h" ex="false" tool="3" flavor2="0">
      </item>
      <item path="../../include/votca/tools/tokenizer.h"
            ex="false"
            tool="3"
            flavor2="0">
      </item>
      <item path="../../include/votca/tools/types.h" ex="false" tool="3" flavor2="0">
      </item>
      <item path="../../include/votca/tools/unitconverter.h"
            ex="false"
            tool="3"
            flavor2="0">
      </item>
      <item path="../../include/votca/tools/version.h"
            ex="false"
            tool="3"
            flavor2="0">
      </item>
      <item path="../../include/votca/tools/votca_config.h.in"
            ex="false"
            tool="3"
            flavor2="0">
      </item>
      <item path="../../src/libtools/akimaspline.cc" ex="false" tool="1" flavor2="0">
      </item>
      <item path="../../src/libtools/application.cc" ex="false" tool="1" flavor2="0">
      </item>
      <item path="../../src/libtools/colors.cc" ex="false" tool="1" flavor2="0">
      </item>
      <item path="../../src/libtools/correlate.cc" ex="false" tool="1" flavor2="0">
      </item>
      <item path="../../src/libtools/crosscorrelate.cc"
            ex="false"
            tool="1"
            flavor2="0">
      </item>
      <item path="../../src/libtools/cubicspline.cc" ex="false" tool="1" flavor2="0">
      </item>
      <item path="../../src/libtools/datacollection.cc"
            ex="false"
            tool="1"
            flavor2="0">
      </item>
      <item path="../../src/libtools/edge.cc" ex="false" tool="1" flavor2="0">
      </item>
      <item path="../../src/libtools/edgecontainer.cc"
            ex="false"
            tool="1"
            flavor2="0">
      </item>
      <item path="../../src/libtools/elements.cc" ex="false" tool="1" flavor2="0">
      </item>
      <item path="../../src/libtools/filesystem.cc" ex="false" tool="1" flavor2="0">
      </item>
      <item path="../../src/libtools/globals.cc" ex="false" tool="1" flavor2="0">
      </item>
      <item path="../../src/libtools/graph.cc" ex="false" tool="1" flavor2="0">
      </item>
      <item path="../../src/libtools/graph_bf_visitor.cc"
            ex="false"
            tool="1"
            flavor2="0">
      </item>
      <item path="../../src/libtools/graph_df_visitor.cc"
            ex="false"
            tool="1"
            flavor2="0">
      </item>
      <item path="../../src/libtools/graphalgorithm.cc"
            ex="false"
            tool="1"
            flavor2="0">
      </item>
      <item path="../../src/libtools/graphdistvisitor.cc"
            ex="false"
            tool="1"
            flavor2="0">
      </item>
      <item path="../../src/libtools/graphnode.cc" ex="false" tool="1" flavor2="0">
      </item>
      <item path="../../src/libtools/graphvisitor.cc" ex="false" tool="1" flavor2="0">
      </item>
      <item path="../../src/libtools/histogram.cc" ex="false" tool="1" flavor2="0">
      </item>
      <item path="../../src/libtools/histogramnew.cc" ex="false" tool="1" flavor2="0">
      </item>
      <item path="../../src/libtools/linalg.cc" ex="false" tool="1" flavor2="0">
      </item>
      <item path="../../src/libtools/linspline.cc" ex="false" tool="1" flavor2="0">
      </item>
      <item path="../../src/libtools/mutex.cc" ex="false" tool="1" flavor2="0">
      </item>
      <item path="../../src/libtools/parcer.cc" ex="false" tool="1" flavor2="0">
      </item>
      <item path="../../src/libtools/parsexml.cc" ex="false" tool="1" flavor2="0">
      </item>
      <item path="../../src/libtools/property.cc" ex="false" tool="1" flavor2="0">
      </item>
      <item path="../../src/libtools/propertyiomanipulator.cc"
            ex="false"
            tool="1"
            flavor2="0">
      </item>
      <item path="../../src/libtools/rangeparser.cc" ex="false" tool="1" flavor2="0">
      </item>
      <item path="../../src/libtools/reducededge.cc" ex="false" tool="1" flavor2="0">
      </item>
      <item path="../../src/libtools/reducedgraph.cc" ex="false" tool="1" flavor2="0">
      </item>
      <item path="../../src/libtools/spline.cc" ex="false" tool="1" flavor2="0">
      </item>
      <item path="../../src/libtools/table.cc" ex="false" tool="1" flavor2="0">
      </item>
      <item path="../../src/libtools/thread.cc" ex="false" tool="1" flavor2="0">
      </item>
      <item path="../../src/libtools/tokenizer.cc" ex="false" tool="1" flavor2="0">
      </item>
      <item path="../../src/libtools/version.cc" ex="false" tool="1" flavor2="0">
      </item>
      <item path="../../src/libtools/version_nb.cc" ex="false" tool="1" flavor2="0">
      </item>
<<<<<<< HEAD
=======
      <item path="../../src/tests/test_akimaspline.cc"
            ex="false"
            tool="1"
            flavor2="0">
      </item>
>>>>>>> 839a7512
      <item path="../../src/tests/test_constants.cc" ex="false" tool="1" flavor2="0">
      </item>
      <item path="../../src/tests/test_cubicspline.cc"
            ex="false"
            tool="1"
            flavor2="0">
      </item>
      <item path="../../src/tests/test_datacollection.cc"
            ex="false"
            tool="1"
            flavor2="0">
      </item>
      <item path="../../src/tests/test_edge_base.cc" ex="false" tool="1" flavor2="0">
      </item>
      <item path="../../src/tests/test_edgecontainer.cc"
            ex="false"
            tool="1"
            flavor2="0">
      </item>
      <item path="../../src/tests/test_elements.cc" ex="false" tool="1" flavor2="0">
      </item>
      <item path="../../src/tests/test_filesystem.cc" ex="false" tool="1" flavor2="0">
      </item>
      <item path="../../src/tests/test_floatingpointcomparison.cc"
            ex="false"
            tool="1"
            flavor2="0">
      </item>
      <item path="../../src/tests/test_graph_base.cc" ex="false" tool="1" flavor2="0">
      </item>
      <item path="../../src/tests/test_graph_bf_visitor.cc"
            ex="false"
            tool="1"
            flavor2="0">
      </item>
      <item path="../../src/tests/test_graph_df_visitor.cc"
            ex="false"
            tool="1"
            flavor2="0">
      </item>
      <item path="../../src/tests/test_graphalgorithm.cc"
            ex="false"
            tool="1"
            flavor2="0">
      </item>
      <item path="../../src/tests/test_graphdistvisitor.cc"
            ex="false"
            tool="1"
            flavor2="0">
      </item>
      <item path="../../src/tests/test_graphnode.cc" ex="false" tool="1" flavor2="0">
      </item>
      <item path="../../src/tests/test_graphvisitor.cc"
            ex="false"
            tool="1"
            flavor2="0">
      </item>
      <item path="../../src/tests/test_histogramnew.cc"
            ex="false"
            tool="1"
            flavor2="0">
      </item>
      <item path="../../src/tests/test_identity.cc" ex="false" tool="1" flavor2="0">
      </item>
      <item path="../../src/tests/test_linalg.cc" ex="false" tool="1" flavor2="0">
      </item>
      <item path="../../src/tests/test_linspline.cc" ex="false" tool="1" flavor2="0">
      </item>
      <item path="../../src/tests/test_name.cc" ex="false" tool="1" flavor2="0">
      </item>
      <item path="../../src/tests/test_property.cc" ex="false" tool="1" flavor2="0">
      </item>
      <item path="../../src/tests/test_random.cc" ex="false" tool="1" flavor2="0">
      </item>
      <item path="../../src/tests/test_reducededge.cc"
            ex="false"
            tool="1"
            flavor2="0">
      </item>
      <item path="../../src/tests/test_reducedgraph.cc"
            ex="false"
            tool="1"
            flavor2="0">
      </item>
      <item path="../../src/tests/test_structureparameters.cc"
            ex="false"
            tool="1"
            flavor2="0">
      </item>
      <item path="../../src/tests/test_table.cc" ex="false" tool="1" flavor2="0">
      </item>
      <item path="../../src/tests/test_thread.cc" ex="false" tool="1" flavor2="0">
      </item>
      <item path="../../src/tests/test_tokenizer.cc" ex="false" tool="1" flavor2="0">
      </item>
      <item path="../../src/tests/test_unitconverter.cc"
            ex="false"
            tool="1"
            flavor2="0">
      </item>
      <item path="../../src/tools/votca_property.cc" ex="false" tool="1" flavor2="0">
      </item>
    </conf>
    <conf name="profile_release" type="3">
      <toolsSet>
        <compilerSet>GNU|GNU</compilerSet>
        <dependencyChecking>true</dependencyChecking>
        <rebuildPropChanged>false</rebuildPropChanged>
      </toolsSet>
      <compileType>
        <cTool>
          <developmentMode>6</developmentMode>
          <incDir>
            <pElem>../../include</pElem>
          </incDir>
        </cTool>
        <ccTool>
          <developmentMode>6</developmentMode>
          <incDir>
            <pElem>../../include</pElem>
          </incDir>
          <commandLine>-I../../include -pg</commandLine>
        </ccTool>
        <fortranCompilerTool>
          <developmentMode>5</developmentMode>
        </fortranCompilerTool>
        <archiverTool>
          <output>../../src/libtools/libtools.a</output>
        </archiverTool>
      </compileType>
      <item path="../../include/votca/tools/akimaspline.h"
            ex="false"
            tool="3"
            flavor2="0">
      </item>
      <item path="../../include/votca/tools/application.h"
            ex="false"
            tool="3"
            flavor2="0">
      </item>
      <item path="../../include/votca/tools/average.h"
            ex="false"
            tool="3"
            flavor2="0">
      </item>
      <item path="../../include/votca/tools/calculator.h"
            ex="false"
            tool="3"
            flavor2="0">
      </item>
      <item path="../../include/votca/tools/colors.h" ex="false" tool="3" flavor2="0">
      </item>
      <item path="../../include/votca/tools/constants.h"
            ex="false"
            tool="3"
            flavor2="0">
      </item>
      <item path="../../include/votca/tools/correlate.h"
            ex="false"
            tool="3"
            flavor2="0">
      </item>
      <item path="../../include/votca/tools/crosscorrelate.h"
            ex="false"
            tool="3"
            flavor2="0">
      </item>
      <item path="../../include/votca/tools/cubicspline.h"
            ex="false"
            tool="3"
            flavor2="0">
      </item>
      <item path="../../include/votca/tools/datacollection.h"
            ex="false"
            tool="3"
            flavor2="0">
      </item>
      <item path="../../include/votca/tools/edge.h" ex="false" tool="3" flavor2="0">
      </item>
      <item path="../../include/votca/tools/edgecontainer.h"
            ex="false"
            tool="3"
            flavor2="0">
      </item>
      <item path="../../include/votca/tools/eigen.h" ex="false" tool="3" flavor2="0">
      </item>
      <item path="../../include/votca/tools/eigensystem.h"
            ex="false"
            tool="3"
            flavor2="0">
      </item>
      <item path="../../include/votca/tools/elements.h"
            ex="false"
            tool="3"
            flavor2="0">
      </item>
      <item path="../../include/votca/tools/filesystem.h"
            ex="false"
            tool="3"
            flavor2="0">
      </item>
      <item path="../../include/votca/tools/floatingpointcomparison.h"
            ex="false"
            tool="3"
            flavor2="0">
      </item>
      <item path="../../include/votca/tools/getline.h"
            ex="false"
            tool="3"
            flavor2="0">
      </item>
      <item path="../../include/votca/tools/globals.h"
            ex="false"
            tool="3"
            flavor2="0">
      </item>
      <item path="../../include/votca/tools/graph.h" ex="false" tool="3" flavor2="0">
      </item>
      <item path="../../include/votca/tools/graph_bf_visitor.h"
            ex="false"
            tool="3"
            flavor2="0">
      </item>
      <item path="../../include/votca/tools/graph_df_visitor.h"
            ex="false"
            tool="3"
            flavor2="0">
      </item>
      <item path="../../include/votca/tools/graphalgorithm.h"
            ex="false"
            tool="3"
            flavor2="0">
      </item>
      <item path="../../include/votca/tools/graphdistvisitor.h"
            ex="false"
            tool="3"
            flavor2="0">
      </item>
      <item path="../../include/votca/tools/graphnode.h"
            ex="false"
            tool="3"
            flavor2="0">
      </item>
      <item path="../../include/votca/tools/graphvisitor.h"
            ex="false"
            tool="3"
            flavor2="0">
      </item>
      <item path="../../include/votca/tools/histogram.h"
            ex="false"
            tool="3"
            flavor2="0">
      </item>
      <item path="../../include/votca/tools/histogramnew.h"
            ex="false"
            tool="3"
            flavor2="0">
      </item>
      <item path="../../include/votca/tools/identity.h"
            ex="false"
            tool="3"
            flavor2="0">
      </item>
      <item path="../../include/votca/tools/lexical_cast.h"
            ex="false"
            tool="3"
            flavor2="0">
      </item>
      <item path="../../include/votca/tools/linalg.h" ex="false" tool="3" flavor2="0">
      </item>
      <item path="../../include/votca/tools/linspline.h"
            ex="false"
            tool="3"
            flavor2="0">
      </item>
      <item path="../../include/votca/tools/mutex.h" ex="false" tool="3" flavor2="0">
      </item>
      <item path="../../include/votca/tools/name.h" ex="false" tool="3" flavor2="0">
      </item>
      <item path="../../include/votca/tools/objectfactory.h"
            ex="false"
            tool="3"
            flavor2="0">
      </item>
      <item path="../../include/votca/tools/parsexml.h"
            ex="false"
            tool="3"
            flavor2="0">
      </item>
      <item path="../../include/votca/tools/property.h"
            ex="false"
            tool="3"
            flavor2="0">
      </item>
      <item path="../../include/votca/tools/propertyiomanipulator.h"
            ex="false"
            tool="3"
            flavor2="0">
      </item>
      <item path="../../include/votca/tools/random.h" ex="false" tool="3" flavor2="0">
      </item>
      <item path="../../include/votca/tools/rangeparser.h"
            ex="false"
            tool="3"
            flavor2="0">
      </item>
      <item path="../../include/votca/tools/reducededge.h"
            ex="false"
            tool="3"
            flavor2="0">
      </item>
      <item path="../../include/votca/tools/reducedgraph.h"
            ex="false"
            tool="3"
            flavor2="0">
      </item>
      <item path="../../include/votca/tools/spline.h" ex="false" tool="3" flavor2="0">
      </item>
      <item path="../../include/votca/tools/structureparameters.h"
            ex="false"
            tool="3"
            flavor2="0">
      </item>
      <item path="../../include/votca/tools/table.h" ex="false" tool="3" flavor2="0">
      </item>
      <item path="../../include/votca/tools/thread.h" ex="false" tool="3" flavor2="0">
      </item>
      <item path="../../include/votca/tools/tokenizer.h"
            ex="false"
            tool="3"
            flavor2="0">
      </item>
      <item path="../../include/votca/tools/types.h" ex="false" tool="3" flavor2="0">
      </item>
      <item path="../../include/votca/tools/unitconverter.h"
            ex="false"
            tool="3"
            flavor2="0">
      </item>
      <item path="../../include/votca/tools/version.h"
            ex="false"
            tool="3"
            flavor2="0">
      </item>
      <item path="../../include/votca/tools/votca_config.h.in"
            ex="false"
            tool="3"
            flavor2="0">
      </item>
      <item path="../../src/libtools/akimaspline.cc" ex="false" tool="1" flavor2="0">
      </item>
      <item path="../../src/libtools/application.cc" ex="false" tool="1" flavor2="0">
      </item>
      <item path="../../src/libtools/colors.cc" ex="false" tool="1" flavor2="0">
      </item>
      <item path="../../src/libtools/correlate.cc" ex="false" tool="1" flavor2="0">
      </item>
      <item path="../../src/libtools/crosscorrelate.cc"
            ex="false"
            tool="1"
            flavor2="0">
      </item>
      <item path="../../src/libtools/cubicspline.cc" ex="false" tool="1" flavor2="0">
      </item>
      <item path="../../src/libtools/datacollection.cc"
            ex="false"
            tool="1"
            flavor2="0">
      </item>
      <item path="../../src/libtools/edge.cc" ex="false" tool="1" flavor2="0">
      </item>
      <item path="../../src/libtools/edgecontainer.cc"
            ex="false"
            tool="1"
            flavor2="0">
      </item>
      <item path="../../src/libtools/elements.cc" ex="false" tool="1" flavor2="0">
      </item>
      <item path="../../src/libtools/filesystem.cc" ex="false" tool="1" flavor2="0">
      </item>
      <item path="../../src/libtools/globals.cc" ex="false" tool="1" flavor2="0">
      </item>
      <item path="../../src/libtools/graph.cc" ex="false" tool="1" flavor2="0">
      </item>
      <item path="../../src/libtools/graph_bf_visitor.cc"
            ex="false"
            tool="1"
            flavor2="0">
      </item>
      <item path="../../src/libtools/graph_df_visitor.cc"
            ex="false"
            tool="1"
            flavor2="0">
      </item>
      <item path="../../src/libtools/graphalgorithm.cc"
            ex="false"
            tool="1"
            flavor2="0">
      </item>
      <item path="../../src/libtools/graphdistvisitor.cc"
            ex="false"
            tool="1"
            flavor2="0">
      </item>
      <item path="../../src/libtools/graphnode.cc" ex="false" tool="1" flavor2="0">
      </item>
      <item path="../../src/libtools/graphvisitor.cc" ex="false" tool="1" flavor2="0">
      </item>
      <item path="../../src/libtools/histogram.cc" ex="false" tool="1" flavor2="0">
      </item>
      <item path="../../src/libtools/histogramnew.cc" ex="false" tool="1" flavor2="0">
      </item>
      <item path="../../src/libtools/linalg.cc" ex="false" tool="1" flavor2="0">
      </item>
      <item path="../../src/libtools/linspline.cc" ex="false" tool="1" flavor2="0">
      </item>
      <item path="../../src/libtools/mutex.cc" ex="false" tool="1" flavor2="0">
      </item>
      <item path="../../src/libtools/parcer.cc" ex="false" tool="1" flavor2="0">
      </item>
      <item path="../../src/libtools/parsexml.cc" ex="false" tool="1" flavor2="0">
      </item>
      <item path="../../src/libtools/property.cc" ex="false" tool="1" flavor2="0">
      </item>
      <item path="../../src/libtools/propertyiomanipulator.cc"
            ex="false"
            tool="1"
            flavor2="0">
      </item>
      <item path="../../src/libtools/rangeparser.cc" ex="false" tool="1" flavor2="0">
      </item>
      <item path="../../src/libtools/reducededge.cc" ex="false" tool="1" flavor2="0">
      </item>
      <item path="../../src/libtools/reducedgraph.cc" ex="false" tool="1" flavor2="0">
      </item>
      <item path="../../src/libtools/spline.cc" ex="false" tool="1" flavor2="0">
      </item>
      <item path="../../src/libtools/table.cc" ex="false" tool="1" flavor2="0">
      </item>
      <item path="../../src/libtools/thread.cc" ex="false" tool="1" flavor2="0">
      </item>
      <item path="../../src/libtools/tokenizer.cc" ex="false" tool="1" flavor2="0">
      </item>
      <item path="../../src/libtools/version.cc" ex="false" tool="1" flavor2="0">
      </item>
      <item path="../../src/libtools/version_nb.cc" ex="false" tool="1" flavor2="0">
      </item>
<<<<<<< HEAD
=======
      <item path="../../src/tests/test_akimaspline.cc"
            ex="false"
            tool="1"
            flavor2="0">
      </item>
>>>>>>> 839a7512
      <item path="../../src/tests/test_constants.cc" ex="false" tool="1" flavor2="0">
      </item>
      <item path="../../src/tests/test_cubicspline.cc"
            ex="false"
            tool="1"
            flavor2="0">
      </item>
      <item path="../../src/tests/test_datacollection.cc"
            ex="false"
            tool="1"
            flavor2="0">
      </item>
      <item path="../../src/tests/test_edge_base.cc" ex="false" tool="1" flavor2="0">
      </item>
      <item path="../../src/tests/test_edgecontainer.cc"
            ex="false"
            tool="1"
            flavor2="0">
      </item>
      <item path="../../src/tests/test_elements.cc" ex="false" tool="1" flavor2="0">
      </item>
      <item path="../../src/tests/test_filesystem.cc" ex="false" tool="1" flavor2="0">
      </item>
      <item path="../../src/tests/test_floatingpointcomparison.cc"
            ex="false"
            tool="1"
            flavor2="0">
      </item>
      <item path="../../src/tests/test_graph_base.cc" ex="false" tool="1" flavor2="0">
      </item>
      <item path="../../src/tests/test_graph_bf_visitor.cc"
            ex="false"
            tool="1"
            flavor2="0">
      </item>
      <item path="../../src/tests/test_graph_df_visitor.cc"
            ex="false"
            tool="1"
            flavor2="0">
      </item>
      <item path="../../src/tests/test_graphalgorithm.cc"
            ex="false"
            tool="1"
            flavor2="0">
      </item>
      <item path="../../src/tests/test_graphdistvisitor.cc"
            ex="false"
            tool="1"
            flavor2="0">
      </item>
      <item path="../../src/tests/test_graphnode.cc" ex="false" tool="1" flavor2="0">
      </item>
      <item path="../../src/tests/test_graphvisitor.cc"
            ex="false"
            tool="1"
            flavor2="0">
      </item>
      <item path="../../src/tests/test_histogramnew.cc"
            ex="false"
            tool="1"
            flavor2="0">
      </item>
      <item path="../../src/tests/test_identity.cc" ex="false" tool="1" flavor2="0">
      </item>
      <item path="../../src/tests/test_linalg.cc" ex="false" tool="1" flavor2="0">
      </item>
      <item path="../../src/tests/test_linspline.cc" ex="false" tool="1" flavor2="0">
      </item>
      <item path="../../src/tests/test_name.cc" ex="false" tool="1" flavor2="0">
      </item>
      <item path="../../src/tests/test_property.cc" ex="false" tool="1" flavor2="0">
      </item>
      <item path="../../src/tests/test_random.cc" ex="false" tool="1" flavor2="0">
      </item>
      <item path="../../src/tests/test_reducededge.cc"
            ex="false"
            tool="1"
            flavor2="0">
      </item>
      <item path="../../src/tests/test_reducedgraph.cc"
            ex="false"
            tool="1"
            flavor2="0">
      </item>
      <item path="../../src/tests/test_structureparameters.cc"
            ex="false"
            tool="1"
            flavor2="0">
      </item>
      <item path="../../src/tests/test_table.cc" ex="false" tool="1" flavor2="0">
      </item>
      <item path="../../src/tests/test_thread.cc" ex="false" tool="1" flavor2="0">
      </item>
      <item path="../../src/tests/test_tokenizer.cc" ex="false" tool="1" flavor2="0">
      </item>
      <item path="../../src/tests/test_unitconverter.cc"
            ex="false"
            tool="1"
            flavor2="0">
      </item>
      <item path="../../src/tools/votca_property.cc" ex="false" tool="1" flavor2="0">
      </item>
    </conf>
  </confs>
</configurationDescriptor><|MERGE_RESOLUTION|>--- conflicted
+++ resolved
@@ -105,10 +105,7 @@
       <itemPath>../../src/libtools/version_nb.cc</itemPath>
     </logicalFolder>
     <logicalFolder name="f2" displayName="Tests" projectFiles="true">
-<<<<<<< HEAD
-=======
       <itemPath>../../src/tests/test_akimaspline.cc</itemPath>
->>>>>>> 839a7512
       <itemPath>../../src/tests/test_constants.cc</itemPath>
       <itemPath>../../src/tests/test_cubicspline.cc</itemPath>
       <itemPath>../../src/tests/test_datacollection.cc</itemPath>
@@ -500,14 +497,13 @@
       </item>
       <item path="../../src/libtools/version_nb.cc" ex="false" tool="1" flavor2="0">
       </item>
-<<<<<<< HEAD
-=======
+      <item path="../../src/tests/test_constants.cc" ex="false" tool="1" flavor2="0">
+      </item>
       <item path="../../src/tests/test_akimaspline.cc"
             ex="false"
             tool="1"
             flavor2="0">
       </item>
->>>>>>> 839a7512
       <item path="../../src/tests/test_constants.cc" ex="false" tool="1" flavor2="0">
       </item>
       <item path="../../src/tests/test_cubicspline.cc"
@@ -955,14 +951,11 @@
       </item>
       <item path="../../src/libtools/version_nb.cc" ex="false" tool="1" flavor2="0">
       </item>
-<<<<<<< HEAD
-=======
       <item path="../../src/tests/test_akimaspline.cc"
             ex="false"
             tool="1"
             flavor2="0">
       </item>
->>>>>>> 839a7512
       <item path="../../src/tests/test_constants.cc" ex="false" tool="1" flavor2="0">
       </item>
       <item path="../../src/tests/test_cubicspline.cc"
@@ -1410,14 +1403,11 @@
       </item>
       <item path="../../src/libtools/version_nb.cc" ex="false" tool="1" flavor2="0">
       </item>
-<<<<<<< HEAD
-=======
       <item path="../../src/tests/test_akimaspline.cc"
             ex="false"
             tool="1"
             flavor2="0">
       </item>
->>>>>>> 839a7512
       <item path="../../src/tests/test_constants.cc" ex="false" tool="1" flavor2="0">
       </item>
       <item path="../../src/tests/test_cubicspline.cc"
