--- conflicted
+++ resolved
@@ -10,15 +10,10 @@
         <file>file:/home/jens/votca_git/src/xtp/src/libxtp/tools/exciton.h</file>
         <file>file:/home/jens/votca_git/src/xtp/src/libxtp/gwbse/gwbse.cc</file>
         <file>file:/home/bbaumeie/votca/src/xtp/src/libxtp/qmpackages/nwchem.cc</file>
-<<<<<<< HEAD
         <group/>
-=======
-        <group>
-            <file>file:/home/jens/votca_git_dft/src/xtp/src/libxtp/aomatrices/aomatrix.cc</file>
-            <file>file:/home/jens/votca_git_dft/src/xtp/src/libxtp/dftengine/dftengine.cc</file>
-            <file>file:/home/jens/votca_git_dft/src/xtp/src/libxtp/aomatrices/aocoulomb.cc</file>
-            <file>file:/home/jens/votca_git_dft/src/xtp/src/libxtp/aomatrices/aooverlap.cc</file>
-        </group>
->>>>>>> 2183a906
+            <file>file:/home/jwehner/Programs/votca_dev/src/xtp/include/votca/xtp/aomatrix.h</file>
+            <file>file:/home/jwehner/Programs/votca_dev/src/xtp/include/votca/xtp/basisset.h</file>
+            <file>file:/home/jwehner/Programs/votca_dev/src/xtp/src/libxtp/mulliken.cc</file>
+            <file>file:/home/jwehner/Programs/votca_dev/src/xtp/include/votca/xtp/aoshell.h</file>
     </open-files>
 </project-private>