toolsincldir=$(includedir)/votca/tools

toolsincl_HEADERS = \
application.h average.h         cubicspline.h     histogramnew.h   matrix.h         random.h       tokenizer.h \
correlate.h       datacollection.h  objectfactory.h  rangeparser.h  types.h \
crosscorrelate.h  histogram.h       version.h        property.h       table.h        vec.h linalg.h \
<<<<<<< HEAD
parsexml.h akimaspline.h linspline.h
=======
parsexml.h mutex.h thread.h
>>>>>>> 56fd8720
<|MERGE_RESOLUTION|>--- conflicted
+++ resolved
@@ -4,8 +4,4 @@
 application.h average.h         cubicspline.h     histogramnew.h   matrix.h         random.h       tokenizer.h \
 correlate.h       datacollection.h  objectfactory.h  rangeparser.h  types.h \
 crosscorrelate.h  histogram.h       version.h        property.h       table.h        vec.h linalg.h \
-<<<<<<< HEAD
-parsexml.h akimaspline.h linspline.h
-=======
-parsexml.h mutex.h thread.h
->>>>>>> 56fd8720
+parsexml.h akimaspline.h linspline.h parsexml.h mutex.h thread.h
