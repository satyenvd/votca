--- conflicted
+++ resolved
@@ -1,627 +1,606 @@
-/*
- * Copyright 2009-2013 The VOTCA Development Team (http://www.votca.org)
- *
- * Licensed under the Apache License, Version 2.0 (the "License");
- * you may not use this file except in compliance with the License.
- * You may obtain a copy of the License at
- *
- *     http://www.apache.org/licenses/LICENSE-2.0
- *
- * Unless required by applicable law or agreed to in writing, software
- * distributed under the License is distributed on an "AS IS" BASIS,
- * WITHOUT WARRANTIES OR CONDITIONS OF ANY KIND, either express or implied.
- * See the License for the specific language governing permissions and
- * limitations under the License.
- *
- */
-
-#ifndef __VOTCA_KMC_LONGRANGE_H_
-#define __VOTCA_KMC_LONGRANGE_H_
-
-#include <votca/tools/vec.h>
-#include <votca/kmc/eventinfo.h>
-#include <votca/kmc/profile.h>
-
-namespace votca { namespace kmc {
-  
-using namespace std;
-
-class Longrange : public Profile 
-{
-    
-public:
-
-    Longrange(GraphKMC* graph, Eventinfo* eventinfo) : Profile(graph, eventinfo){};
-
-    Longrange() : Profile(){};    
-
-    /// Initialize longrange profile after state is read in
-    void Init_Load_State(StateReservoir* state, Eventinfo* eventinfo);    
-    
-    /// Add charge to longrange object
-    void Add_charge(double charge, int layer) {_layercharge[layer] += charge;}
-
-    /// Update longrange coulomb potential cache
-    void Update_cache(Eventinfo* eventinfo);
-    void Update_cache_slab(GraphKMC* graph, Eventinfo* eventinfo);
-    
-    /// Get longrange coulomb potential cache
-    double Get_cached_longrange(int layer);
-    double Get_cached_longrange_slab(int node_index);
-    double Get_cached_density(int layer,  Eventinfo* eventinfo);
-    double Get_layer_averaged_cached_longrange_slab(int layer);
-    
-    /// Reser longrange coulomb potential cache
-    void Reset(Eventinfo* eventinfo);
-    void Reset_slab(GraphKMC* graph, Eventinfo* eventinfo); 
-    
-    /// Initialize the longrange class: -determine which layers are contributing to which layers -precalculate all cut-out disc contributions
-    void Initialize(Eventinfo* eventinfo);
-    void Initialize_slab_node(NodeDevice* node, Eventinfo* eventinfo);
-    void Initialize_slab(GraphKMC* graph, Eventinfo* eventinfo);
-    
-    //note that the number of images for the calculation of the long range potential should be considerably larger 
-    //than the number for the short range potential
-    double Calculate_longrange(int layer, bool cut_out_discs, Eventinfo* eventinfo); // Calculate long-range part of Coulomb interaction
-    double Calculate_longrange_slab(Node* node, double left_node_distance, double right_node_distance, bool cut_out_discs,Eventinfo* eventinfo);
-
-    ///precalculate the coulombic contributions from the cut-out discs
-    inline double Calculate_disc_contrib(double calcpos, int contrib_layer, Eventinfo* eventinfo);
-    inline double Calculate_disc_contrib_slab_node(NodeDevice* node, int contrib_layer, Eventinfo* eventinfo);
-
-private:
-
-    vector<double> _layercharge;
-    vector<double> _longrange_cache;
-    vector<double> _average_longrange_cache;
-    
-    vector< vector <double> > _precalculate_disc_contrib; // Precalculated disc contributions
-  
-    vector<int> _first_contributing_layer; // What is the first layer that contributes to the relevant layer?
-    vector<int> _final_contributing_layer; // What is the last layer that contributes to the relevant layer?*/
-  
-};
-
-void Longrange::Init_Load_State(StateReservoir* state, Eventinfo* eventinfo) {
-    for(int icar =0; icar<state->GetCarrierSize(); icar++) {
-        CarrierBulk* carrier = state->GetCarrier(icar);
-        Node* node = carrier->node();
-        if(carrier->type() == (int) Electron) {
-            Add_charge(-1.0,dynamic_cast<NodeDevice*>(node)->layer());
-        }
-        else if(carrier->type() == (int) Hole) {
-            Add_charge(1.0,dynamic_cast<NodeDevice*>(node)->layer());
-        }
-    }
-    Update_cache(eventinfo);
-}
-
-void Longrange::Update_cache(Eventinfo* eventinfo) {
-    for (int i=0; i<eventinfo->number_of_layers; i++) {
-        if(!this->emptylayer(i)) {_longrange_cache[i] = Calculate_longrange(i,true, eventinfo);}
-    }
-}
-
-void Longrange::Update_cache_slab(GraphKMC* graph, Eventinfo* eventinfo) {
-
-    for(int ilayer=0; ilayer<eventinfo->number_of_layers; ilayer++) {
-        _average_longrange_cache[ilayer] = 0.0;
-    }    
-
-    for (int i=0; i<graph->Numberofnodes(); i++) {
-        Node* node = graph->GetNode(i);
-        votca::tools::vec node_pos = node->position();
-        if(node->type() == (int) NormalNode) {
-            _longrange_cache[i] = Calculate_longrange_slab(node, node_pos.z(), eventinfo->simboxsize.z()-node_pos.z(),true, eventinfo);
-        }
-        
-        int node_layer = dynamic_cast<NodeDevice*>(node)->layer();
-        _average_longrange_cache[node_layer] += _longrange_cache[i];
-    }
-    
-    for(int ilayer=0; ilayer<eventinfo->number_of_layers; ilayer++) {
-        _average_longrange_cache[ilayer] /= this->number_of_nodes(ilayer);
-    }    
-}
-
-double Longrange::Get_cached_longrange(int layer) {
-    return _longrange_cache[layer];
-}
-
-<<<<<<< HEAD
-    number_of_layers = ceil(graph->sim_box_size.x()/graph->hopdist);
- 
-    vector<double> positional_sum;
-    vector<int> number_of_charges;
-    vector<bool> flagged_for_deletion;
-    
-    for (int ilayer=0; ilayer<number_of_layers; ilayer++) {
-        positional_sum.push_back(0.0);
-        number_of_charges.push_back(0);
-        flagged_for_deletion.push_back(false);
-    }        
-        
-    for (unsigned int inode=0; inode<graph->nodes.size(); inode++) {
-        double posx = graph->nodes[inode]->node_position.x();
-        int iposx = floor(posx/graph->hopdist);
-        positional_sum[iposx] += posx;
-        number_of_charges[iposx]++;
-        graph->nodes[inode]->layer_index = iposx;
-=======
-double Longrange::Get_cached_longrange_slab(int node_index) {
-    return _longrange_cache[node_index];
-}
-
-double Longrange::Get_layer_averaged_cached_longrange_slab(int layer) {
-    return _average_longrange_cache[layer];
-}
-
-double Longrange::Get_cached_density(int layer, Eventinfo* eventinfo) {
-//    return _layercharge[layer]/(this->number_of_nodes(layer));
-//      return _layercharge[layer]/(this->layersize()*eventinfo->simboxsize.x()*eventinfo->simboxsize.y());
-      return _layercharge[layer]/(eventinfo->simboxsize.x()*eventinfo->simboxsize.y());
-
-}
-
-void Longrange::Reset(Eventinfo* eventinfo) {
-    for (int i=0; i<eventinfo->number_of_layers; i++) {
-        _layercharge[i] = 0.0;
-        _longrange_cache[i] = 0.0;
->>>>>>> 725e4cf1
-    }
-}
-
-void Longrange::Reset_slab(GraphKMC* graph, Eventinfo* eventinfo) {
-    for (int i=0; i<eventinfo->number_of_layers; i++) {
-        _layercharge[i] = 0.0;
-    }
-    for (int i=0; i<graph->Numberofnodes(); i++){
-        _longrange_cache[i] = 0.0;
-    }
-}
-
-void Longrange::Initialize (Eventinfo* eventinfo) {
-
-    // the properties of the profile object are initialized in the constructor of the profile object itself
-    
-    _first_contributing_layer.clear();
-    _final_contributing_layer.clear();
-    
-    
-    for (int ilayer=0;ilayer<eventinfo->number_of_layers;ilayer++) {
-
-        // define for every layer, how many other layers are within the coulomb cut off radius from this layer
-        double define_layerpos = this->position(ilayer);
-
-        int start_index = 0;
-        bool startfound = false;
-        while (!startfound) {
-            while(this->emptylayer(start_index)) start_index++;
-            double start_layerpos = this->position(start_index);
-            if((define_layerpos-start_layerpos)<=eventinfo->coulomb_cut_off_radius) {
-                startfound = true;
-                _first_contributing_layer.push_back(start_index);
-            }
-            start_index++;
-        }
-
-        int final_index = eventinfo->number_of_layers-1;
-        bool finalfound = false;
-        while (!finalfound) {
-            while(this->emptylayer(final_index)) final_index--;
-            double final_layerpos = this->position(final_index);
-            if((final_layerpos-define_layerpos)<=eventinfo->coulomb_cut_off_radius) {
-                finalfound = true;
-                _final_contributing_layer.push_back(final_index);
-            }
-            final_index--;
-        }
-
-    }
-
-    _precalculate_disc_contrib.resize(eventinfo->number_of_layers);
-
-    for(int ilayer=0; ilayer<eventinfo->number_of_layers; ilayer++) {
-        _layercharge.push_back(0.0);
-        _longrange_cache.push_back(0.0);   
-
-        if(this->emptylayer(ilayer)) {_precalculate_disc_contrib[ilayer].clear(); }
-        else {
-            int first_layer = _first_contributing_layer[ilayer];
-            int final_layer = _final_contributing_layer[ilayer];
-
-            int number_of_contributing_layers = final_layer - first_layer + 1;        
-            _precalculate_disc_contrib[ilayer].resize(number_of_contributing_layers);
-
-            for (int j=first_layer; j<=final_layer; j++) {
-                if(this->emptylayer(j)) { _precalculate_disc_contrib[ilayer][j-first_layer] = 0.0;} // no nodes in this layer
-                else {_precalculate_disc_contrib[ilayer][j-first_layer] = Calculate_disc_contrib(this->position(ilayer),j,eventinfo);}
-            }
-        }
-    }
- 
-}
-
-void Longrange::Initialize_slab (GraphKMC* graph, Eventinfo* eventinfo) {
-
-    for(int it = 0; it < graph->Numberofnodes(); it++) {
-        if(graph->GetNode(it)->type() == (int) NormalNode) {
-            this->Initialize_slab_node(graph->GetNode(it),eventinfo);
-        }
-        _longrange_cache.push_back(0.0);
-    }    
-
-    for(int ilayer=0; ilayer<eventinfo->number_of_layers; ilayer++) {
-        _layercharge.push_back(0.0);
-        _average_longrange_cache.push_back(0.0);
-    }
-    
-}
-
-void Longrange::Initialize_slab_node (NodeDevice* node, Eventinfo* eventinfo) {
-
-    // the properties of the profile object are initialized in the constructor of the profile object itself
-    
-    // define for every layer, how many other layers are within the coulomb cut off radius from this layer
-    votca::tools::vec define_nodepos = node->position();
-    double nodeposz = define_nodepos.z();
-    int start_index;
-    int final_index;
-    
-    if(node->layer() == 0) {
-       node->setfirstcontriblayer(0.0);
-       start_index = 0;
-    }
-    else {   
-        start_index = 0;
-        bool startfound = false;
-        while (!startfound) {
-            while(this->emptylayer(start_index)) start_index++;
-            double start_layerpos = this->position(start_index) + 0.5*this->layersize();
-            if((nodeposz-start_layerpos)<=eventinfo->coulomb_cut_off_radius) {
-                startfound = true;
-                node->setfirstcontriblayer(start_index);
-            }
-            else {
-                start_index++;
-            }
-        }
-    }
-
-    if(node->layer() == eventinfo->number_of_layers-1) {
-       node->setfinalcontriblayer(eventinfo->number_of_layers-1);
-       final_index = eventinfo->number_of_layers-1;
-    }
-    else {   
-        final_index = eventinfo->number_of_layers-1;
-        bool finalfound = false;
-        while (!finalfound) {
-            while(this->emptylayer(final_index)) final_index--;
-            double final_layerpos = this->position(final_index)-0.5*this->layersize();
-            if((final_layerpos-nodeposz)<=eventinfo->coulomb_cut_off_radius) {
-                finalfound = true;
-                node->setfinalcontriblayer(final_index);
-            }
-            else {
-                final_index--;
-            }
-        }
-    }
-
-    node->disc_coul_clear();
-    
-    for (int j=start_index; j<=final_index; j++) {
-        if(this->emptylayer(j)) {node->disc_coul_set(0.0);} // no nodes in this layer
-        else {
-            double disc_contrib = Calculate_disc_contrib_slab_node(node,j,eventinfo);
-            node->disc_coul_set(disc_contrib);
-        }
-    }
-
-    // the correction factor on the double counting correction can also be precalculated    
-    
-    start_index = 0;
-    bool startfound = false;
-    while (!startfound) {
-        double start_layerbound = this->boundary(start_index);
-        if((nodeposz-start_layerbound)<=eventinfo->coulomb_cut_off_radius) {
-            startfound = true;
-            node->setfirstcontribboundary(start_index);
-        }
-        else {
-            start_index++;
-        }
-    }
-    
-    final_index = eventinfo->number_of_layers;
-    bool finalfound = false;
-    while (!finalfound) {
-        double final_layerbound = this->boundary(final_index);
-        if((final_layerbound-nodeposz)<=eventinfo->coulomb_cut_off_radius) {
-            finalfound = true;
-            node->setfinalcontribboundary(final_index);
-        }
-        else {
-            final_index--;
-        }
-    }    
-
-    node->disc_correct_clear();
-
-    for (int j=start_index; j<=final_index; j++) {
-        double disc_correct = Calculate_disc_contrib(nodeposz,j,eventinfo);
-        node->disc_correct_set(disc_correct);
-    }
-    
-}
-
-inline double Longrange::Calculate_disc_contrib_slab_node(NodeDevice* node, int contrib_layer, Eventinfo* eventinfo) {
-
-    votca::tools::vec nodepos = node->position();
-    double calcpos = nodepos.z();
-    int node_layer = node->layer();
-    
-    double RC = eventinfo->coulomb_cut_off_radius;
-    
-    double first_contrib_pos;
-    first_contrib_pos = this->position(contrib_layer) - 0.5*this->layersize();
-    if(calcpos-first_contrib_pos > RC) first_contrib_pos = calcpos - RC;
-    double second_contrib_pos;
-    second_contrib_pos = this->position(contrib_layer) + 0.5*this->layersize();
-    if(second_contrib_pos - calcpos > RC) second_contrib_pos = calcpos + RC;
- 
-    // determination of relative distances
-    
-    bool firstleft = true;
-    bool secondleft = true;
-    
-    double firstrdist = first_contrib_pos-calcpos;
-    double secondrdist = second_contrib_pos-calcpos;
-     
-    double direct_contrib;
-    direct_contrib = RC*(secondrdist-firstrdist) - 0.5*secondrdist*fabs(secondrdist) + 0.5*firstrdist*fabs(firstrdist);
-    
-    double L = eventinfo->simboxsize.z();
-    double mirror_contrib = 0.0;
-   
-    for (long i=0; i<eventinfo->number_long_range_images ; i++) {
-        
-        // Calculate contribution from images
-        double dist1;
-        double dist2;
-        
-        long sign;
-        double mirror1_firstrdist;
-        double mirror1_secondrdist;
-        double mirror2_firstrdist;
-        double mirror2_secondrdist;
-
-        if (ldiv(i,2).rem==0) { // even generation (x-position of image charges is -p.x + 2*j*L, j=...,-1,0,1,...)
-            sign = -1;
-            dist1 = 1.0*i*L + 2.0*calcpos;         mirror1_firstrdist = firstrdist;       mirror1_secondrdist = secondrdist;
-            dist2 = 1.0*i*L + 2.0*L - 2.0*calcpos; mirror2_firstrdist = -1.0*secondrdist; mirror2_secondrdist = -1.0*firstrdist;
-        }
-        else { // odd generation (x-position of image charges is -p.x + 2*j*L, j=...,-1,0,1,...)
-            sign = 1; 
-            dist1 = (i+1)*L;  mirror1_firstrdist = firstrdist;       mirror1_secondrdist = secondrdist;
-            dist2 = (i+1)*L;  mirror2_firstrdist = -1.0*secondrdist; mirror2_secondrdist = -1.0*firstrdist;
-        }
-        mirror_contrib += sign*(pow((RC*RC + 2.0*dist1*mirror1_secondrdist+dist1*dist1),(3.0/2.0))/(3.0*dist1)
-                               -pow((RC*RC + 2.0*dist1*mirror1_firstrdist+dist1*dist1),(3.0/2.0))/(3.0*dist1)
-                                - 0.5*(mirror1_secondrdist*mirror1_secondrdist) - dist1*mirror1_secondrdist 
-                                + 0.5*(mirror1_firstrdist*mirror1_firstrdist)   + dist1*mirror1_firstrdist);
-        mirror_contrib += sign*(pow((RC*RC + 2.0*dist2*mirror2_secondrdist+dist2*dist2),(3.0/2.0))/(3.0*dist2)
-                               -pow((RC*RC + 2.0*dist2*mirror2_firstrdist+dist2*dist2),(3.0/2.0))/(3.0*dist2)
-                                - 0.5*(mirror2_secondrdist*mirror2_secondrdist) - dist2*mirror2_secondrdist 
-                                + 0.5*(mirror2_firstrdist*mirror2_firstrdist)   + dist2*mirror2_firstrdist);
-    }
-    
-    double contrib = direct_contrib + mirror_contrib;
-    return contrib;
-}
-
-inline double Longrange::Calculate_disc_contrib(double calcpos, int contrib_layer, Eventinfo* eventinfo) {
- 
-    double contribpos = this->position(contrib_layer);
-    double rdist = contribpos-calcpos;
-  
-    double contrib = eventinfo->coulomb_cut_off_radius-fabs(rdist); // Direct contribution (no image), factor 2 pi is missing, included in calculate_longrange   
-    double radiussqr = eventinfo->coulomb_cut_off_radius*eventinfo->coulomb_cut_off_radius-rdist*rdist; //radius of contributing disc
-    
-    double L = eventinfo->simboxsize.z();
-    
-    for (long i=0; i<eventinfo->number_long_range_images ; i++) {
-   
-        // Calculate contribution from images
-        double dist1;
-        double dist2;
-        double sign;
-        if (ldiv(i,2).rem==0) { // even generation (x-position of image charges is -p.x + 2*j*L, j=...,-1,0,1,...)
-            sign = -1.0;
-            dist1 = i*L + 2*contribpos - rdist;
-            dist2 = i*L + 2*L - 2*contribpos + rdist;
-        }
-        else { // odd generation (x-position of image charges is -p.x + 2*j*L, j=...,-1,0,1,...)
-            sign = 1; 
-            dist1 = (i+1)*L + rdist;
-            dist2 = (i+1)*L - rdist;
-        }
-        double diag1 = sqrt(radiussqr+dist1*dist1);
-        double diag2 = sqrt(radiussqr+dist2*dist2);
-        contrib += sign*(diag1-fabs(dist1)+diag2-fabs(dist2));
-    }
-    return contrib;
-}
-
-double Longrange::Calculate_longrange_slab(Node* node, double left_node_distance, double right_node_distance, bool cut_out_discs,Eventinfo* eventinfo) {
-    // Potential is expressed in multiples of e/(4*pi*epsilon) (with e the elementary charge>0)
-    const double Pi = 3.14159265358979323846264338327950288419716939937510;       
-
-    double slab_contrib1 = 0.0;
-    double cut_out_contrib = 0.0;
-    double cut_out_correct = 0.0;
-    double longrangeslab = 0;
-
-    int layer = dynamic_cast<NodeDevice*>(node)->layer();
-    
-    for(int i=0; i<layer; i++) {
-        if(!this->emptylayer(i)) {
-            double charge_i = 1.0*(_layercharge[i])/(this->layersize()*eventinfo->simboxsize.x()*eventinfo->simboxsize.y());
-            double position_i = 1.0*this->position(i);
-            slab_contrib1 += position_i*charge_i*this->layersize(); // potential of a charged plate between two electrodes
-
-            int start_index = dynamic_cast<NodeDevice*>(node)->firstcontriblayer();     
-            
-            // calculation of contribution of disc
-            if (i>=start_index) {
-                // Cut out short-range sphere (relative to first contributing layer)
-                cut_out_contrib += charge_i*dynamic_cast<NodeDevice*>(node)->contrib(i-start_index);
-            }
-
-        }
-    }
-
-    double slab_contrib2 = 0.0;
-    
-    for(int i=layer+1; i<eventinfo->number_of_layers; i++) {
-        if(!this->emptylayer(i)) {
-            double charge_i = 1.0*_layercharge[i]/(this->layersize()*eventinfo->simboxsize.x()*eventinfo->simboxsize.y());
-            double rel_position_i = 1.0*(eventinfo->simboxsize.z()-this->position(i));
-            slab_contrib2 += rel_position_i*charge_i*this->layersize(); // potential of a charged plate between two electrodes
-
-            int start_index = dynamic_cast<NodeDevice*>(node)->firstcontriblayer();     
-            int final_index = dynamic_cast<NodeDevice*>(node)->finalcontriblayer();
-            
-            if (final_index >= i) {
-                // Cut out short-range sphere (relative to first contributing layer)
-                cut_out_contrib += charge_i*dynamic_cast<NodeDevice*>(node)->contrib(i-start_index);
-            }
-
-        }
-    }
-    
-    double slab_contrib3 = 0.0;
-    double charge_i = 1.0*_layercharge[layer]/(this->layersize()*eventinfo->simboxsize.x()*eventinfo->simboxsize.y());
-    double position_i = 1.0*this->position(layer);
-    slab_contrib3 += 0.5*position_i*charge_i*this->layersize(); // potential of a charged plate between two electrodes
-
-    double slab_contrib4 = 0.0;
-    double rel_position_i = 1.0*(eventinfo->simboxsize.z()-this->position(layer));
-    slab_contrib4 += 0.5*rel_position_i*charge_i*this->layersize(); // potential of a charged plate between two electrodes
-
-    // we have a double counting here, solve this by substracting layer contributions of -(p1+p2)/2 on boundaries
-
-    double plate_correct1 = 0.0;
-
-    for(int i=0; i<layer+1; i++) { // till left boundary of the layer we are interested in, crossing of left most layer is not interesting
-        double charge_i;
-        if(i==0) {charge_i = 0.0; }  //charge_i = 1.0*(_layercharge[i])/(2.0*eventinfo->simboxsize.x()*eventinfo->simboxsize.y());}
-        else {double mincharge;
-            if(_layercharge[i-1]<_layercharge[i]) mincharge = _layercharge[i-1];
-            else mincharge = _layercharge [i];
-            charge_i = 1.0*(mincharge)/(this->layersize()*eventinfo->simboxsize.x()*eventinfo->simboxsize.y());
-        }
-        double position_i = 1.0*this->boundary(i);
-        plate_correct1 += position_i*charge_i; // potential of a charged plate between two electrodes
-
-        int start_index = dynamic_cast<NodeDevice*>(node)->firstcontribboundary(); 
-
-        if (i>=start_index && i != 0) {
-        // Cut out short-range sphere (relative to first contributing layer)
-            cut_out_correct += charge_i*dynamic_cast<NodeDevice*>(node)->correct(i-start_index);
-        }  
-    }
-    
-    double plate_correct2 = 0.0;
- 
-    for(int i=layer+1; i<eventinfo->number_of_layers+1; i++) {
-        double charge_i;
-        if(i == eventinfo->number_of_layers) { charge_i = 0.0;} // charge_i = 1.0*(_layercharge[i-1])/(2.0*eventinfo->simboxsize.x()*eventinfo->simboxsize.y());}
-        else {
-            double mincharge;
-            if(_layercharge[i-1]<_layercharge[i]) mincharge = _layercharge[i-1];
-            else mincharge = _layercharge [i];
-            charge_i = 1.0*(mincharge)/(this->layersize()*eventinfo->simboxsize.x()*eventinfo->simboxsize.y());
-        }
-        double rel_position_i = 1.0*(eventinfo->simboxsize.z()-this->boundary(i));
-        plate_correct2 += rel_position_i*charge_i; // potential of a charged plate between two electrodes
-
-        int start_index = dynamic_cast<NodeDevice*>(node)->firstcontribboundary(); 
-        int final_index = dynamic_cast<NodeDevice*>(node)->finalcontribboundary();
-
-        if (final_index >= i) { // final boundary of device is not important
-        // Cut out short-range sphere (relative to first contributing layer)
-            cut_out_correct += charge_i*dynamic_cast<NodeDevice*>(node)->correct(i-start_index);
-        }                   
-    }
-
-    int start_index = dynamic_cast<NodeDevice*>(node)->firstcontriblayer();     
-    cut_out_contrib += charge_i*dynamic_cast<NodeDevice*>(node)->contrib(layer-start_index);    
-
-    if(eventinfo->norc) {cut_out_contrib = 0.0; cut_out_correct = 0.0;}
-    
-    //note that local positioning in the slab itself is calculated on the fly
-   
-    longrangeslab += 4.0*Pi*(slab_contrib1*(right_node_distance/eventinfo->simboxsize.z()) + slab_contrib2*(left_node_distance/eventinfo->simboxsize.z()));
-    longrangeslab += 4.0*Pi*(slab_contrib3*(right_node_distance/eventinfo->simboxsize.z()) + slab_contrib4*(left_node_distance/eventinfo->simboxsize.z()));
-    longrangeslab += -2.0*Pi*charge_i*(left_node_distance - this->position(layer))*(left_node_distance - this->position(layer));
-    longrangeslab += -2.0*Pi*charge_i*0.25*this->layersize()*this->layersize(); // d = 0.5 layersize, therefore the 0.25
-    longrangeslab += -2.0*Pi*cut_out_contrib;
-    longrangeslab += 2.0*Pi*cut_out_correct;
-    longrangeslab += -4.0*Pi*(plate_correct1*(right_node_distance/eventinfo->simboxsize.z()) + plate_correct2*(left_node_distance/eventinfo->simboxsize.z()));
-            
-    return longrangeslab;
-
-}
-
-double Longrange::Calculate_longrange(int layer, bool cut_out_discs,Eventinfo* eventinfo) {
-    // Potential is expressed in multiples of e/(4*pi*epsilon) (with e the elementary charge>0)
-    const double Pi = 3.14159265358979323846264338327950288419716939937510;       
-
-    double plate_contrib1 = 0.0;
-    double disc_contrib = 0.0;
-    double layerpos = this->position(layer);
-    
-    for(int i=0; i<layer; i++) {
-        if(!this->emptylayer(i)) {
-            double charge_i = 1.0*_layercharge[i]/(eventinfo->simboxsize.x()*eventinfo->simboxsize.y());
-            double position_i = 1.0*this->position(i);
-            plate_contrib1 += position_i*charge_i; // potential of a charged plate between two electrodes
-
-            // calculation of contribution of disc
-            double distance = layerpos -position_i;
-            if (distance<=eventinfo->coulomb_cut_off_radius) {
-                // Cut out short-range sphere (relative to first contributing layer)
-                int first_layer = _first_contributing_layer[layer];
-                disc_contrib -= charge_i*_precalculate_disc_contrib[layer][i-first_layer];
-            }
-        }
-    }
-    
-    double plate_contrib2 = 0.0;
-    
-    for(int i=layer; i<eventinfo->number_of_layers; i++) {
-        if(!this->emptylayer(i)) {
-            double charge_i = 1.0*_layercharge[i]/(eventinfo->simboxsize.x()*eventinfo->simboxsize.y());
-            double rel_position_i = 1.0*(eventinfo->simboxsize.z()-this->position(i));
-            plate_contrib2 += rel_position_i*charge_i; // potential of a charged plate between two electrodes
-
-            // calculation of contribution of disc        
-            double distance = this->position(i)-layerpos;
-
-            if (distance<=eventinfo->coulomb_cut_off_radius) {
-                // Cut out short-range sphere (relative to first contributing layer)
-                int first_layer = _first_contributing_layer[layer];
-                disc_contrib -= charge_i*_precalculate_disc_contrib[layer][i-first_layer];
-            }
-        }
-    }
-    if (!cut_out_discs) { disc_contrib = 0.0; }
-    
-    return 4.0*Pi*(plate_contrib1*(1-layerpos/eventinfo->simboxsize.z()) + plate_contrib2*(layerpos/eventinfo->simboxsize.z())) + 2.0*Pi*disc_contrib;
-
-}
-
-}}
-
-#endif
+/*
+ * Copyright 2009-2013 The VOTCA Development Team (http://www.votca.org)
+ *
+ * Licensed under the Apache License, Version 2.0 (the "License");
+ * you may not use this file except in compliance with the License.
+ * You may obtain a copy of the License at
+ *
+ *     http://www.apache.org/licenses/LICENSE-2.0
+ *
+ * Unless required by applicable law or agreed to in writing, software
+ * distributed under the License is distributed on an "AS IS" BASIS,
+ * WITHOUT WARRANTIES OR CONDITIONS OF ANY KIND, either express or implied.
+ * See the License for the specific language governing permissions and
+ * limitations under the License.
+ *
+ */
+
+#ifndef __VOTCA_KMC_LONGRANGE_H_
+#define __VOTCA_KMC_LONGRANGE_H_
+
+#include <votca/tools/vec.h>
+#include <votca/kmc/eventinfo.h>
+#include <votca/kmc/profile.h>
+
+namespace votca { namespace kmc {
+  
+using namespace std;
+
+class Longrange : public Profile 
+{
+    
+public:
+
+    Longrange(GraphKMC* graph, Eventinfo* eventinfo) : Profile(graph, eventinfo){};
+
+    Longrange() : Profile(){};    
+
+    /// Initialize longrange profile after state is read in
+    void Init_Load_State(StateReservoir* state, Eventinfo* eventinfo);    
+    
+    /// Add charge to longrange object
+    void Add_charge(double charge, int layer) {_layercharge[layer] += charge;}
+
+    /// Update longrange coulomb potential cache
+    void Update_cache(Eventinfo* eventinfo);
+    void Update_cache_slab(GraphKMC* graph, Eventinfo* eventinfo);
+    
+    /// Get longrange coulomb potential cache
+    double Get_cached_longrange(int layer);
+    double Get_cached_longrange_slab(int node_index);
+    double Get_cached_density(int layer,  Eventinfo* eventinfo);
+    double Get_layer_averaged_cached_longrange_slab(int layer);
+    
+    /// Reser longrange coulomb potential cache
+    void Reset(Eventinfo* eventinfo);
+    void Reset_slab(GraphKMC* graph, Eventinfo* eventinfo); 
+    
+    /// Initialize the longrange class: -determine which layers are contributing to which layers -precalculate all cut-out disc contributions
+    void Initialize(Eventinfo* eventinfo);
+    void Initialize_slab_node(NodeDevice* node, Eventinfo* eventinfo);
+    void Initialize_slab(GraphKMC* graph, Eventinfo* eventinfo);
+    
+    //note that the number of images for the calculation of the long range potential should be considerably larger 
+    //than the number for the short range potential
+    double Calculate_longrange(int layer, bool cut_out_discs, Eventinfo* eventinfo); // Calculate long-range part of Coulomb interaction
+    double Calculate_longrange_slab(Node* node, double left_node_distance, double right_node_distance, bool cut_out_discs,Eventinfo* eventinfo);
+
+    ///precalculate the coulombic contributions from the cut-out discs
+    inline double Calculate_disc_contrib(double calcpos, int contrib_layer, Eventinfo* eventinfo);
+    inline double Calculate_disc_contrib_slab_node(NodeDevice* node, int contrib_layer, Eventinfo* eventinfo);
+
+private:
+
+    vector<double> _layercharge;
+    vector<double> _longrange_cache;
+    vector<double> _average_longrange_cache;
+    
+    vector< vector <double> > _precalculate_disc_contrib; // Precalculated disc contributions
+  
+    vector<int> _first_contributing_layer; // What is the first layer that contributes to the relevant layer?
+    vector<int> _final_contributing_layer; // What is the last layer that contributes to the relevant layer?*/
+  
+};
+
+void Longrange::Init_Load_State(StateReservoir* state, Eventinfo* eventinfo) {
+    for(int icar =0; icar<state->GetCarrierSize(); icar++) {
+        CarrierBulk* carrier = state->GetCarrier(icar);
+        Node* node = carrier->node();
+        if(carrier->type() == (int) Electron) {
+            Add_charge(-1.0,dynamic_cast<NodeDevice*>(node)->layer());
+        }
+        else if(carrier->type() == (int) Hole) {
+            Add_charge(1.0,dynamic_cast<NodeDevice*>(node)->layer());
+        }
+    }
+    Update_cache(eventinfo);
+}
+
+void Longrange::Update_cache(Eventinfo* eventinfo) {
+    for (int i=0; i<eventinfo->number_of_layers; i++) {
+        if(!this->emptylayer(i)) {_longrange_cache[i] = Calculate_longrange(i,true, eventinfo);}
+    }
+}
+
+void Longrange::Update_cache_slab(GraphKMC* graph, Eventinfo* eventinfo) {
+
+    for(int ilayer=0; ilayer<eventinfo->number_of_layers; ilayer++) {
+        _average_longrange_cache[ilayer] = 0.0;
+    }    
+
+    for (int i=0; i<graph->Numberofnodes(); i++) {
+        Node* node = graph->GetNode(i);
+        votca::tools::vec node_pos = node->position();
+        if(node->type() == (int) NormalNode) {
+            _longrange_cache[i] = Calculate_longrange_slab(node, node_pos.z(), eventinfo->simboxsize.z()-node_pos.z(),true, eventinfo);
+        }
+        
+        int node_layer = dynamic_cast<NodeDevice*>(node)->layer();
+        _average_longrange_cache[node_layer] += _longrange_cache[i];
+    }
+    
+    for(int ilayer=0; ilayer<eventinfo->number_of_layers; ilayer++) {
+        _average_longrange_cache[ilayer] /= this->number_of_nodes(ilayer);
+    }    
+}
+
+double Longrange::Get_cached_longrange(int layer) {
+    return _longrange_cache[layer];
+}
+
+double Longrange::Get_cached_longrange_slab(int node_index) {
+    return _longrange_cache[node_index];
+}
+
+double Longrange::Get_layer_averaged_cached_longrange_slab(int layer) {
+    return _average_longrange_cache[layer];
+}
+
+double Longrange::Get_cached_density(int layer, Eventinfo* eventinfo) {
+//    return _layercharge[layer]/(this->number_of_nodes(layer));
+//      return _layercharge[layer]/(this->layersize()*eventinfo->simboxsize.x()*eventinfo->simboxsize.y());
+      return _layercharge[layer]/(eventinfo->simboxsize.x()*eventinfo->simboxsize.y());
+
+}
+
+void Longrange::Reset(Eventinfo* eventinfo) {
+    for (int i=0; i<eventinfo->number_of_layers; i++) {
+        _layercharge[i] = 0.0;
+        _longrange_cache[i] = 0.0;
+    }
+}
+
+void Longrange::Reset_slab(GraphKMC* graph, Eventinfo* eventinfo) {
+    for (int i=0; i<eventinfo->number_of_layers; i++) {
+        _layercharge[i] = 0.0;
+    }
+    for (int i=0; i<graph->Numberofnodes(); i++){
+        _longrange_cache[i] = 0.0;
+    }
+}
+
+void Longrange::Initialize (Eventinfo* eventinfo) {
+
+    // the properties of the profile object are initialized in the constructor of the profile object itself
+    
+    _first_contributing_layer.clear();
+    _final_contributing_layer.clear();
+    
+    
+    for (int ilayer=0;ilayer<eventinfo->number_of_layers;ilayer++) {
+
+        // define for every layer, how many other layers are within the coulomb cut off radius from this layer
+        double define_layerpos = this->position(ilayer);
+
+        int start_index = 0;
+        bool startfound = false;
+        while (!startfound) {
+            while(this->emptylayer(start_index)) start_index++;
+            double start_layerpos = this->position(start_index);
+            if((define_layerpos-start_layerpos)<=eventinfo->coulomb_cut_off_radius) {
+                startfound = true;
+                _first_contributing_layer.push_back(start_index);
+            }
+            start_index++;
+        }
+
+        int final_index = eventinfo->number_of_layers-1;
+        bool finalfound = false;
+        while (!finalfound) {
+            while(this->emptylayer(final_index)) final_index--;
+            double final_layerpos = this->position(final_index);
+            if((final_layerpos-define_layerpos)<=eventinfo->coulomb_cut_off_radius) {
+                finalfound = true;
+                _final_contributing_layer.push_back(final_index);
+            }
+            final_index--;
+        }
+
+    }
+
+    _precalculate_disc_contrib.resize(eventinfo->number_of_layers);
+
+    for(int ilayer=0; ilayer<eventinfo->number_of_layers; ilayer++) {
+        _layercharge.push_back(0.0);
+        _longrange_cache.push_back(0.0);   
+
+        if(this->emptylayer(ilayer)) {_precalculate_disc_contrib[ilayer].clear(); }
+        else {
+            int first_layer = _first_contributing_layer[ilayer];
+            int final_layer = _final_contributing_layer[ilayer];
+
+            int number_of_contributing_layers = final_layer - first_layer + 1;        
+            _precalculate_disc_contrib[ilayer].resize(number_of_contributing_layers);
+
+            for (int j=first_layer; j<=final_layer; j++) {
+                if(this->emptylayer(j)) { _precalculate_disc_contrib[ilayer][j-first_layer] = 0.0;} // no nodes in this layer
+                else {_precalculate_disc_contrib[ilayer][j-first_layer] = Calculate_disc_contrib(this->position(ilayer),j,eventinfo);}
+            }
+        }
+    }
+ 
+}
+
+void Longrange::Initialize_slab (GraphKMC* graph, Eventinfo* eventinfo) {
+
+    for(int it = 0; it < graph->Numberofnodes(); it++) {
+        if(graph->GetNode(it)->type() == (int) NormalNode) {
+            this->Initialize_slab_node(graph->GetNode(it),eventinfo);
+        }
+        _longrange_cache.push_back(0.0);
+    }    
+
+    for(int ilayer=0; ilayer<eventinfo->number_of_layers; ilayer++) {
+        _layercharge.push_back(0.0);
+        _average_longrange_cache.push_back(0.0);
+    }
+    
+}
+
+void Longrange::Initialize_slab_node (NodeDevice* node, Eventinfo* eventinfo) {
+
+    // the properties of the profile object are initialized in the constructor of the profile object itself
+    
+    // define for every layer, how many other layers are within the coulomb cut off radius from this layer
+    votca::tools::vec define_nodepos = node->position();
+    double nodeposz = define_nodepos.z();
+    int start_index;
+    int final_index;
+    
+    if(node->layer() == 0) {
+       node->setfirstcontriblayer(0.0);
+       start_index = 0;
+    }
+    else {   
+        start_index = 0;
+        bool startfound = false;
+        while (!startfound) {
+            while(this->emptylayer(start_index)) start_index++;
+            double start_layerpos = this->position(start_index) + 0.5*this->layersize();
+            if((nodeposz-start_layerpos)<=eventinfo->coulomb_cut_off_radius) {
+                startfound = true;
+                node->setfirstcontriblayer(start_index);
+            }
+            else {
+                start_index++;
+            }
+        }
+    }
+
+    if(node->layer() == eventinfo->number_of_layers-1) {
+       node->setfinalcontriblayer(eventinfo->number_of_layers-1);
+       final_index = eventinfo->number_of_layers-1;
+    }
+    else {   
+        final_index = eventinfo->number_of_layers-1;
+        bool finalfound = false;
+        while (!finalfound) {
+            while(this->emptylayer(final_index)) final_index--;
+            double final_layerpos = this->position(final_index)-0.5*this->layersize();
+            if((final_layerpos-nodeposz)<=eventinfo->coulomb_cut_off_radius) {
+                finalfound = true;
+                node->setfinalcontriblayer(final_index);
+            }
+            else {
+                final_index--;
+            }
+        }
+    }
+
+    node->disc_coul_clear();
+    
+    for (int j=start_index; j<=final_index; j++) {
+        if(this->emptylayer(j)) {node->disc_coul_set(0.0);} // no nodes in this layer
+        else {
+            double disc_contrib = Calculate_disc_contrib_slab_node(node,j,eventinfo);
+            node->disc_coul_set(disc_contrib);
+        }
+    }
+
+    // the correction factor on the double counting correction can also be precalculated    
+    
+    start_index = 0;
+    bool startfound = false;
+    while (!startfound) {
+        double start_layerbound = this->boundary(start_index);
+        if((nodeposz-start_layerbound)<=eventinfo->coulomb_cut_off_radius) {
+            startfound = true;
+            node->setfirstcontribboundary(start_index);
+        }
+        else {
+            start_index++;
+        }
+    }
+    
+    final_index = eventinfo->number_of_layers;
+    bool finalfound = false;
+    while (!finalfound) {
+        double final_layerbound = this->boundary(final_index);
+        if((final_layerbound-nodeposz)<=eventinfo->coulomb_cut_off_radius) {
+            finalfound = true;
+            node->setfinalcontribboundary(final_index);
+        }
+        else {
+            final_index--;
+        }
+    }    
+
+    node->disc_correct_clear();
+
+    for (int j=start_index; j<=final_index; j++) {
+        double disc_correct = Calculate_disc_contrib(nodeposz,j,eventinfo);
+        node->disc_correct_set(disc_correct);
+    }
+    
+}
+
+inline double Longrange::Calculate_disc_contrib_slab_node(NodeDevice* node, int contrib_layer, Eventinfo* eventinfo) {
+
+    votca::tools::vec nodepos = node->position();
+    double calcpos = nodepos.z();
+    int node_layer = node->layer();
+    
+    double RC = eventinfo->coulomb_cut_off_radius;
+    
+    double first_contrib_pos;
+    first_contrib_pos = this->position(contrib_layer) - 0.5*this->layersize();
+    if(calcpos-first_contrib_pos > RC) first_contrib_pos = calcpos - RC;
+    double second_contrib_pos;
+    second_contrib_pos = this->position(contrib_layer) + 0.5*this->layersize();
+    if(second_contrib_pos - calcpos > RC) second_contrib_pos = calcpos + RC;
+ 
+    // determination of relative distances
+    
+    bool firstleft = true;
+    bool secondleft = true;
+    
+    double firstrdist = first_contrib_pos-calcpos;
+    double secondrdist = second_contrib_pos-calcpos;
+     
+    double direct_contrib;
+    direct_contrib = RC*(secondrdist-firstrdist) - 0.5*secondrdist*fabs(secondrdist) + 0.5*firstrdist*fabs(firstrdist);
+    
+    double L = eventinfo->simboxsize.z();
+    double mirror_contrib = 0.0;
+   
+    for (long i=0; i<eventinfo->number_long_range_images ; i++) {
+        
+        // Calculate contribution from images
+        double dist1;
+        double dist2;
+        
+        long sign;
+        double mirror1_firstrdist;
+        double mirror1_secondrdist;
+        double mirror2_firstrdist;
+        double mirror2_secondrdist;
+
+        if (ldiv(i,2).rem==0) { // even generation (x-position of image charges is -p.x + 2*j*L, j=...,-1,0,1,...)
+            sign = -1;
+            dist1 = 1.0*i*L + 2.0*calcpos;         mirror1_firstrdist = firstrdist;       mirror1_secondrdist = secondrdist;
+            dist2 = 1.0*i*L + 2.0*L - 2.0*calcpos; mirror2_firstrdist = -1.0*secondrdist; mirror2_secondrdist = -1.0*firstrdist;
+        }
+        else { // odd generation (x-position of image charges is -p.x + 2*j*L, j=...,-1,0,1,...)
+            sign = 1; 
+            dist1 = (i+1)*L;  mirror1_firstrdist = firstrdist;       mirror1_secondrdist = secondrdist;
+            dist2 = (i+1)*L;  mirror2_firstrdist = -1.0*secondrdist; mirror2_secondrdist = -1.0*firstrdist;
+        }
+        mirror_contrib += sign*(pow((RC*RC + 2.0*dist1*mirror1_secondrdist+dist1*dist1),(3.0/2.0))/(3.0*dist1)
+                               -pow((RC*RC + 2.0*dist1*mirror1_firstrdist+dist1*dist1),(3.0/2.0))/(3.0*dist1)
+                                - 0.5*(mirror1_secondrdist*mirror1_secondrdist) - dist1*mirror1_secondrdist 
+                                + 0.5*(mirror1_firstrdist*mirror1_firstrdist)   + dist1*mirror1_firstrdist);
+        mirror_contrib += sign*(pow((RC*RC + 2.0*dist2*mirror2_secondrdist+dist2*dist2),(3.0/2.0))/(3.0*dist2)
+                               -pow((RC*RC + 2.0*dist2*mirror2_firstrdist+dist2*dist2),(3.0/2.0))/(3.0*dist2)
+                                - 0.5*(mirror2_secondrdist*mirror2_secondrdist) - dist2*mirror2_secondrdist 
+                                + 0.5*(mirror2_firstrdist*mirror2_firstrdist)   + dist2*mirror2_firstrdist);
+    }
+    
+    double contrib = direct_contrib + mirror_contrib;
+    return contrib;
+}
+
+inline double Longrange::Calculate_disc_contrib(double calcpos, int contrib_layer, Eventinfo* eventinfo) {
+ 
+    double contribpos = this->position(contrib_layer);
+    double rdist = contribpos-calcpos;
+  
+    double contrib = eventinfo->coulomb_cut_off_radius-fabs(rdist); // Direct contribution (no image), factor 2 pi is missing, included in calculate_longrange   
+    double radiussqr = eventinfo->coulomb_cut_off_radius*eventinfo->coulomb_cut_off_radius-rdist*rdist; //radius of contributing disc
+    
+    double L = eventinfo->simboxsize.z();
+    
+    for (long i=0; i<eventinfo->number_long_range_images ; i++) {
+   
+        // Calculate contribution from images
+        double dist1;
+        double dist2;
+        double sign;
+        if (ldiv(i,2).rem==0) { // even generation (x-position of image charges is -p.x + 2*j*L, j=...,-1,0,1,...)
+            sign = -1.0;
+            dist1 = i*L + 2*contribpos - rdist;
+            dist2 = i*L + 2*L - 2*contribpos + rdist;
+        }
+        else { // odd generation (x-position of image charges is -p.x + 2*j*L, j=...,-1,0,1,...)
+            sign = 1; 
+            dist1 = (i+1)*L + rdist;
+            dist2 = (i+1)*L - rdist;
+        }
+        double diag1 = sqrt(radiussqr+dist1*dist1);
+        double diag2 = sqrt(radiussqr+dist2*dist2);
+        contrib += sign*(diag1-fabs(dist1)+diag2-fabs(dist2));
+    }
+    return contrib;
+}
+
+double Longrange::Calculate_longrange_slab(Node* node, double left_node_distance, double right_node_distance, bool cut_out_discs,Eventinfo* eventinfo) {
+    // Potential is expressed in multiples of e/(4*pi*epsilon) (with e the elementary charge>0)
+    const double Pi = 3.14159265358979323846264338327950288419716939937510;       
+
+    double slab_contrib1 = 0.0;
+    double cut_out_contrib = 0.0;
+    double cut_out_correct = 0.0;
+    double longrangeslab = 0;
+
+    int layer = dynamic_cast<NodeDevice*>(node)->layer();
+    
+    for(int i=0; i<layer; i++) {
+        if(!this->emptylayer(i)) {
+            double charge_i = 1.0*(_layercharge[i])/(this->layersize()*eventinfo->simboxsize.x()*eventinfo->simboxsize.y());
+            double position_i = 1.0*this->position(i);
+            slab_contrib1 += position_i*charge_i*this->layersize(); // potential of a charged plate between two electrodes
+
+            int start_index = dynamic_cast<NodeDevice*>(node)->firstcontriblayer();     
+            
+            // calculation of contribution of disc
+            if (i>=start_index) {
+                // Cut out short-range sphere (relative to first contributing layer)
+                cut_out_contrib += charge_i*dynamic_cast<NodeDevice*>(node)->contrib(i-start_index);
+            }
+
+        }
+    }
+
+    double slab_contrib2 = 0.0;
+    
+    for(int i=layer+1; i<eventinfo->number_of_layers; i++) {
+        if(!this->emptylayer(i)) {
+            double charge_i = 1.0*_layercharge[i]/(this->layersize()*eventinfo->simboxsize.x()*eventinfo->simboxsize.y());
+            double rel_position_i = 1.0*(eventinfo->simboxsize.z()-this->position(i));
+            slab_contrib2 += rel_position_i*charge_i*this->layersize(); // potential of a charged plate between two electrodes
+
+            int start_index = dynamic_cast<NodeDevice*>(node)->firstcontriblayer();     
+            int final_index = dynamic_cast<NodeDevice*>(node)->finalcontriblayer();
+            
+            if (final_index >= i) {
+                // Cut out short-range sphere (relative to first contributing layer)
+                cut_out_contrib += charge_i*dynamic_cast<NodeDevice*>(node)->contrib(i-start_index);
+            }
+
+        }
+    }
+    
+    double slab_contrib3 = 0.0;
+    double charge_i = 1.0*_layercharge[layer]/(this->layersize()*eventinfo->simboxsize.x()*eventinfo->simboxsize.y());
+    double position_i = 1.0*this->position(layer);
+    slab_contrib3 += 0.5*position_i*charge_i*this->layersize(); // potential of a charged plate between two electrodes
+
+    double slab_contrib4 = 0.0;
+    double rel_position_i = 1.0*(eventinfo->simboxsize.z()-this->position(layer));
+    slab_contrib4 += 0.5*rel_position_i*charge_i*this->layersize(); // potential of a charged plate between two electrodes
+
+    // we have a double counting here, solve this by substracting layer contributions of -(p1+p2)/2 on boundaries
+
+    double plate_correct1 = 0.0;
+
+    for(int i=0; i<layer+1; i++) { // till left boundary of the layer we are interested in, crossing of left most layer is not interesting
+        double charge_i;
+        if(i==0) {charge_i = 0.0; }  //charge_i = 1.0*(_layercharge[i])/(2.0*eventinfo->simboxsize.x()*eventinfo->simboxsize.y());}
+        else {double mincharge;
+            if(_layercharge[i-1]<_layercharge[i]) mincharge = _layercharge[i-1];
+            else mincharge = _layercharge [i];
+            charge_i = 1.0*(mincharge)/(this->layersize()*eventinfo->simboxsize.x()*eventinfo->simboxsize.y());
+        }
+        double position_i = 1.0*this->boundary(i);
+        plate_correct1 += position_i*charge_i; // potential of a charged plate between two electrodes
+
+        int start_index = dynamic_cast<NodeDevice*>(node)->firstcontribboundary(); 
+
+        if (i>=start_index && i != 0) {
+        // Cut out short-range sphere (relative to first contributing layer)
+            cut_out_correct += charge_i*dynamic_cast<NodeDevice*>(node)->correct(i-start_index);
+        }  
+    }
+    
+    double plate_correct2 = 0.0;
+ 
+    for(int i=layer+1; i<eventinfo->number_of_layers+1; i++) {
+        double charge_i;
+        if(i == eventinfo->number_of_layers) { charge_i = 0.0;} // charge_i = 1.0*(_layercharge[i-1])/(2.0*eventinfo->simboxsize.x()*eventinfo->simboxsize.y());}
+        else {
+            double mincharge;
+            if(_layercharge[i-1]<_layercharge[i]) mincharge = _layercharge[i-1];
+            else mincharge = _layercharge [i];
+            charge_i = 1.0*(mincharge)/(this->layersize()*eventinfo->simboxsize.x()*eventinfo->simboxsize.y());
+        }
+        double rel_position_i = 1.0*(eventinfo->simboxsize.z()-this->boundary(i));
+        plate_correct2 += rel_position_i*charge_i; // potential of a charged plate between two electrodes
+
+        int start_index = dynamic_cast<NodeDevice*>(node)->firstcontribboundary(); 
+        int final_index = dynamic_cast<NodeDevice*>(node)->finalcontribboundary();
+
+        if (final_index >= i) { // final boundary of device is not important
+        // Cut out short-range sphere (relative to first contributing layer)
+            cut_out_correct += charge_i*dynamic_cast<NodeDevice*>(node)->correct(i-start_index);
+        }                   
+    }
+
+    int start_index = dynamic_cast<NodeDevice*>(node)->firstcontriblayer();     
+    cut_out_contrib += charge_i*dynamic_cast<NodeDevice*>(node)->contrib(layer-start_index);    
+
+    if(eventinfo->norc) {cut_out_contrib = 0.0; cut_out_correct = 0.0;}
+    
+    //note that local positioning in the slab itself is calculated on the fly
+   
+    longrangeslab += 4.0*Pi*(slab_contrib1*(right_node_distance/eventinfo->simboxsize.z()) + slab_contrib2*(left_node_distance/eventinfo->simboxsize.z()));
+    longrangeslab += 4.0*Pi*(slab_contrib3*(right_node_distance/eventinfo->simboxsize.z()) + slab_contrib4*(left_node_distance/eventinfo->simboxsize.z()));
+    longrangeslab += -2.0*Pi*charge_i*(left_node_distance - this->position(layer))*(left_node_distance - this->position(layer));
+    longrangeslab += -2.0*Pi*charge_i*0.25*this->layersize()*this->layersize(); // d = 0.5 layersize, therefore the 0.25
+    longrangeslab += -2.0*Pi*cut_out_contrib;
+    longrangeslab += 2.0*Pi*cut_out_correct;
+    longrangeslab += -4.0*Pi*(plate_correct1*(right_node_distance/eventinfo->simboxsize.z()) + plate_correct2*(left_node_distance/eventinfo->simboxsize.z()));
+            
+    return longrangeslab;
+
+}
+
+double Longrange::Calculate_longrange(int layer, bool cut_out_discs,Eventinfo* eventinfo) {
+    // Potential is expressed in multiples of e/(4*pi*epsilon) (with e the elementary charge>0)
+    const double Pi = 3.14159265358979323846264338327950288419716939937510;       
+
+    double plate_contrib1 = 0.0;
+    double disc_contrib = 0.0;
+    double layerpos = this->position(layer);
+    
+    for(int i=0; i<layer; i++) {
+        if(!this->emptylayer(i)) {
+            double charge_i = 1.0*_layercharge[i]/(eventinfo->simboxsize.x()*eventinfo->simboxsize.y());
+            double position_i = 1.0*this->position(i);
+            plate_contrib1 += position_i*charge_i; // potential of a charged plate between two electrodes
+
+            // calculation of contribution of disc
+            double distance = layerpos -position_i;
+            if (distance<=eventinfo->coulomb_cut_off_radius) {
+                // Cut out short-range sphere (relative to first contributing layer)
+                int first_layer = _first_contributing_layer[layer];
+                disc_contrib -= charge_i*_precalculate_disc_contrib[layer][i-first_layer];
+            }
+        }
+    }
+    
+    double plate_contrib2 = 0.0;
+    
+    for(int i=layer; i<eventinfo->number_of_layers; i++) {
+        if(!this->emptylayer(i)) {
+            double charge_i = 1.0*_layercharge[i]/(eventinfo->simboxsize.x()*eventinfo->simboxsize.y());
+            double rel_position_i = 1.0*(eventinfo->simboxsize.z()-this->position(i));
+            plate_contrib2 += rel_position_i*charge_i; // potential of a charged plate between two electrodes
+
+            // calculation of contribution of disc        
+            double distance = this->position(i)-layerpos;
+
+            if (distance<=eventinfo->coulomb_cut_off_radius) {
+                // Cut out short-range sphere (relative to first contributing layer)
+                int first_layer = _first_contributing_layer[layer];
+                disc_contrib -= charge_i*_precalculate_disc_contrib[layer][i-first_layer];
+            }
+        }
+    }
+    if (!cut_out_discs) { disc_contrib = 0.0; }
+    
+    return 4.0*Pi*(plate_contrib1*(1-layerpos/eventinfo->simboxsize.z()) + plate_contrib2*(layerpos/eventinfo->simboxsize.z())) + 2.0*Pi*disc_contrib;
+
+}
+
+}}
+
+#endif