--- conflicted
+++ resolved
@@ -17,14 +17,9 @@
  *
  */
 
-<<<<<<< HEAD
 #ifndef VOTCA_XTP_GWBSE_H
 #define VOTCA_XTP_GWBSE_H
-=======
-#ifndef _VOTCA_XTP_GWBSE_H
-#define _VOTCA_XTP_GWBSE_H
 
->>>>>>> 7d5fa052
 #include <fstream>
 #include <votca/tools/property.h>
 #include <votca/xtp/eigen.h>
