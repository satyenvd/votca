/* 
 *            Copyright 2009-2018 The VOTCA Development Team
 *                       (http://www.votca.org)
 *
 *      Licensed under the Apache License, Version 2.0 (the "License")
 *
 * You may not use this file except in compliance with the License.
 * You may obtain a copy of the License at
 *
 *              http://www.apache.org/licenses/LICENSE-2.0
 *
 * Unless required by applicable law or agreed to in writing, software
 * distributed under the License is distributed on an "AS IS" BASIS,
 * WITHOUT WARRANTIES OR CONDITIONS OF ANY KIND, either express or implied.
 * See the License for the specific language governing permissions and
 * limitations under the License.
 *
 */

#ifndef __VOTCA_XTP_MULLIKEN__H
#define	__VOTCA_XTP_MULLIKEN__H


#include <votca/tools/elements.h>
#include <votca/xtp/aobasis.h>
#include <votca/xtp/qmatom.h>


/**
* \brief Takes a list of atoms, and the corresponding density matrix and puts out a table of mulliken partial charges
*
* 
* 
*/



namespace votca { namespace xtp {
    namespace ub = boost::numeric::ublas;
    
class Mulliken{
public:
    
    Mulliken(){}
   ~Mulliken(){};
    
  
    void EvaluateMulliken(std::vector< QMAtom* >& _atomlist,const ub::matrix<double> &_dmat,const AOBasis &basis,bool _do_transition);
  

   
<<<<<<< HEAD
=======
private:
    
     votca::tools::Elements _elements; 
     bool _use_ecp;
>>>>>>> e6fe4c34
     
 
    
};




}}

#endif	// VOTCA_XTP_ESPFIT_H<|MERGE_RESOLUTION|>--- conflicted
+++ resolved
@@ -1,5 +1,5 @@
 /* 
- *            Copyright 2009-2018 The VOTCA Development Team
+ *            Copyright 2009-2017 The VOTCA Development Team
  *                       (http://www.votca.org)
  *
  *      Licensed under the Apache License, Version 2.0 (the "License")
@@ -17,8 +17,8 @@
  *
  */
 
-#ifndef __VOTCA_XTP_MULLIKEN__H
-#define	__VOTCA_XTP_MULLIKEN__H
+#ifndef __XTP_MULLIKEN__H
+#define	__XTP_MULLIKEN__H
 
 
 #include <votca/tools/elements.h>
@@ -49,13 +49,6 @@
   
 
    
-<<<<<<< HEAD
-=======
-private:
-    
-     votca::tools::Elements _elements; 
-     bool _use_ecp;
->>>>>>> e6fe4c34
      
  
     
@@ -66,4 +59,4 @@
 
 }}
 
-#endif	// VOTCA_XTP_ESPFIT_H+#endif	/* ESPFIT_H */