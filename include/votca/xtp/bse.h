--- conflicted
+++ resolved
@@ -27,11 +27,8 @@
 #include <votca/xtp/qmstate.h>
 #include <votca/xtp/rpa.h>
 #include <votca/xtp/threecenter.h>
-<<<<<<< HEAD
-=======
 
 #include <votca/xtp/bse_operator.h>
->>>>>>> 9dda5b02
 
 namespace votca {
 namespace xtp {
@@ -53,10 +50,7 @@
         _bse_singlet_coefficients_AR(orbitals.BSESingletCoefficientsAR()),
         _bse_triplet_energies(orbitals.BSETripletEnergies()),
         _bse_triplet_coefficients(orbitals.BSETripletCoefficients()),
-<<<<<<< HEAD
-=======
         _bse_triplet_coefficients_AR(orbitals.BSETripletCoefficientsAR()),
->>>>>>> 9dda5b02
         _Mmn(Mmn),
         _Hqp(Hqp){};
 
@@ -68,9 +62,6 @@
     int qpmin;
     int vmin;
     int cmax;
-<<<<<<< HEAD
-    int nmax = 5;  // number of eigenvectors to calculate
-=======
     int nmax = 5;             // number of eigenvectors to calculate
     bool davidson = true;     // use davidson to diagonalize the matrix
     bool matrixfree = false;  // use matrix free method
@@ -79,7 +70,6 @@
     std::string davidson_tolerance = "normal";
     std::string davidson_update = "safe";
     int davidson_maxiter = 50;
->>>>>>> 9dda5b02
     double min_print_weight =
         0.5;  // minimium contribution for state to print it
   };
@@ -101,128 +91,83 @@
   TripletOperator_TDA getTripletOperator_TDA();
 
   void Analyze_singlets(std::vector<QMFragment<BSE_Population> >& singlets);
-<<<<<<< HEAD
-
-  void FreeMatrices() {
-    _eh_t.resize(0, 0);
-    _eh_s.resize(0, 0);
-  }
-
-  void SetupHs();
-
-  void SetupHt();
-
-  void FreeTriplets() { _bse_triplet_coefficients.resize(0, 0); }
-
-=======
   void Analyze_triplets(std::vector<QMFragment<BSE_Population> >& triplets);
 
   void FreeTriplets() {
     _bse_triplet_coefficients.resize(0, 0);
     _bse_triplet_coefficients_AR.resize(0, 0);
-  }
 
->>>>>>> 9dda5b02
-  void FreeSinglets() {
-    _bse_singlet_coefficients.resize(0, 0);
-    _bse_singlet_coefficients_AR.resize(0, 0);
-  }
+    void FreeSinglets() {
+      _bse_singlet_coefficients.resize(0, 0);
+      _bse_singlet_coefficients_AR.resize(0, 0);
+    }
 
- private:
-  options _opt;
+   private:
+    options _opt;
 
-  struct Interaction {
-    Eigen::VectorXd exchange_contrib;
-    Eigen::VectorXd direct_contrib;
-    Eigen::VectorXd qp_contrib;
+    struct Interaction {
+      Eigen::VectorXd exchange_contrib;
+      Eigen::VectorXd direct_contrib;
+      Eigen::VectorXd qp_contrib;
+    };
+
+    Logger& _log;
+    int _bse_vmax;
+    int _bse_cmin;
+    int _bse_size;
+    int _bse_vtotal;
+    int _bse_ctotal;
+
+    Orbitals& _orbitals;
+    Eigen::VectorXd _epsilon_0_inv;
+
+    // references are stored in orbitals object
+    Eigen::VectorXd& _bse_singlet_energies;
+    Eigen::MatrixXd& _bse_singlet_coefficients;
+    Eigen::MatrixXd& _bse_singlet_coefficients_AR;
+    Eigen::VectorXd& _bse_triplet_energies;
+    Eigen::MatrixXd& _bse_triplet_coefficients;
+    Eigen::MatrixXd& _bse_triplet_coefficients_AR;
+    TCMatrix_gwbse& _Mmn;
+    const Eigen::MatrixXd& _Hqp;
+
+    void Solve_singlets_TDA();
+    void Solve_singlets_BTDA();
+
+    void Solve_triplets_TDA();
+    void Solve_triplets_BTDA();
+
+    void PrintWeight(int i, int i_bse, QMStateType type);
+
+    template <typename BSE_OPERATOR>
+    void configureBSEOperator(BSE_OPERATOR & H);
+
+    template <typename BSE_OPERATOR>
+    void solve_hermitian(BSE_OPERATOR & H, Eigen::VectorXd & eigenvalues,
+                         Eigen::MatrixXd & coefficients);
+
+    template <typename BSE_OPERATOR_ApB, typename BSE_OPERATOR_AmB>
+    void Solve_antihermitian(BSE_OPERATOR_ApB & apb, BSE_OPERATOR_AmB & amb,
+                             Eigen::VectorXd & energies,
+                             Eigen::MatrixXd & coefficients,
+                             Eigen::MatrixXd & coefficients_AR);
+
+    void printFragInfo(const std::vector<QMFragment<BSE_Population> >& frags,
+                       int state) const;
+    void printWeights(int i_bse, double weight) const;
+    void SetupDirectInteractionOperator();
+
+    Interaction Analyze_eh_interaction(const QMStateType& type);
+                                                 const MatrixXfd& H);
+                                                 template <
+                                                     typename BSE_OPERATOR>
+                                                 Eigen::VectorXd
+                                                     Analyze_IndividualContribution(
+                                                         const QMStateType&
+                                                             type,
+                                                         const BSE_OPERATOR& H);
   };
-
-  Logger& _log;
-  int _bse_vmax;
-  int _bse_cmin;
-  int _bse_size;
-  int _bse_vtotal;
-  int _bse_ctotal;
-
-  Orbitals& _orbitals;
-<<<<<<< HEAD
-  // BSE variables and functions
-  MatrixXfd& _eh_s;  // only for storage in orbitals object
-  MatrixXfd& _eh_t;  // only for storage in orbitals object
-                     // references are stored in orbitals object
-  VectorXfd& _bse_singlet_energies;
-  MatrixXfd& _bse_singlet_coefficients;
-  MatrixXfd& _bse_singlet_coefficients_AR;
-  VectorXfd& _bse_triplet_energies;
-  MatrixXfd& _bse_triplet_coefficients;
-
-=======
-  Eigen::VectorXd _epsilon_0_inv;
-
-  // references are stored in orbitals object
-  Eigen::VectorXd& _bse_singlet_energies;
-  Eigen::MatrixXd& _bse_singlet_coefficients;
-  Eigen::MatrixXd& _bse_singlet_coefficients_AR;
-  Eigen::VectorXd& _bse_triplet_energies;
-  Eigen::MatrixXd& _bse_triplet_coefficients;
-  Eigen::MatrixXd& _bse_triplet_coefficients_AR;
->>>>>>> 9dda5b02
-  TCMatrix_gwbse& _Mmn;
-  const Eigen::MatrixXd& _Hqp;
-
-  void Solve_singlets_TDA();
-  void Solve_singlets_BTDA();
-<<<<<<< HEAD
-  template <typename T>
-  void Add_Hqp(Eigen::Matrix<T, Eigen::Dynamic, Eigen::Dynamic>& H);
-  template <typename T, int factor>
-  void Add_Hx(Eigen::Matrix<T, Eigen::Dynamic, Eigen::Dynamic>& H);
-  template <typename T>
-  void Add_Hd(Eigen::Matrix<T, Eigen::Dynamic, Eigen::Dynamic>& H);
-  template <typename T, int factor>
-  void Add_Hd2(Eigen::Matrix<T, Eigen::Dynamic, Eigen::Dynamic>& H);
-=======
-
-  void Solve_triplets_TDA();
-  void Solve_triplets_BTDA();
-
-  void PrintWeight(int i, int i_bse, QMStateType type);
-
-  template <typename BSE_OPERATOR>
-  void configureBSEOperator(BSE_OPERATOR& H);
-
-  template <typename BSE_OPERATOR>
-  void solve_hermitian(BSE_OPERATOR& H, Eigen::VectorXd& eigenvalues,
-                       Eigen::MatrixXd& coefficients);
-
-  template <typename BSE_OPERATOR_ApB, typename BSE_OPERATOR_AmB>
-  void Solve_antihermitian(BSE_OPERATOR_ApB& apb, BSE_OPERATOR_AmB& amb,
-                           Eigen::VectorXd& energies,
-                           Eigen::MatrixXd& coefficients,
-                           Eigen::MatrixXd& coefficients_AR);
->>>>>>> 9dda5b02
-
-  void printFragInfo(const std::vector<QMFragment<BSE_Population> >& frags,
-                     int state) const;
-  void printWeights(int i_bse, double weight) const;
-<<<<<<< HEAD
-
-  void SetupDirectInteractionOperator();
-
-  Interaction Analyze_eh_interaction(const QMStateType& type);
-  Eigen::VectorXd Analyze_IndividualContribution(const QMStateType& type,
-                                                 const MatrixXfd& H);
-=======
-  void SetupDirectInteractionOperator();
-
-  Interaction Analyze_eh_interaction(const QMStateType& type);
-
-  template <typename BSE_OPERATOR>
-  Eigen::VectorXd Analyze_IndividualContribution(const QMStateType& type,
-                                                 const BSE_OPERATOR& H);
->>>>>>> 9dda5b02
-};
 }  // namespace xtp
-}  // namespace votca
+}  // namespace xtp
 
 #endif /* _VOTCA_XTP_BSE_H */