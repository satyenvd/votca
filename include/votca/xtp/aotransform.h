--- conflicted
+++ resolved
@@ -84,34 +84,6 @@
   static std::array<int, 120> i_more_y();
   static std::array<int, 120> i_more_z();
 
-<<<<<<< HEAD
-  static Eigen::VectorXd getNorm(L l, double contraction, double decay);
-  static Index getBlockSize(Index lmax);
-  static Eigen::VectorXd XIntegrate(Index size, double U);
-
- private:
-  // clang-format off
-  enum S { s };
-  enum P { x, y, z };
-  enum D { xx, xy, xz, yy, yz, zz };
-  enum F { xxx, xxy, xxz, xyy, xyz, xzz, yyy, yyz, yzz, zzz };
-  enum G {
-    xxxx, xxxy, xxxz, xxyy, xxyz, xxzz, xyyy, xyyz, xyzz, xzzz, yyyy, 
-    yyyz, yyzz, yzzz, zzzz
-  };
-  enum H {
-    xxxxx, xxxxy, xxxxz, xxxyy, xxxyz, xxxzz, xxyyy, xxyyz, xxyzz, xxzzz,
-    xyyyy, xyyyz, xyyzz, xyzzz, xzzzz, yyyyy, yyyyz, yyyzz, yyzzz, yzzzz,
-    zzzzz
-  };
-  enum I {
-    xxxxxx, xxxxxy, xxxxxz, xxxxyy, xxxxyz, xxxxzz, xxxyyy, xxxyyz, xxxyzz,
-    xxxzzz, xxyyyy, xxyyyz, xxyyzz, xxyzzz, xxzzzz, xyyyyy, xyyyyz, xyyyzz,
-    xyyzzz, xyzzzz, xzzzzz, yyyyyy, yyyyyz, yyyyzz, yyyzzz, yyzzzz, yzzzzz,
-    zzzzzz
-  };
-  // clang-format on
-=======
   static Index getBlockSize(Index lmax);
   static Eigen::VectorXd XIntegrate(Index size, double U);
 
@@ -121,7 +93,6 @@
     template <typename Matrix>
   static  Matrix tform(L l_row, L l_col, const Matrix& cartesian); 
 
->>>>>>> 1da915d0
 
 };
 
