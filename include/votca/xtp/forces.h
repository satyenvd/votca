--- conflicted
+++ resolved
@@ -53,13 +53,8 @@
 
         private:
             
-<<<<<<< HEAD
-            Eigen::Vector3d NumForceForward(double energy, int atom_index);
-            Eigen::Vector3d NumForceCentral(int atom_index);
-=======
             Eigen::Vector3d NumForceForward(Orbitals orbitals,int atom_index);
             Eigen::Vector3d NumForceCentral(Orbitals orbitals,int atom_index);
->>>>>>> bb52d84b
             void RemoveTotalForce();
 
             double _displacement;
