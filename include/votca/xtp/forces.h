/* 
 *            Copyright 2009-2018 The VOTCA Development Team
 *                       (http://www.votca.org)
 *
 *      Licensed under the Apache License, Version 2.0 (the "License")
 *
 * You may not use this file except in compliance with the License.
 * You may obtain a copy of the License at
 *
 *              http://www.apache.org/licenses/LICENSE-2.0
 *
 * Unless required by applicable law or agreed to in writing, software
 * distributed under the License is distributed on an "AS IS" BASIS,
 * WITHOUT WARRANTIES OR CONDITIONS OF ANY KIND, either express or implied.
 * See the License for the specific language governing permissions and
 * limitations under the License.
 *
 */

#ifndef __XTP_FORCES__H
#define __XTP_FORCES__H


#include <votca/xtp/qmatom.h>
#include <votca/ctp/logger.h>
#include <votca/ctp/segment.h>
#include <stdio.h>
#include <votca/xtp/gwbseengine.h>
#include <votca/xtp/qminterface.h>
#include <votca/xtp/statefilter.h>


namespace votca {
    namespace xtp {


        class Forces {
        public:

<<<<<<< HEAD
            Forces(GWBSEEngine& gwbse_engine, QMPackage* qmpackage, Orbitals& orbitals)
            : _gwbse_engine(gwbse_engine), _qmpackage(qmpackage), _orbitals(orbitals), _remove_total_force(false), _remove_CoM_force(false) {
            };

            ~Forces() {
            };

            void Initialize(tools::Property &options);
            void Calculate(double energy);

            Eigen::Vector3d NumForceForward(double energy, int atom_index);
            Eigen::Vector3d NumForceCentral(double energy, int atom_index);
=======
            Forces(GWBSEEngine& gwbse_engine,const Statefilter& filter, Orbitals& orbitals)
            : _gwbse_engine(gwbse_engine),_filter(filter),_orbitals(orbitals), _remove_total_force(false){};

            void Initialize(tools::Property &options);
            void Calculate(double energy);
>>>>>>> d4744c08

            void setLog(ctp::Logger* pLog) {
                _pLog = pLog;
            }

            const Eigen::MatrixX3d& GetForces() const{
                return _forces;
            };
<<<<<<< HEAD
            void Report();
=======
            void Report()const;
>>>>>>> d4744c08

        private:
            
            Eigen::Vector3d NumForceForward(double energy, int atom_index);
            Eigen::Vector3d NumForceCentral(double energy, int atom_index);
            void RemoveTotalForce();

            double _displacement;
            std::string _force_method;
<<<<<<< HEAD
            std::string _spin_type;

=======
            
>>>>>>> d4744c08
            bool _noisy_output;

            unsigned _natoms;

<<<<<<< HEAD
            GWBSEEngine _gwbse_engine;
            QMPackage* _qmpackage;
            std::vector<ctp::Segment*> _segments;
=======
            GWBSEEngine& _gwbse_engine;
            const Statefilter& _filter;
>>>>>>> d4744c08
            Orbitals& _orbitals;
            bool _remove_total_force;

            Eigen::MatrixX3d _forces;
<<<<<<< HEAD

            tools::Property _force_options;

            void RemoveTotalForce();
            void RemoveCoMForce();
            Eigen::Vector3d TotalForce();

            QMInterface _qminterface;
=======
>>>>>>> d4744c08
            ctp::Logger *_pLog;
        };

    }
}
#endif /* FORCES_H */<|MERGE_RESOLUTION|>--- conflicted
+++ resolved
@@ -29,7 +29,6 @@
 #include <votca/xtp/qminterface.h>
 #include <votca/xtp/statefilter.h>
 
-
 namespace votca {
     namespace xtp {
 
@@ -37,26 +36,11 @@
         class Forces {
         public:
 
-<<<<<<< HEAD
-            Forces(GWBSEEngine& gwbse_engine, QMPackage* qmpackage, Orbitals& orbitals)
-            : _gwbse_engine(gwbse_engine), _qmpackage(qmpackage), _orbitals(orbitals), _remove_total_force(false), _remove_CoM_force(false) {
-            };
-
-            ~Forces() {
-            };
-
-            void Initialize(tools::Property &options);
-            void Calculate(double energy);
-
-            Eigen::Vector3d NumForceForward(double energy, int atom_index);
-            Eigen::Vector3d NumForceCentral(double energy, int atom_index);
-=======
             Forces(GWBSEEngine& gwbse_engine,const Statefilter& filter, Orbitals& orbitals)
             : _gwbse_engine(gwbse_engine),_filter(filter),_orbitals(orbitals), _remove_total_force(false){};
 
             void Initialize(tools::Property &options);
             void Calculate(double energy);
->>>>>>> d4744c08
 
             void setLog(ctp::Logger* pLog) {
                 _pLog = pLog;
@@ -65,11 +49,7 @@
             const Eigen::MatrixX3d& GetForces() const{
                 return _forces;
             };
-<<<<<<< HEAD
-            void Report();
-=======
             void Report()const;
->>>>>>> d4744c08
 
         private:
             
@@ -79,39 +59,17 @@
 
             double _displacement;
             std::string _force_method;
-<<<<<<< HEAD
-            std::string _spin_type;
-
-=======
             
->>>>>>> d4744c08
             bool _noisy_output;
 
             unsigned _natoms;
 
-<<<<<<< HEAD
-            GWBSEEngine _gwbse_engine;
-            QMPackage* _qmpackage;
-            std::vector<ctp::Segment*> _segments;
-=======
             GWBSEEngine& _gwbse_engine;
             const Statefilter& _filter;
->>>>>>> d4744c08
             Orbitals& _orbitals;
             bool _remove_total_force;
 
             Eigen::MatrixX3d _forces;
-<<<<<<< HEAD
-
-            tools::Property _force_options;
-
-            void RemoveTotalForce();
-            void RemoveCoMForce();
-            Eigen::Vector3d TotalForce();
-
-            QMInterface _qminterface;
-=======
->>>>>>> d4744c08
             ctp::Logger *_pLog;
         };
 
