/*
 * Copyright 2009-2017 The VOTCA Development Team (http://www.votca.org)
 *
 * Licensed under the Apache License, Version 2.0 (the "License");
 * you may not use this file except in compliance with the License.
 * You may obtain a copy of the License at
 *
 *     http://www.apache.org/licenses/LICENSE-2.0
 * 
 * Unless required by applicable law or agreed to in writing, software
 * distributed under the License is distributed on an "AS IS" BASIS,
 * WITHOUT WARRANTIES OR CONDITIONS OF ANY KIND, either express or implied.
 * See the License for the specific language governing permissions and
 * limitations under the License.
 *
 */

<<<<<<< HEAD
#ifndef VOTCA_XTP_GNODE_H
#define	VOTCA_XTP_GNODE_H

#include <votca/tools/vec.h>
#include <votca/xtp/glink.h>
#include <votca/xtp/segment.h>
#include <votca/xtp/qmpair.h>
=======
#ifndef _VOTCA_KMC_GNODE_H
#define _VOTCA_KMC_GNODE_H

#include <votca/tools/vec.h>
#include <votca/xtp/glink.h>
#include <votca/ctp/segment.h>
#include <votca/ctp/qmpair.h>
#include <vector>
#include <votca/xtp/huffmantree.h>
>>>>>>> 4361d58c


using namespace std;


namespace votca { namespace xtp {


class GNode
{
    public:
        GNode():occupied(false),occupationtime(0.0),escape_rate(0.0),hasdecay(false){};
        
        ~GNode(){};

        int id;
        bool occupied;
        bool injectable;
        double occupationtime;
        double escape_rate;
        bool hasdecay;
        Eigen::Vector3d position;
        std::vector<GLink> events;
        // stuff for Coulomb interaction:
        double siteenergy;
        double reorg_intorig; // UnCnN
        double reorg_intdest; // UcNcC
<<<<<<< HEAD
    
        void AddEvent(int seg2, double rate12, Eigen::Vector3d dr, double Jeff2, double reorg_out);
        const double &getEscapeRate(){return escape_rate;}
        void InitEscapeRate();
        void AddDecayEvent(double decayrate);
        void ReadfromSegment(Segment* seg, int carriertype);
        void AddEventfromQmPair(QMPair* pair,int carriertype);
};





}}

#endif	// VOTCA_XTP_GNODE_H
=======
        void AddEvent(int seg2, double rate12, tools::vec dr, double Jeff2, double reorg_out);
        const double &getEscapeRate(){return escape_rate;}
        void InitEscapeRate();
        void AddDecayEvent(double decayrate);
        void ReadfromSegment(ctp::Segment* seg, int carriertype);
        void AddEventfromQmPair(ctp::QMPair* pair,int carriertype);
        
 
        GLink* findHoppingDestination(double p);
        void MakeHuffTree();

    private:
        huffmanTree<GLink> hTree;
        void organizeProbabilities(int id, double add);
        void moveProbabilities(int id);

};





}}

#endif  /* _VOTCA_KMC_GNODE_H */
>>>>>>> 4361d58c
<|MERGE_RESOLUTION|>--- conflicted
+++ resolved
@@ -15,7 +15,6 @@
  *
  */
 
-<<<<<<< HEAD
 #ifndef VOTCA_XTP_GNODE_H
 #define	VOTCA_XTP_GNODE_H
 
@@ -23,17 +22,8 @@
 #include <votca/xtp/glink.h>
 #include <votca/xtp/segment.h>
 #include <votca/xtp/qmpair.h>
-=======
-#ifndef _VOTCA_KMC_GNODE_H
-#define _VOTCA_KMC_GNODE_H
-
-#include <votca/tools/vec.h>
-#include <votca/xtp/glink.h>
-#include <votca/ctp/segment.h>
-#include <votca/ctp/qmpair.h>
 #include <vector>
 #include <votca/xtp/huffmantree.h>
->>>>>>> 4361d58c
 
 
 using namespace std;
@@ -61,30 +51,12 @@
         double siteenergy;
         double reorg_intorig; // UnCnN
         double reorg_intdest; // UcNcC
-<<<<<<< HEAD
-    
         void AddEvent(int seg2, double rate12, Eigen::Vector3d dr, double Jeff2, double reorg_out);
         const double &getEscapeRate(){return escape_rate;}
         void InitEscapeRate();
         void AddDecayEvent(double decayrate);
         void ReadfromSegment(Segment* seg, int carriertype);
         void AddEventfromQmPair(QMPair* pair,int carriertype);
-};
-
-
-
-
-
-}}
-
-#endif	// VOTCA_XTP_GNODE_H
-=======
-        void AddEvent(int seg2, double rate12, tools::vec dr, double Jeff2, double reorg_out);
-        const double &getEscapeRate(){return escape_rate;}
-        void InitEscapeRate();
-        void AddDecayEvent(double decayrate);
-        void ReadfromSegment(ctp::Segment* seg, int carriertype);
-        void AddEventfromQmPair(ctp::QMPair* pair,int carriertype);
         
  
         GLink* findHoppingDestination(double p);
@@ -103,5 +75,4 @@
 
 }}
 
-#endif  /* _VOTCA_KMC_GNODE_H */
->>>>>>> 4361d58c
+#endif	// VOTCA_XTP_GNODE_H
