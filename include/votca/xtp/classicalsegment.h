/*
 *            Copyright 2009-2019 The VOTCA Development Team
 *                       (http://www.votca.org)
 *
 *      Licensed under the Apache License, Version 2.0 (the "License")
 *
 * You may not use this file except in compliance with the License.
 * You may obtain a copy of the License at
 *
 *              http://www.apache.org/licenses/LICENSE-2.0
 *
 * Unless required by applicable law or agreed to in writing, software
 * distributed under the License is distributed on an "AS IS" BASIS,
 * WITHOUT WARRANTIES OR CONDITIONS OF ANY KIND, either express or implied.
 * See the License for the specific language governing permissions and
 * limitations under the License.
 *
 */

#ifndef VOTCA_XTP_CLASSICALSEGMENT_H
#define VOTCA_XTP_CLASSICALSEGMENT_H

#include <votca/xtp/atomcontainer.h>
#include <votca/xtp/polarsite.h>
#include <votca/xtp/staticsite.h>

namespace votca {
namespace xtp {
template <class T>
class ClassicalSegment : public AtomContainer<T> {
 public:
  ClassicalSegment(std::string name, int id) : AtomContainer<T>(name, id){};
<<<<<<< HEAD

  void LoadFromFile(std::string filename);

  void WriteMPS(std::string filename, std::string header) const;

  double CalcTotalQ() const;

  Eigen::Vector3d CalcDipole() const;

  friend std::ostream& operator<<(std::ostream& out,
                                  const ClassicalSegment<T>& container) {
    out << container.getId() << " " << container.getName() << "\n";
    for (const T& atom : container) {
      out << atom;
    }
    out << std::endl;
    return out;
  }

=======

  void LoadFromFile(std::string filename);

  void WriteMPS(std::string filename, std::string header) const;

  double CalcTotalQ() const;

  std::string identify() const;

  Eigen::Vector3d CalcDipole() const;

  friend std::ostream& operator<<(std::ostream& out,
                                  const ClassicalSegment<T>& container) {
    out << container.getId() << " " << container.getName() << "\n";
    for (const T& atom : container) {
      out << atom;
    }
    out << std::endl;
    return out;
  }

>>>>>>> 9dda5b02
 protected:
};

typedef ClassicalSegment<PolarSite> PolarSegment;
typedef ClassicalSegment<StaticSite> StaticSegment;

}  // namespace xtp
}  // namespace votca

#endif /* VOTCA_XTP_CLASSICALSEGMENT_H */<|MERGE_RESOLUTION|>--- conflicted
+++ resolved
@@ -30,27 +30,6 @@
 class ClassicalSegment : public AtomContainer<T> {
  public:
   ClassicalSegment(std::string name, int id) : AtomContainer<T>(name, id){};
-<<<<<<< HEAD
-
-  void LoadFromFile(std::string filename);
-
-  void WriteMPS(std::string filename, std::string header) const;
-
-  double CalcTotalQ() const;
-
-  Eigen::Vector3d CalcDipole() const;
-
-  friend std::ostream& operator<<(std::ostream& out,
-                                  const ClassicalSegment<T>& container) {
-    out << container.getId() << " " << container.getName() << "\n";
-    for (const T& atom : container) {
-      out << atom;
-    }
-    out << std::endl;
-    return out;
-  }
-
-=======
 
   void LoadFromFile(std::string filename);
 
@@ -72,7 +51,6 @@
     return out;
   }
 
->>>>>>> 9dda5b02
  protected:
 };
 
