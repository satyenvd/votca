--- conflicted
+++ resolved
@@ -64,13 +64,9 @@
        }
        _diis.setHistLength(_opt.histlength);
    }
-<<<<<<< HEAD
    void setLogger(Logger* log){_log=log;}
-=======
-   void setLogger(ctp::Logger* log){_log=log;}
 
    void PrintConfigOptions()const;
->>>>>>> cadb8dbb
   
    bool isConverged()const{
        if (_totE.size()<2){
