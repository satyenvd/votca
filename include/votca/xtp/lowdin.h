/* 
 *            Copyright 2009-2017 The VOTCA Development Team
 *                       (http://www.votca.org)
 *
 *      Licensed under the Apache License, Version 2.0 (the "License")
 *
 * You may not use this file except in compliance with the License.
 * You may obtain a copy of the License at
 *
 *              http://www.apache.org/licenses/LICENSE-2.0
 *
 * Unless required by applicable law or agreed to in writing, software
 * distributed under the License is distributed on an "AS IS" BASIS,
 * WITHOUT WARRANTIES OR CONDITIONS OF ANY KIND, either express or implied.
 * See the License for the specific language governing permissions and
 * limitations under the License.
 *
 */

#ifndef __VOTCA_XTP_LOWDIN__H
#define	__VOTCA_XTP_LOWDIN__H


#include <votca/tools/elements.h>
#include <votca/xtp/aobasis.h>
#include <votca/xtp/qmatom.h>


/**
* \brief Takes a list of atoms, and the corresponding density matrix and puts out a table of mulliken partial charges
*
* 
* 
*/



namespace votca { namespace xtp {
    namespace ub = boost::numeric::ublas;
    
class Lowdin{
public:
    
    Lowdin(){}
   ~Lowdin(){};

    void EvaluateLowdin(std::vector< QMAtom* >& _atomlist,const ub::matrix<double> &_dmat,AOBasis &basis, bool _do_transition);
  
   
private:
<<<<<<< HEAD
   
=======
    
     votca::tools::Elements _elements; 
     bool _use_ecp;
     
>>>>>>> e6fe4c34
 
    
};




}}

#endif	// VOTCA_XTP_ESPFIT_H <|MERGE_RESOLUTION|>--- conflicted
+++ resolved
@@ -17,8 +17,8 @@
  *
  */
 
-#ifndef __VOTCA_XTP_LOWDIN__H
-#define	__VOTCA_XTP_LOWDIN__H
+#ifndef __XTP_LOWDIN__H
+#define	__XTP_LOWDIN__H
 
 
 #include <votca/tools/elements.h>
@@ -48,14 +48,7 @@
   
    
 private:
-<<<<<<< HEAD
    
-=======
-    
-     votca::tools::Elements _elements; 
-     bool _use_ecp;
-     
->>>>>>> e6fe4c34
  
     
 };
@@ -65,4 +58,4 @@
 
 }}
 
-#endif	// VOTCA_XTP_ESPFIT_H +#endif	/* ESPFIT_H */