/*
 * Copyright 2009-2019 The VOTCA Development Team (http://www.votca.org)
 *
 * Licensed under the Apache License, Version 2.0 (the "License");
 * you may not use this file except in compliance with the License.
 * You may obtain a copy of the License at
 *
 *     http://www.apache.org/licenses/LICENSE-2.0
 *
 * Unless required by applicable law or agreed to in writing, software
 * distributed under the License is distributed on an "AS IS" BASIS,
 * WITHOUT WARRANTIES OR CONDITIONS OF ANY KIND, either express or implied.
 * See the License for the specific language governing permissions and
 * limitations under the License.
 *
 */

#ifndef __VOTCA_TOOLS_DAVIDSON_SOLVER_H
#define __VOTCA_TOOLS_DAVIDSON_SOLVER_H

#include <chrono>
#include <iostream>
#include <stdexcept>

#include <votca/xtp/eigen.h>

#include <votca/xtp/orbitals.h>
#include <votca/xtp/qmstate.h>
#include <votca/xtp/rpa.h>
#include <votca/xtp/threecenter.h>

using boost::format;
using std::flush;

namespace votca {
namespace xtp {

/**
* \brief Use Davidson algorithm to solve A*V=E*V

**/

class DavidsonSolver {

 public:
  DavidsonSolver(ctp::Logger &log);

  void set_iter_max(int N) { this->_iter_max = N; }

  void set_max_search_space(int N) { this->_max_search_space = N; }

  void set_tolerance(std::string tol);
  void set_correction(std::string method);
  void set_ortho(std::string method);
  void set_size_update(std::string method);
  int get_size_update(int neigen);

  Eigen::VectorXd eigenvalues() const { return this->_eigenvalues; }
  Eigen::MatrixXd eigenvectors() const { return this->_eigenvectors; }

  template <typename MatrixReplacement>
  void solve(MatrixReplacement &A, int neigen, int size_initial_guess = 0) {

    std::chrono::time_point<std::chrono::system_clock> start, end;
    std::chrono::duration<double> elapsed_time;
    start = std::chrono::system_clock::now();

    CTP_LOG(ctp::logDEBUG, _log)
        << ctp::TimeStamp() << " Davidson Solver" << flush;

    switch (this->_davidson_correction) {

      case CORR::DPR:
        CTP_LOG(ctp::logDEBUG, _log)
            << ctp::TimeStamp() << " DPR Correction" << flush;
        break;

      case CORR::OLSEN:
        CTP_LOG(ctp::logDEBUG, _log)
            << ctp::TimeStamp() << " Olsen Correction" << flush;
        break;
    }

    switch (this->_davidson_ortho) {

      case ORTHO::GS:
        CTP_LOG(ctp::logDEBUG, _log)
            << ctp::TimeStamp() << " Gram-Schmidt Ortgonalization" << flush;
        break;

      case ORTHO::QR:
        CTP_LOG(ctp::logDEBUG, _log)
            << ctp::TimeStamp() << " QR Ortgonalization" << flush;
        break;
    }

    CTP_LOG(ctp::logDEBUG, _log)
        << ctp::TimeStamp() << " Tolerance : " << this->_tol << flush;

    int op_size = A.rows();

    CTP_LOG(ctp::logDEBUG, _log)
        << ctp::TimeStamp() << " Matrix size : " << op_size << 'x' << op_size
        << flush;

    //. search space exeeding the system size
    if (_max_search_space > op_size) {
      CTP_LOG(ctp::logDEBUG, _log)
          << ctp::TimeStamp() << " Warning Max search space ("
          << _max_search_space << ") larger than system size (" << op_size
          << ")" << flush;
      _max_search_space = op_size;
      CTP_LOG(ctp::logDEBUG, _log)
          << ctp::TimeStamp() << " Max search space set to " << op_size
          << flush;
    }

    // initial guess size
    if (size_initial_guess == 0) {
      size_initial_guess = 2 * neigen;
    }
    int search_space = size_initial_guess;
    int size_restart = size_initial_guess;
    int size_update = DavidsonSolver::get_size_update(neigen);
    int nupdate;

    Eigen::ArrayXd res_norm = Eigen::ArrayXd::Zero(size_update);
    Eigen::ArrayXd root_converged = Eigen::ArrayXd::Zero(size_update);

    double percent_converged;
    bool has_converged = false;

    // initialize the guess eigenvector
    Eigen::VectorXd Adiag = A.diagonal();

    // target the lowest diagonal element
    Eigen::MatrixXd V =
        DavidsonSolver::SetupInitialEigenvectors(Adiag, size_initial_guess);

    // eigenvalues and Ritz Eigenvector
    Eigen::VectorXd lambda;
<<<<<<< HEAD
    Eigen::MatrixXd U;

    // temp varialbes
    Eigen::MatrixXd Aq, q;
    Eigen::VectorXd w, tmp;
=======
    Eigen::MatrixXd q;
>>>>>>> eeb26844

    // project the matrix on the trial subspace
    Eigen::MatrixXd T = V.transpose() * (A * V);

    CTP_LOG(ctp::logDEBUG, _log)
        << ctp::TimeStamp() << " iter\tSearch Space\tNorm" << flush;

    // Start of the main iteration loop
    for (int iiter = 0; iiter < _iter_max; iiter++) {

      // diagonalize the small subspace
      Eigen::SelfAdjointEigenSolver<Eigen::MatrixXd> es(T);
      lambda = es.eigenvalues();
      Eigen::MatrixXd U = es.eigenvectors();

      // Ritz eigenvectors
      q = V * U;

      // precompute A*Q - lambda Q
<<<<<<< HEAD
      Aq = A * q - q * lambda.asDiagonal();
=======
      Eigen::MatrixXd Aq = A * q - q * lambda.asDiagonal();
>>>>>>> eeb26844

      // correction vectors
      nupdate = 0;
      for (int j = 0; j < size_update; j++) {

        // skip the root that have already converged
        if (root_converged[j]) {
          continue;
        }
        nupdate += 1;

        // residue vector
        Eigen::VectorXd w = Aq.col(j);
        res_norm[j] = w.norm();

        // compute correction vector
        switch (this->_davidson_correction) {
          case CORR::DPR:
            w = DavidsonSolver::dpr_correction(w, Adiag, lambda(j));
            break;
          case CORR::OLSEN:
            Eigen::VectorXd tmp = q.col(j);
            w = DavidsonSolver::olsen_correction(w, tmp, Adiag, lambda(j));
            break;
        }

        // append the correction vector to the search space
        V.conservativeResize(Eigen::NoChange, V.cols() + 1);
        V.col(V.cols() - 1) = w.normalized();

        // track converged root
        root_converged[j] = res_norm[j] < _tol;
      }

      // Print iteration data
      percent_converged = 100 * root_converged.head(neigen).sum() / neigen;
      CTP_LOG(ctp::logDEBUG, _log)
          << ctp::TimeStamp()
          << format(" %1$4d %2$12d \t %3$4.2e \t %4$5.2f%% converged") % iiter %
                 search_space % res_norm.head(neigen).maxCoeff() %
                 percent_converged
          << flush;

      // update
      search_space = V.cols();

      // break if converged
      if ((res_norm.head(neigen) < _tol).all()) {
        has_converged = true;
        break;
      }

      // check if we need to restart
      if (search_space > _max_search_space or search_space > op_size) {

        V = q.leftCols(size_restart);
        V.colwise().normalize();
        search_space = size_restart;

        // recompute the projected matrix
        T = V.transpose() * (A * V);
      }

      // continue otherwise
      else {

        switch (this->_davidson_ortho) {
          case ORTHO::GS:
            V = DavidsonSolver::gramschmidt_ortho(V, V.cols() - nupdate);
            DavidsonSolver::update_projected_matrix<MatrixReplacement>(T, A, V);
            break;
          case ORTHO::QR:
            V = DavidsonSolver::QR_ortho(V);
            T = V.transpose() * (A * V);
            break;
        }
      }
    }

    // store the eigenvalues/eigenvectors
    this->_eigenvalues = lambda.head(neigen);
    this->_eigenvectors = q.leftCols(neigen);
    this->_eigenvectors.colwise().normalize();

    CTP_LOG(ctp::logDEBUG, _log)
        << ctp::TimeStamp() << "-----------------------------------" << flush;

    if (!has_converged) {
      CTP_LOG(ctp::logDEBUG, _log)
          << ctp::TimeStamp() << "- Warning : Davidson " << percent_converged
          << "% converged after " << _iter_max << " iterations." << flush;

      for (int i = 0; i < neigen; i++) {
        if (not root_converged[i]) {
          this->_eigenvalues(i) = 0;
          this->_eigenvectors.col(i) = Eigen::VectorXd::Zero(op_size);
        }
      }
    } else {
      end = std::chrono::system_clock::now();
      elapsed_time = end - start;
      CTP_LOG(ctp::logDEBUG, _log)
          << ctp::TimeStamp() << "- Davidson converged in "
          << elapsed_time.count() << "secs." << flush;
    }
    CTP_LOG(ctp::logDEBUG, _log)
        << ctp::TimeStamp() << "-----------------------------------" << flush;
  }

 private:
  ctp::Logger &_log;
  int _iter_max = 50;
  double _tol = 1E-4;
  int _max_search_space = 1000;

  enum CORR { DPR, OLSEN };
  CORR _davidson_correction = CORR::DPR;

  enum UPDATE { MIN, SAFE, MAX };
  UPDATE _davidson_update = UPDATE::SAFE;

  enum ORTHO { GS, QR };
  ORTHO _davidson_ortho = ORTHO::GS;

  Eigen::VectorXd _eigenvalues;
  Eigen::MatrixXd _eigenvectors;

  Eigen::ArrayXi argsort(Eigen::VectorXd &V) const;
  Eigen::MatrixXd SetupInitialEigenvectors(Eigen::VectorXd &D, int size) const;

  Eigen::MatrixXd QR_ortho(const Eigen::MatrixXd &A) const;
  Eigen::MatrixXd gramschmidt_ortho(const Eigen::MatrixXd &A, int nstart) const;
  Eigen::VectorXd dpr_correction(Eigen::VectorXd &w, Eigen::VectorXd &A0,
                                 double lambda) const;
  Eigen::VectorXd olsen_correction(Eigen::VectorXd &r, Eigen::VectorXd &x,
                                   Eigen::VectorXd &D, double lambda) const;

  template <class MatrixReplacement>
  void update_projected_matrix(Eigen::MatrixXd &T, MatrixReplacement &A,
                               Eigen::MatrixXd &V) const {
    int size = V.rows();
    int old_dim = T.cols();
    int new_dim = V.cols();
    int nvec = new_dim - old_dim;

    T.conservativeResize(new_dim, new_dim);
    Eigen::MatrixXd _tmp = A * V.block(0, old_dim, size, nvec);
    T.block(0, old_dim, new_dim, nvec) = V.transpose() * _tmp;
    T.block(old_dim, 0, nvec, old_dim) =
        T.block(0, old_dim, old_dim, nvec).transpose();
    return;
  }
};
}  // namespace xtp
}  // namespace votca

#endif  // __VOTCA_TOOLS_DAVIDSON_SOLVER_H<|MERGE_RESOLUTION|>--- conflicted
+++ resolved
@@ -139,15 +139,7 @@
 
     // eigenvalues and Ritz Eigenvector
     Eigen::VectorXd lambda;
-<<<<<<< HEAD
-    Eigen::MatrixXd U;
-
-    // temp varialbes
-    Eigen::MatrixXd Aq, q;
-    Eigen::VectorXd w, tmp;
-=======
     Eigen::MatrixXd q;
->>>>>>> eeb26844
 
     // project the matrix on the trial subspace
     Eigen::MatrixXd T = V.transpose() * (A * V);
@@ -167,11 +159,7 @@
       q = V * U;
 
       // precompute A*Q - lambda Q
-<<<<<<< HEAD
-      Aq = A * q - q * lambda.asDiagonal();
-=======
       Eigen::MatrixXd Aq = A * q - q * lambda.asDiagonal();
->>>>>>> eeb26844
 
       // correction vectors
       nupdate = 0;
