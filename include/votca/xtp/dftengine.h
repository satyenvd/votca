/*
 *            Copyright 2009-2016 The VOTCA Development Team
 *                       (http://www.votca.org)
 *
 *      Licensed under the Apache License, Version 2.0 (the "License")
 *
 * You may not use this file except in compliance with the License.
 * You may obtain a copy of the License at
 *
 *              http://www.apache.org/licenses/LICENSE-2.0
 *
 * Unless required by applicable law or agreed to in writing, software
 * distributed under the License is distributed on an "AS IS" BASIS,
 * WITHOUT WARRANTIES OR CONDITIONS OF ANY KIND, either express or implied.
 * See the License for the specific language governing permissions and
 * limitations under the License.
 *
 */

#ifndef _VOTCA_XTP_DFTENGINE_H
#define	_VOTCA_XTP_DFTENGINE_H

#include <votca/xtp/segment.h>
#include <votca/xtp/orbitals.h>

#include <votca/xtp/logger.h>



#include <boost/filesystem.hpp>
#include <votca/xtp/ERIs.h>


#include <votca/xtp/numerical_integrations.h>

namespace votca { namespace xtp {
    namespace ub = boost::numeric::ublas;

        /**
         * \brief Electronic ground-state via Density-Functional Theory
         *
         * Evaluates electronic ground state in molecular systems based on
         * density functional theory with Gaussian Orbitals.
         * 
         */

class DFTENGINE 
{
public:

    DFTENGINE() { };
   ~DFTENGINE() { };

   
   
    void    Initialize( Property *options);
    std::string  Identify() { return "dftengine"; }
   
    void    CleanUp();

    void setLogger( Logger* pLog ) { _pLog = pLog; }
    
    bool Evaluate(   Orbitals* _orbitals );

    // interfaces for options getting/setting
    //bool get_do_qp_diag(){ return _do_qp_diag ;}
    //void set_do_qp_diag( bool inp ){ _do_qp_diag = inp;}
    
    
    private:

    Logger *_pLog;
    
    void Prepare( Orbitals* _orbitals );
    void SetupInvariantMatrices();
<<<<<<< HEAD
    
    void DensityMatrixGroundState( ub::matrix<double>& _MOs, int occulevels ) ;
    

    void EvolveDensityMatrix(ub::matrix<double>& MOCoeff, int occulevels);
    
=======
    ub::matrix<double> AtomicGuess(Orbitals* _orbitals);
    ub::matrix<double> DensityMatrix_unres( const ub::matrix<double>& MOs, int numofelec);
    ub::matrix<double> DensityMatrix_frac( const ub::matrix<double>& MOs,const ub::vector<double>& MOEnergies, int numofelec);
    string Choosesmallgrid(string largegrid);
    void NuclearRepulsion();
    double ExternalRepulsion();
     double ExternalGridRepulsion(std::vector<double> externalpotential_nuc);
     ub::matrix<double> AverageShells(const ub::matrix<double>& dmat,AOBasis& dftbasis);
   
>>>>>>> bd51051f
    //bool   _maverick;
    
    // program tasks
    //bool                                _do_qp_diag;
    
    // storage tasks
    //bool                                _store_qp_pert;
    
    int                                 _openmp_threads;
    
    
    std::string _outParent;
    std::string _outMonDir;
    
    // options
    std::string _dft_options;
    Property _dftengine_options; 
    
    // atoms
    std::vector<QMAtom*>                _atoms;

    // basis sets
    std::string                              _auxbasis_name;
    std::string                              _dftbasis_name;
    std::string                              _ecp_name;
    BasisSet                            _dftbasisset;
    BasisSet                            _auxbasisset;
    BasisSet                            _ecpbasisset;
    AOBasis                             _dftbasis;
    AOBasis                             _auxbasis;
    AOBasis                             _ecp;
    
    bool                                _with_ecp;
    
    // numerical integration 
    std::string                              _grid_name;
    NumericalIntegration                _gridIntegration;

    // AO Matrices
    AOOverlap                           _dftAOoverlap;
    AOOverlap                           _auxAOoverlap;
    AOCoulomb                           _dftAOcoulomb;
    AOCoulomb                           _auxAOcoulomb;
    AOKinetic                           _dftAOkinetic;
    AOESP                               _dftAOESP;
    AOECP                               _dftAOECP;
    
    //
    double                              _mixingparameter;
    int                                 _numofelectrons;
    int                                 _max_iter;
    int                                 _this_iter;
<<<<<<< HEAD
    ub::matrix<double>                  _dftAOdmat;
    std::vector< ub::matrix<double> >   _dftdmathist;
=======
    
    //levelshift
    
    double                              _levelshiftend;
    double                              _levelshift;
    
    
    //DIIS variables
    Diis                               _diis;
    bool                              _usediis;
    unsigned                          _histlength;
    bool                              _maxout;
    string                            _diismethod;
    ub::matrix<double>                _Sminusonehalf;
    double                              _diis_start; 
    double                              _adiis_start;
    bool                        _useautomaticmixing;
>>>>>>> bd51051f
    //Electron repulsion integrals
    ERIs                                _ERIs;
    
     ub::matrix<double>                 _AOIntegrals ; // TRY MORE USEFUL DATA
    
    
    
    // exchange and correlation
    std::string                              _x_functional_name;
    std::string                              _c_functional_name;

    
   typedef boost::multi_array<double, 4> fourdim;
   //fourdim  fourcenter(boost::extents[size4c][size4c][size4c][size4c]);
    //fourdim  fourcenter;
    
};


}}

#endif	/* _VOTCA_XTP_DFTENGINE_H */<|MERGE_RESOLUTION|>--- conflicted
+++ resolved
@@ -29,8 +29,8 @@
 
 #include <boost/filesystem.hpp>
 #include <votca/xtp/ERIs.h>
-
-
+#include <votca/xtp/diis.h>
+#include <votca/xtp/mixing.h>
 #include <votca/xtp/numerical_integrations.h>
 
 namespace votca { namespace xtp {
@@ -48,8 +48,11 @@
 {
 public:
 
-    DFTENGINE() { };
-   ~DFTENGINE() { };
+    DFTENGINE() {_addexternalsites=false;
+            };
+   ~DFTENGINE(){
+    
+   };
 
    
    
@@ -59,6 +62,18 @@
     void    CleanUp();
 
     void setLogger( Logger* pLog ) { _pLog = pLog; }
+    
+    void setExternalcharges(std::vector<APolarSite*> externalsites){
+        _externalsites=externalsites;
+        _addexternalsites=true;
+    }
+    
+    void setExternalGrid(std::vector<double> electrongrid,std::vector<double> nucleigrid){
+        _externalgrid=electrongrid;
+       _externalgrid_nuc=nucleigrid;
+    }
+    
+ 
     
     bool Evaluate(   Orbitals* _orbitals );
 
@@ -73,14 +88,6 @@
     
     void Prepare( Orbitals* _orbitals );
     void SetupInvariantMatrices();
-<<<<<<< HEAD
-    
-    void DensityMatrixGroundState( ub::matrix<double>& _MOs, int occulevels ) ;
-    
-
-    void EvolveDensityMatrix(ub::matrix<double>& MOCoeff, int occulevels);
-    
-=======
     ub::matrix<double> AtomicGuess(Orbitals* _orbitals);
     ub::matrix<double> DensityMatrix_unres( const ub::matrix<double>& MOs, int numofelec);
     ub::matrix<double> DensityMatrix_frac( const ub::matrix<double>& MOs,const ub::vector<double>& MOEnergies, int numofelec);
@@ -90,7 +97,6 @@
      double ExternalGridRepulsion(std::vector<double> externalpotential_nuc);
      ub::matrix<double> AverageShells(const ub::matrix<double>& dmat,AOBasis& dftbasis);
    
->>>>>>> bd51051f
     //bool   _maverick;
     
     // program tasks
@@ -124,29 +130,50 @@
     AOBasis                             _ecp;
     
     bool                                _with_ecp;
-    
-    // numerical integration 
+    bool                                _with_RI;
+    string                              _4cmethod;
+    
+    // numerical integration Vxc
     std::string                              _grid_name;
+    std::string                             _grid_name_small;
+    bool                                _use_small_grid;
     NumericalIntegration                _gridIntegration;
+    NumericalIntegration                 _gridIntegration_small;
+    //used to store Vxc after final iteration
+  
+    //numerical integration externalfield;
+    //this will not remain here but be moved to qmape
+    bool                                    _do_externalfield;
+    std::string                              _grid_name_ext;
+    NumericalIntegration                _gridIntegration_ext;
+    std::vector<double>                     _externalgrid;
+    std::vector<double>                     _externalgrid_nuc;
+    
 
     // AO Matrices
     AOOverlap                           _dftAOoverlap;
-    AOOverlap                           _auxAOoverlap;
-    AOCoulomb                           _dftAOcoulomb;
-    AOCoulomb                           _auxAOcoulomb;
+   
+   // AOCoulomb                           _dftAOcoulomb;
+    
+    ub::matrix<double>                  _AuxAOcoulomb_inv;
+    ub::matrix<double>                  _dftAOdmat;
     AOKinetic                           _dftAOkinetic;
     AOESP                               _dftAOESP;
     AOECP                               _dftAOECP;
     
-    //
+    AODipole_Potential                  _dftAODipole_Potential;
+    AOQuadrupole_Potential              _dftAOQuadrupole_Potential;
+    bool                                _with_guess;
+    string                              _initial_guess;
+    double                              E_nucnuc;
+    
+    // COnvergence 
     double                              _mixingparameter;
-    int                                 _numofelectrons;
+    double                              _Econverged;
+    double                              _error_converged;
+    int                            _numofelectrons;
     int                                 _max_iter;
     int                                 _this_iter;
-<<<<<<< HEAD
-    ub::matrix<double>                  _dftAOdmat;
-    std::vector< ub::matrix<double> >   _dftdmathist;
-=======
     
     //levelshift
     
@@ -164,22 +191,18 @@
     double                              _diis_start; 
     double                              _adiis_start;
     bool                        _useautomaticmixing;
->>>>>>> bd51051f
     //Electron repulsion integrals
     ERIs                                _ERIs;
     
-     ub::matrix<double>                 _AOIntegrals ; // TRY MORE USEFUL DATA
-    
-    
+    // external charges
+     std::vector<APolarSite*>        _externalsites;
+     bool                            _addexternalsites;
     
     // exchange and correlation
-    std::string                              _x_functional_name;
-    std::string                              _c_functional_name;
-
-    
-   typedef boost::multi_array<double, 4> fourdim;
-   //fourdim  fourcenter(boost::extents[size4c][size4c][size4c][size4c]);
-    //fourdim  fourcenter;
+    std::string                              _xc_functional_name;
+
+
+  
     
 };
 
