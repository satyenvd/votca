--- conflicted
+++ resolved
@@ -1,59 +1,54 @@
-/* 
- *            Copyright 2009-2017 The VOTCA Development Team
- *                       (http://www.votca.org)
- *
- *      Licensed under the Apache License, Version 2.0 (the "License")
- *
- * You may not use this file except in compliance with the License.
- * You may obtain a copy of the License at
- *
- *              http://www.apache.org/licenses/LICENSE-2.0
- *
- * Unless required by applicable law or agreed to in writing, software
- * distributed under the License is distributed on an "AS IS" BASIS,
- * WITHOUT WARRANTIES OR CONDITIONS OF ANY KIND, either express or implied.
- * See the License for the specific language governing permissions and
- * limitations under the License.
- *
- */
-
-#ifndef __XTP_FOURCENTER__H
-#define	__XTP_FOURCENTER__H
-
-
-#include <votca/xtp/eigen.h>
-#include <votca/xtp/aomatrix.h>
-#include <votca/xtp/orbitals.h>
-
-/**
-* \brief Calculates four center electron overlap integrals for DFT.
-*
-* 
-* 
-*/
-
-namespace votca { namespace xtp {
-
-    class FCMatrix{
-    public:
-    
-    void Fill_4c_small_molecule(const AOBasis& dftbasis); 
-    
-    const Eigen::VectorXd& get_4c_vector() { return _4c_vector;}
-    
-<<<<<<< HEAD
-    bool FillFourCenterRepBlock(Eigen::MatrixXd& _subvector, const AOShell* _shell_1, const AOShell* _shell_2, const AOShell* _shell_3,const AOShell* _shell_4); 
-=======
-    private:
-     bool FillFourCenterRepBlock(tensor4d& block, const AOShell* _shell_1, const AOShell* _shell_2, const AOShell* _shell_3,const AOShell* _shell_4);
->>>>>>> 74884f33
-    
-    private:
-
-        Eigen::VectorXd _4c_vector;
-    };
-
-
-}}
-
-#endif	/* FOURCENTER_H */
+/* 
+ *            Copyright 2009-2017 The VOTCA Development Team
+ *                       (http://www.votca.org)
+ *
+ *      Licensed under the Apache License, Version 2.0 (the "License")
+ *
+ * You may not use this file except in compliance with the License.
+ * You may obtain a copy of the License at
+ *
+ *              http://www.apache.org/licenses/LICENSE-2.0
+ *
+ * Unless required by applicable law or agreed to in writing, software
+ * distributed under the License is distributed on an "AS IS" BASIS,
+ * WITHOUT WARRANTIES OR CONDITIONS OF ANY KIND, either express or implied.
+ * See the License for the specific language governing permissions and
+ * limitations under the License.
+ *
+ */
+
+#ifndef __XTP_FOURCENTER__H
+#define	__XTP_FOURCENTER__H
+
+
+#include <votca/xtp/eigen.h>
+#include <votca/xtp/aomatrix.h>
+#include <votca/xtp/orbitals.h>
+
+/**
+* \brief Calculates four center electron overlap integrals for DFT.
+*
+* 
+* 
+*/
+
+namespace votca { namespace xtp {
+
+    class FCMatrix{
+      
+      public:
+
+        void Fill_4c_small_molecule(const AOBasis& dftbasis); 
+
+        const Eigen::VectorXd& get_4c_vector() { return _4c_vector;}
+
+        bool FillFourCenterRepBlock(tensor4d& block, const AOShell* _shell_1, const AOShell* _shell_2, const AOShell* _shell_3,const AOShell* _shell_4);
+
+      private:
+        Eigen::VectorXd _4c_vector;
+    };
+
+}}
+
+#endif	/* FOURCENTER_H */
+