/* 
 *            Copyright 2009-2016 The VOTCA Development Team
 *                       (http://www.votca.org)
 *
 *      Licensed under the Apache License, Version 2.0 (the "License")
 *
 * You may not use this file except in compliance with the License.
 * You may obtain a copy of the License at
 *
 *              http://www.apache.org/licenses/LICENSE-2.0
 *
 * Unless required by applicable law or agreed to in writing, software
 * distributed under the License is distributed on an "AS IS" BASIS,
 * WITHOUT WARRANTIES OR CONDITIONS OF ANY KIND, either express or implied.
 * See the License for the specific language governing permissions and
 * limitations under the License.
 *
 */

#ifndef __XTP_AOSHELL__H
#define	__XTP_AOSHELL__H

#include <boost/numeric/ublas/matrix.hpp>
#include <boost/numeric/ublas/matrix_proxy.hpp>
#include <boost/math/constants/constants.hpp>
#include <votca/xtp/basisset.h>



using namespace votca::tools;

namespace votca { namespace xtp {
namespace ub = boost::numeric::ublas;
class AOBasis;
class AOShell;  




// Gaussian function: contraction*exp(-decay*r^2)
class AOGaussianPrimitive 
{
    friend class AOShell;
public:
    int power; // used in pseudopotenials only
    double decay;
    std::vector<double> contraction;
    AOShell* aoshell;
private:
    // private constructor, only a shell can create a primitive
    AOGaussianPrimitive( double _decay, std::vector<double> _contraction, AOShell *_aoshell = NULL ) 
    : decay(_decay),
            contraction(_contraction),
            aoshell(_aoshell) { ; }

    AOGaussianPrimitive( int _power, double _decay, std::vector<double> _contraction, AOShell *_aoshell = NULL ) 
    : power(_power),
    decay(_decay),
    contraction(_contraction),
    aoshell(_aoshell) { ; }
};      
    
/*
 * S, P, or D functions in a Gaussian-basis expansion
 */
class AOShell 
{
    //friend class AOElement;
    friend class AOBasis;
public:

    std::string getType() { return _type; }
    int    getNumFunc() { return _numFunc ;}
    int    getStartIndex() { return _startIndex ;}
    int    getOffset() { return _offset ;}
    int    getIndex() { return _atomindex;}
    std::string getName() { return _atomname;}
    
<<<<<<< HEAD
    int getLmax(  ) { return detlmax( _type );}
    /*
        int _lmax;
        if ( _type == "S" ) _lmax = 0;
        if ( _type == "SP" ) _lmax = 1;
        if ( _type == "SPD" ) _lmax = 2;
        if ( _type == "P" ) _lmax = 1;
        if ( _type == "PD" ) _lmax = 2;
        if ( _type == "D" ) _lmax = 2;
        
        
        return _lmax;
    };*/ 
=======
    int getLmax(  ) { return _Lmax;}
    int getLmin(  ) { return _Lmin;}
>>>>>>> bd51051f
    
    vec getPos() { return _pos; }
    double getScale() { return _scale; }
    
    int getSize() { return _gaussians.size(); }
    
    
    //vector<double> evalAOspace( double x, double y, double z , string type = "");
    //void EvalAOspace( ub::matrix_range<ub::matrix<double> >& AOvalues, double x, double y, double z , string type = "");
    void EvalAOspace(ub::matrix_range<ub::matrix<double> >& AOvalues, double x, double y, double z );
    void EvalAOspace(ub::matrix_range<ub::matrix<double> >& AOvalues,ub::matrix_range<ub::matrix<double> >& AODervalues, double x, double y, double z );
    //void EvalAOspace(ub::matrix<double>& AOvalues, double x, double y, double z , string type = "");
    
<<<<<<< HEAD
    void EvalAOIntegral(ub::matrix_range<ub::matrix<double> >& AOvalues);
    //vector< vector<double> > evalAOGradspace( double x, double y, double z , string type = "");
    //void EvalAOGradspace( ub::matrix_range<ub::matrix<double> >& AODerXvalues,ub::matrix_range<ub::matrix<double> >& AODerYvalues,ub::matrix_range<ub::matrix<double> >& AODerZvalues, double x, double y, double z , string type = "");
    void EvalAOGradspace( ub::matrix_range<ub::matrix<double> >& AODervalues, double x, double y, double z , std::string type = "");
    //void EvalAOGradspace( ub::matrix<double>& AODervalues, double x, double y, double z , string type = "");
=======
    void EvalAOspace(ub::matrix_range<ub::matrix<double> >& AOvalues, const vec& grid_pos );
    void EvalAOspace(ub::matrix_range<ub::matrix<double> >& AOvalues,ub::matrix_range<ub::matrix<double> >& AODervalues, const vec& grid_pos );
    
   
    
   
>>>>>>> bd51051f
    // iterator over pairs (decay constant; contraction coefficient)
    typedef std::vector< AOGaussianPrimitive* >::iterator GaussianIterator;
    GaussianIterator firstGaussian() { return _gaussians.begin(); }
    GaussianIterator lastGaussian(){ return _gaussians.end(); }
   
    // adds a Gaussian 
    AOGaussianPrimitive*  addGaussian( double decay, std::vector<double> contraction ) 
    {
        AOGaussianPrimitive* gaussian = new AOGaussianPrimitive(decay, contraction, this);
        _gaussians.push_back( gaussian );
        return gaussian;
    }

    
private:   

    // only class Element can construct shells    
    AOShell( string type,int Lmax,int Lmin, double scale, int numFunc, int startIndex, int offset, vec pos, string atomname, int atomindex, AOBasis* aobasis = NULL ) : _type(type),_Lmax(Lmax),_Lmin(Lmin), _scale(scale), _numFunc(numFunc), _startIndex(startIndex), _offset(offset), _pos(pos) , _atomname(atomname), _atomindex(atomindex) { ; }
    
    // only class Element can destruct shells
   ~AOShell() 
   { 
       for (std::vector< AOGaussianPrimitive* >::iterator it = _gaussians.begin(); it != _gaussians.end() ; it++ ) delete (*it); 
       _gaussians.clear();
   }
    
    // shell type (S, P, D))
    string _type;
    int _Lmax;
    int _Lmin;
    // scaling factor
    double _scale;
    // number of functions in shell
    int _numFunc;

    int _startIndex;
    int _offset;
    vec _pos;
    string _atomname;
    int _atomindex;
     
    //AOBasis* _aobasis;
    
    // vector of pairs of decay constants and contraction coefficients
    std::vector< AOGaussianPrimitive* > _gaussians;
    
    


};

    
}}

#endif	/* AOSHELL_H */
<|MERGE_RESOLUTION|>--- conflicted
+++ resolved
@@ -24,7 +24,7 @@
 #include <boost/numeric/ublas/matrix_proxy.hpp>
 #include <boost/math/constants/constants.hpp>
 #include <votca/xtp/basisset.h>
-
+#include <votca/tools/constants.h>
 
 
 using namespace votca::tools;
@@ -46,18 +46,20 @@
     double decay;
     std::vector<double> contraction;
     AOShell* aoshell;
+    //used in evalspace to spped up DFT
+    double powfactor;
 private:
     // private constructor, only a shell can create a primitive
     AOGaussianPrimitive( double _decay, std::vector<double> _contraction, AOShell *_aoshell = NULL ) 
     : decay(_decay),
             contraction(_contraction),
-            aoshell(_aoshell) { ; }
+            aoshell(_aoshell) {powfactor=pow(2.0 * decay / boost::math::constants::pi<double>(), 0.75) ; }
 
     AOGaussianPrimitive( int _power, double _decay, std::vector<double> _contraction, AOShell *_aoshell = NULL ) 
     : power(_power),
     decay(_decay),
     contraction(_contraction),
-    aoshell(_aoshell) { ; }
+    aoshell(_aoshell) {powfactor=pow(2.0 * decay / boost::math::constants::pi<double>(), 0.75) ; }
 };      
     
 /*
@@ -76,24 +78,8 @@
     int    getIndex() { return _atomindex;}
     std::string getName() { return _atomname;}
     
-<<<<<<< HEAD
-    int getLmax(  ) { return detlmax( _type );}
-    /*
-        int _lmax;
-        if ( _type == "S" ) _lmax = 0;
-        if ( _type == "SP" ) _lmax = 1;
-        if ( _type == "SPD" ) _lmax = 2;
-        if ( _type == "P" ) _lmax = 1;
-        if ( _type == "PD" ) _lmax = 2;
-        if ( _type == "D" ) _lmax = 2;
-        
-        
-        return _lmax;
-    };*/ 
-=======
     int getLmax(  ) { return _Lmax;}
     int getLmin(  ) { return _Lmin;}
->>>>>>> bd51051f
     
     vec getPos() { return _pos; }
     double getScale() { return _scale; }
@@ -101,26 +87,13 @@
     int getSize() { return _gaussians.size(); }
     
     
-    //vector<double> evalAOspace( double x, double y, double z , string type = "");
-    //void EvalAOspace( ub::matrix_range<ub::matrix<double> >& AOvalues, double x, double y, double z , string type = "");
-    void EvalAOspace(ub::matrix_range<ub::matrix<double> >& AOvalues, double x, double y, double z );
-    void EvalAOspace(ub::matrix_range<ub::matrix<double> >& AOvalues,ub::matrix_range<ub::matrix<double> >& AODervalues, double x, double y, double z );
-    //void EvalAOspace(ub::matrix<double>& AOvalues, double x, double y, double z , string type = "");
     
-<<<<<<< HEAD
-    void EvalAOIntegral(ub::matrix_range<ub::matrix<double> >& AOvalues);
-    //vector< vector<double> > evalAOGradspace( double x, double y, double z , string type = "");
-    //void EvalAOGradspace( ub::matrix_range<ub::matrix<double> >& AODerXvalues,ub::matrix_range<ub::matrix<double> >& AODerYvalues,ub::matrix_range<ub::matrix<double> >& AODerZvalues, double x, double y, double z , string type = "");
-    void EvalAOGradspace( ub::matrix_range<ub::matrix<double> >& AODervalues, double x, double y, double z , std::string type = "");
-    //void EvalAOGradspace( ub::matrix<double>& AODervalues, double x, double y, double z , string type = "");
-=======
     void EvalAOspace(ub::matrix_range<ub::matrix<double> >& AOvalues, const vec& grid_pos );
     void EvalAOspace(ub::matrix_range<ub::matrix<double> >& AOvalues,ub::matrix_range<ub::matrix<double> >& AODervalues, const vec& grid_pos );
     
    
     
    
->>>>>>> bd51051f
     // iterator over pairs (decay constant; contraction coefficient)
     typedef std::vector< AOGaussianPrimitive* >::iterator GaussianIterator;
     GaussianIterator firstGaussian() { return _gaussians.begin(); }
