/* 
 *            Copyright 2009-2018 The VOTCA Development Team
 *                       (http://www.votca.org)
 *
 *      Licensed under the Apache License, Version 2.0 (the "License")
 *
 * You may not use this file except in compliance with the License.
 * You may obtain a copy of the License at
 *
 *              http://www.apache.org/licenses/LICENSE-2.0
 *
 * Unless required by applicable law or agreed to in writing, software
 * distributed under the License is distributed on an "AS IS" BASIS,
 * WITHOUT WARRANTIES OR CONDITIONS OF ANY KIND, either express or implied.
 * See the License for the specific language governing permissions and
 * limitations under the License.
 *
 */

#ifndef __XTP_AOSHELL__H
#define	__XTP_AOSHELL__H


#include <boost/math/constants/constants.hpp>
#include <votca/xtp/eigen.h>
#include <votca/tools/constants.h>

namespace votca { namespace xtp {

class AOBasis;
class AOShell;  




// Gaussian function: contraction*exp(-decay*r^2)
class AOGaussianPrimitive 
{
    friend class AOShell;
public:
    
    

    double getPowfactor()const {return powfactor;}
    int    getPower()const{return power;}
    double getDecay()const {return decay;}
    const std::vector<double>& getContraction()const {return contraction;}
    const AOShell* getShell() const{return aoshell;}
private:
     
    int power; // used in pseudopotenials only
    double decay;
    std::vector<double> contraction;
    AOShell* aoshell;
    double powfactor;//used in evalspace to speed up DFT
    // private constructor, only a shell can create a primitive
    AOGaussianPrimitive( double _decay, std::vector<double> _contraction, AOShell *_aoshell = NULL ) 
    : power(-1),decay(_decay),
            contraction(_contraction),
            aoshell(_aoshell) {powfactor=pow(2.0 * decay / boost::math::constants::pi<double>(), 0.75) ; }

    AOGaussianPrimitive( int _power, double _decay, std::vector<double> _contraction, AOShell *_aoshell = NULL ) 
    : power(_power),
    decay(_decay),
    contraction(_contraction),
    aoshell(_aoshell) {powfactor=pow(2.0 * decay / boost::math::constants::pi<double>(), 0.75) ; }
};      
    
/*
 * S, P, or D functions in a Gaussian-basis expansion
 */
class AOShell 
{
    //friend class AOElement;
    friend class AOBasis;
public:

    const std::string& getType() const{ return _type; }
    int    getNumFunc() const{ return _numFunc ;}
    int    getStartIndex() const{ return _startIndex ;}
    int    getOffset() const{ return _offset ;}
    int    getIndex() const{ return _atomindex;}
    const std::string& getName() const{ return _atomname;}
    
    int getLmax(  ) const{ return _Lmax;}
    int getLmin(  ) const{ return _Lmin;}
    
    const tools::vec& getPos() const{ return _pos; }
    double getScale() const{ return _scale; }
    
    int getSize() const{ return _gaussians.size(); }
    
    void CalcMinDecay(){
     _mindecay=std::numeric_limits<double>::max();
     for(auto& gaussian:_gaussians){
         if(gaussian.getDecay()<_mindecay){
             _mindecay=gaussian.getDecay();
         }
     }
     return;
    }
    
    double getMinDecay() const{return _mindecay;}
    
    
<<<<<<< HEAD
  void EvalAOspace(Eigen::VectorBlock<Eigen::VectorXd>&  AOvalues, const vec& grid_pos ) const;
  void EvalAOspace(Eigen::VectorBlock<Eigen::VectorXd>&  AOvalues,Eigen::Block< Eigen::MatrixX3d >& AODervalues, const vec& grid_pos ) const;
=======
  void EvalAOspace(Eigen::VectorBlock<Eigen::VectorXd>&  AOvalues, const tools::vec& grid_pos ) const;
  void EvalAOspace(Eigen::VectorBlock<Eigen::VectorXd>&  AOvalues,Eigen::Block< Eigen::MatrixX3d >& AODervalues, const tools::vec& grid_pos ) const;
>>>>>>> 2e8b6b50

    // iterator over pairs (decay constant; contraction coefficient)
    typedef std::vector< AOGaussianPrimitive >::const_iterator GaussianIterator;
    GaussianIterator firstGaussian() const{ return _gaussians.begin(); }
    GaussianIterator lastGaussian()const{ return _gaussians.end(); }
   
    // adds a Gaussian 
    void  addGaussian( double decay, std::vector<double> contraction ) 
    {
        AOGaussianPrimitive gaussian = AOGaussianPrimitive(decay, contraction, this);
        _gaussians.push_back( gaussian );
        return;
    }
    // used for ecps
    void  addGaussian( int power, double decay, std::vector<double> contraction ) 
    {                                                                                
        AOGaussianPrimitive gaussian = AOGaussianPrimitive(power, decay, contraction, this); 
        _gaussians.push_back( gaussian );                                                  
        return;                                                                 
    }                                                                                

    void normalizeContraction();
    
private:   

    // only class aobasis can construct shells    
    AOShell( std::string type,int Lmax,int Lmin, double scale, int numFunc, int startIndex, 
            int offset, tools::vec pos, std::string atomname, int atomindex, AOBasis* aobasis = NULL )
            : _type(type),_Lmax(Lmax),_Lmin(Lmin), _scale(scale), _numFunc(numFunc),
                    _startIndex(startIndex), _offset(offset), _pos(pos) , 
                    _atomname(atomname), _atomindex(atomindex) { ; }
    
    // only class aobasis can destruct shells
            ~AOShell(){};
    
    // shell type (S, P, D))
    std::string _type;
    int _Lmax;
    int _Lmin;
    // scaling factor
    double _scale;
    // number of functions in shell
    int _numFunc;
    double _mindecay;
    int _startIndex;
    int _offset;
    tools::vec _pos;
    std::string _atomname;
    int _atomindex;
     

    
    // vector of pairs of decay constants and contraction coefficients
    std::vector< AOGaussianPrimitive > _gaussians;
    
};

    
}}

#endif	/* AOSHELL_H */
<|MERGE_RESOLUTION|>--- conflicted
+++ resolved
@@ -103,13 +103,8 @@
     double getMinDecay() const{return _mindecay;}
     
     
-<<<<<<< HEAD
-  void EvalAOspace(Eigen::VectorBlock<Eigen::VectorXd>&  AOvalues, const vec& grid_pos ) const;
-  void EvalAOspace(Eigen::VectorBlock<Eigen::VectorXd>&  AOvalues,Eigen::Block< Eigen::MatrixX3d >& AODervalues, const vec& grid_pos ) const;
-=======
   void EvalAOspace(Eigen::VectorBlock<Eigen::VectorXd>&  AOvalues, const tools::vec& grid_pos ) const;
   void EvalAOspace(Eigen::VectorBlock<Eigen::VectorXd>&  AOvalues,Eigen::Block< Eigen::MatrixX3d >& AODervalues, const tools::vec& grid_pos ) const;
->>>>>>> 2e8b6b50
 
     // iterator over pairs (decay constant; contraction coefficient)
     typedef std::vector< AOGaussianPrimitive >::const_iterator GaussianIterator;
