/*
 *            Copyright 2009-2021 The VOTCA Development Team
 *                       (http://www.votca.org)
 *
 *      Licensed under the Apache License, Version 2.0 (the "License")
 *
 * You may not use this file except in compliance with the License.
 * You may obtain a copy of the License at
 *
 *              http://www.apache.org/licenses/LICENSE-2.0
 *
 * Unless required by applicable law or agreed to in writing, software
 * distributed under the License is distributed on an "AS IS" BASIS,
 * WITHOUT WARRANTIES OR CONDITIONS OF ANY KIND, either express or implied.
 * See the License for the specific language governing permissions and
 * limitations under the License.
 *
 */

#pragma once
#ifndef VOTCA_XTP_AOSHELL_H
#define VOTCA_XTP_AOSHELL_H

// Third party includes
#include <boost/math/constants/constants.hpp>

// VOTCA includes
#include <votca/tools/constants.h>

// Local VOTCA includes
#include "basisset.h"
#include "eigen.h"
#include "qmatom.h"
// include libint last otherwise it overrides eigen
#include <libint2/shell.h>

namespace votca {
namespace xtp {

class AOBasis;
<<<<<<< HEAD
class AOShell;
=======
class SetupCptTable;
>>>>>>> 10542c6e

class AOGaussianPrimitive {

 public:
  AOGaussianPrimitive(const GaussianPrimitive& gaussian);
  friend class AOShell;

  struct data {
    Index atomid;
    Index l;
    Index startindex;
    double decay;
    double contraction;
    double x;
    double y;
    double z;
    double scale;
  };

  AOGaussianPrimitive(const AOGaussianPrimitive::data& d) {
    _decay = d.decay;
    _contraction = d.contraction;
    _powfactor = CalcPowFactor(_decay);
  }

  static void SetupCptTable(CptTable& table);

  void WriteData(data& d, const AOShell& s) const;

  double getPowfactor() const { return _powfactor; }
  double getDecay() const { return _decay; }
  double getContraction() const { return _contraction; }

 private:
  static double CalcPowFactor(double decay) {
    return std::pow(2.0 * decay / boost::math::constants::pi<double>(), 0.75);
  }
  double _decay;
  double _contraction;
  double _powfactor;  // used in evalspace to speed up DFT
};

/*
 * shells in a Gaussian-basis expansion
 */
class AOShell {
  friend AOBasis;

 public:
  AOShell(const Shell& shell, const QMAtom& atom, Index startIndex);

  AOShell(const AOGaussianPrimitive::data& d) {
    _l = static_cast<L>(d.l);
    _startIndex = d.startindex;
    _atomindex = d.atomid;
    _pos = Eigen::Vector3d(d.x, d.y, d.z);
    _gaussians.push_back(AOGaussianPrimitive(d));
  }

  L getL() const { return _l; }
  Index getNumFunc() const { return NumFuncShell(_l); };
  Index getCartesianNumFunc() const { return NumFuncShell_cartesian(_l); };
  Index getStartIndex() const { return _startIndex; }
  Index getOffset() const { return OffsetFuncShell(_l); }
  Index getCartesianOffset() const { return OffsetFuncShell_cartesian(_l); }
  Index getAtomIndex() const { return _atomindex; }
  Index getSize() const { return _gaussians.size(); }

  libint2::Shell LibintShell() const;

  const Eigen::Vector3d& getPos() const { return _pos; }

  void CalcMinDecay() {
    _mindecay = std::numeric_limits<double>::max();
    for (auto& gaussian : _gaussians) {
      _mindecay = std::min(_mindecay, gaussian.getDecay());
    }
  }

  double getMinDecay() const { return _mindecay; }

  void EvalAOspace(Eigen::VectorBlock<Eigen::VectorXd>& AOvalues,
                   const Eigen::Vector3d& grid_pos) const;
  void EvalAOspace(Eigen::VectorBlock<Eigen::VectorXd>& AOvalues,
                   Eigen::Block<Eigen::MatrixX3d>& AODervalues,
                   const Eigen::Vector3d& grid_pos) const;

  // iterator over pairs (decay constant; contraction coefficient)
  using GaussianIterator = std::vector<AOGaussianPrimitive>::const_iterator;
  GaussianIterator begin() const { return _gaussians.begin(); }
  GaussianIterator end() const { return _gaussians.end(); }

  // adds a Gaussian
  void addGaussian(const GaussianPrimitive& gaussian) {
    _gaussians.push_back(AOGaussianPrimitive(gaussian));
    return;
  }

  void normalizeContraction();

  friend std::ostream& operator<<(std::ostream& out, const AOShell& shell);

 private:
  L _l;
  // scaling factor
  // number of functions in shell
  double _mindecay;
  Index _startIndex;
  Eigen::Vector3d _pos;
  Index _atomindex;

  // vector of pairs of decay constants and contraction coefficients
  std::vector<AOGaussianPrimitive> _gaussians;
};
}  // namespace xtp
}  // namespace votca

#endif  // VOTCA_XTP_AOSHELL_H<|MERGE_RESOLUTION|>--- conflicted
+++ resolved
@@ -38,11 +38,8 @@
 namespace xtp {
 
 class AOBasis;
-<<<<<<< HEAD
 class AOShell;
-=======
 class SetupCptTable;
->>>>>>> 10542c6e
 
 class AOGaussianPrimitive {
 
