/* 
 *            Copyright 2009-2018 The VOTCA Development Team
 *                       (http://www.votca.org)
 *
 *      Licensed under the Apache License, Version 2.0 (the "License")
 *
 * You may not use this file except in compliance with the License.
 * You may obtain a copy of the License at
 *
 *              http://www.apache.org/licenses/LICENSE-2.0
 *
 * Unless required by applicable law or agreed to in writing, software
 * distributed under the License is distributed on an "AS IS" BASIS,
 * WITHOUT WARRANTIES OR CONDITIONS OF ANY KIND, either express or implied.
 * See the License for the specific language governing permissions and
 * limitations under the License.
 *
 */

#ifndef __VOTCA_XTP_ESPFIT__H
#define	__VOTCA_XTP_ESPFIT__H


#include <votca/tools/elements.h>
#include <votca/xtp/grid.h>
#include <votca/xtp/aobasis.h>
#include <votca/xtp/apolarsite.h>

/**
* \brief Takes a list of atoms, and the corresponding density matrix and puts out a table of partial charges
*
* 
* 
*/



namespace votca { namespace xtp {

    
class Espfit{
public:
    
    struct region{
         std::vector<int> atomindices;
         double charge;
     };
    
<<<<<<< HEAD
    Espfit(xtp::Logger *log):_do_Transition(false),_do_svd(false) {_log = log;
=======
    Espfit(ctp::Logger *log):_do_Transition(false),_do_svd(true) {_log = log;
    _conditionnumber=1e-8;
>>>>>>> 6201e219
    _pairconstraint.resize(0);
    _regionconstraint.resize(0);
    }
   ~Espfit(){};
   
   void setUseSVD(double conditionnumber){_do_svd=true;_conditionnumber=conditionnumber;}
    
   void setPairConstraint(std::vector< std::pair<int,int> > pairconstraint){
       _pairconstraint=pairconstraint;
   }
   
   void setRegionConstraint(std::vector< region > regionconstraint){
       _regionconstraint=regionconstraint;
   }
    // on grid very fast
    void Fit2Density(std::vector< QMAtom* >& atomlist,const Eigen::MatrixXd &dmat,const AOBasis &basis,std::string gridsize);
    // not so fast
    void Fit2Density_analytic(std::vector< QMAtom* >& atomlist, const Eigen::MatrixXd &dmat,const AOBasis &basis);
private:
    
     xtp::Logger *_log;
     votca::tools::Elements _elements; 
     bool _do_Transition;
     bool _do_svd;
     double _conditionnumber;
     
     std::vector< std::pair<int,int> > _pairconstraint; //  pairconstraint[i] is all the atomindices which have the same charge     
     
     std::vector< region > _regionconstraint; 
     
    double getNetcharge(const std::vector< QMAtom* >& atoms, double N );
 
    void EvalNuclearPotential(const std::vector< QMAtom* >& atoms, Grid& grid );
   
     // Fits partial charges to Potential on a grid, constrains net charge
    void FitPartialCharges(std::vector< QMAtom* >& atoms,const Grid& grid, double netcharge );
    
};
}}

#endif	// VOTCA_XTP_ESPFIT_H <|MERGE_RESOLUTION|>--- conflicted
+++ resolved
@@ -46,12 +46,8 @@
          double charge;
      };
     
-<<<<<<< HEAD
-    Espfit(xtp::Logger *log):_do_Transition(false),_do_svd(false) {_log = log;
-=======
-    Espfit(ctp::Logger *log):_do_Transition(false),_do_svd(true) {_log = log;
+    Espfit(xtp::Logger *log):_do_Transition(false),_do_svd(true) {_log = log;
     _conditionnumber=1e-8;
->>>>>>> 6201e219
     _pairconstraint.resize(0);
     _regionconstraint.resize(0);
     }
