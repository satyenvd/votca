--- conflicted
+++ resolved
@@ -54,12 +54,7 @@
 private:
     
      ctp::Logger *_log;
-<<<<<<< HEAD
-     Elements _elements; 
-=======
      votca::tools::Elements _elements; 
-     bool _ECP;
->>>>>>> e6fe4c34
      bool _do_Transition;
      bool _do_svd;
      double _conditionnumber;
