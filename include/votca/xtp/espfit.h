--- conflicted
+++ resolved
@@ -52,11 +52,7 @@
     }
    ~Espfit(){};
    
-<<<<<<< HEAD
-   void setUseSVD(bool do_svd,double conditionnumber){_do_svd=do_svd;_conditionnumber=conditionnumber;}
-=======
    void setUseSVD(double conditionnumber){_do_svd=true;_conditionnumber=conditionnumber;}
->>>>>>> 2e8b6b50
     
    void setPairConstraint(std::vector< std::pair<int,int> > pairconstraint){
        _pairconstraint=pairconstraint;
@@ -66,15 +62,9 @@
        _regionconstraint=regionconstraint;
    }
     // on grid very fast
-<<<<<<< HEAD
-    void Fit2Density(std::vector< QMAtom* >& _atomlist,const Eigen::MatrixXd &_dmat,const AOBasis &_basis,std::string gridsize);
-    // not so fast
-    void Fit2Density_analytic(std::vector< QMAtom* >& _atomlist, const Eigen::MatrixXd &_dmat,const AOBasis &_basis);
-=======
     void Fit2Density(std::vector< QMAtom* >& atomlist,const Eigen::MatrixXd &dmat,const AOBasis &basis,std::string gridsize);
     // not so fast
     void Fit2Density_analytic(std::vector< QMAtom* >& atomlist, const Eigen::MatrixXd &dmat,const AOBasis &basis);
->>>>>>> 2e8b6b50
 private:
     
      ctp::Logger *_log;
@@ -87,21 +77,12 @@
      
      std::vector< region > _regionconstraint; 
      
-<<<<<<< HEAD
-    double getNetcharge(const std::vector< QMAtom* >& _atoms, double N );
- 
-    void EvalNuclearPotential(const std::vector< QMAtom* >& _atoms, Grid& _grid );
-   
-     // Fits partial charges to Potential on a grid, constrains net charge
-    void FitPartialCharges(std::vector< QMAtom* >& _atoms,const Grid& _grid, double _netcharge );
-=======
     double getNetcharge(const std::vector< QMAtom* >& atoms, double N );
  
     void EvalNuclearPotential(const std::vector< QMAtom* >& atoms, Grid& grid );
    
      // Fits partial charges to Potential on a grid, constrains net charge
     void FitPartialCharges(std::vector< QMAtom* >& atoms,const Grid& grid, double netcharge );
->>>>>>> 2e8b6b50
     
 };
 }}
