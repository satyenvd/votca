/* 
 *            Copyright 2009-2016 The VOTCA Development Team
 *                       (http://www.votca.org)
 *
 *      Licensed under the Apache License, Version 2.0 (the "License")
 *
 * You may not use this file except in compliance with the License.
 * You may obtain a copy of the License at
 *
 *              http://www.apache.org/licenses/LICENSE-2.0
 *
 * Unless required by applicable law or agreed to in writing, software
 * distributed under the License is distributed on an "AS IS" BASIS,
 * WITHOUT WARRANTIES OR CONDITIONS OF ANY KIND, either express or implied.
 * See the License for the specific language governing permissions and
 * limitations under the License.
 *
 */

#ifndef __XTP_THREECENTERS__H
#define	__XTP_THREECENTERS__H
//#define BOOST_DISABLE_ASSERTS //could be used to slighlty speed up calculation but the compile time simply goes boom
#include <boost/multi_array.hpp>
#include <votca/xtp/aomatrix.h>
#include <votca/xtp/logger.h>
#include <votca/tools/linalg.h>
<<<<<<< HEAD
#include <votca/xtp/votca_xtp_config.h>
=======
#include <votca/xtp/votca_config.h>
>>>>>>> 8072bf04
#include <votca/xtp/orbitals.h>
#ifdef _OPENMP
#include <omp.h>
#endif



using namespace votca::tools;
/**
* \brief Calculates three electron overlap integrals for GW and DFT.
*
* 
* 
*/





namespace votca { namespace xtp {
    namespace ub = boost::numeric::ublas;
    // due to different requirements for the data format for DFT and GW we have two different classes TCMatrix and TCMatrix_dft which inherit from TCrawMatrix
    
    class TCrawMatrix{    
        
    protected:
    typedef boost::multi_array<double, 3> ma_type;    
    bool FillThreeCenterOLBlock(  ub::matrix<double> & _subvector, AOShell* _shell, AOShell* _shell_row, AOShell* _shell_col);
   
    bool FillThreeCenterRepBlock(  ub::matrix<double> & _subvector, AOShell* _shell, AOShell* _shell_row, AOShell* _shell_col);
    //bool FillThreeCenterOLBlock(  ub::matrix<real_gwbse> & _subvector, AOShell* _shell, AOShell* _shell_row, AOShell* _shell_col);
<<<<<<< HEAD
    void getTrafo(ub::matrix<double>& _trafo,const  int _lmax, const double& _decay,const std::vector<double>& contractions);
=======
    void getTrafo(ub::matrix<double>& _trafo, int _lmax, const double& _decay,std::vector<double>& contractions);
>>>>>>> 8072bf04
    
    int getBlockSize(const int size );
    
    void XIntegrate( vector<double>& _FmT, const double& _T );
    
   
    };
    

    
    
    
    
    class TCMatrix_dft : public TCrawMatrix{
    public:
    
    void Fill( AOBasis& gwbasis, AOBasis& dftbasis);
    
    void Cleanup();
    
    int getSize(){return _matrix.size();}
    
    std::vector< ub::matrix<double> >& getData(){return  _matrix;}
    ub::matrix<double>& getDatamatrix( int i ){return  _matrix[i];}
    
    private:
        std::vector< ub::matrix<double> > _matrix;
    
        void FillBlock(AOShell* _shell, AOBasis& dftbasis) ; 
        
    };
    
    
    
    
    class TCMatrix : public TCrawMatrix {
    public:
    
        /// returns one level as a constant reference
        // const ub::matrix<double>& operator[](const int i) const { return _matrix[i]; }
        const ub::matrix<real_gwbse>& operator[](const int i) const { return _matrix[i]; }
        //const ub::matrix<double>& M_bn( const int m) const { return _matrix[m]; }
        /// returns one level as a reference
        //ub::matrix<double>& operator[](const int i) { return _matrix[i]; }
        ub::matrix<real_gwbse>& operator[](const int i) { return _matrix[i]; }
        //ub::matrix<double>& M_bn( const int m) { return _matrix[m]; }
        
        int size() {  return _matrix.size(); }
        
        //ub::vector< ub::matrix<double> >& matrix() { return this->_matrix ; }

        int get_mmin() { return this->mmin ;}
        int get_mmax() { return this->mmax ;}
        int get_nmin() { return this->nmin ;}
        int get_nmax() { return this->nmax ;}
        int get_mtot() { return this->mtotal ;}
        int get_ntot() { return this->ntotal ;}
        
        
         int get_mmin() const{ return mmin ;}
         int get_mmax() const{ return mmax ;}
         int get_nmin() const{ return nmin ;}
         int get_nmax() const{ return nmax ;}
         int get_mtot() const{ return mtotal ;}
         int get_ntot() const{ return ntotal ;}

        void set_mmin( int i ) { this->mmin = i ;}
        void set_mmax( int i ) { this->mmax = i ;}
        void set_nmin( int i ) { this->nmin = i ;}
        void set_nmax( int i ) { this->nmax = i ;}
        void set_mtot( int i ) { this->mtotal = i ;}
        void set_ntot( int i ) { this->ntotal = i ;}
        

        void Initialize ( int _basissize, int mmin, int mmax, int nmin, int nmax){

            // here as storage indices starting from zero
            set_mmin( mmin  );
            set_mmax( mmax  );
            set_nmin( nmin  );
            set_nmax( nmax  );
            set_mtot( mmax - mmin +1 );
            set_ntot( nmax - nmin +1 );

            
            // vector has mtotal elements
            _matrix.resize( this->get_mtot() );
            
            // each element is a gwabasis-by-n matrix, initialize to zero
            for ( int i = 0; i < this->get_mtot() ; i++){
                //_matrix[i] = ub::zero_matrix<double>(_basissize,ntotal);
                _matrix[i] = ub::zero_matrix<real_gwbse>(_basissize,ntotal);
            }
        
        }
        
       
        
        void Prune ( int _basissize, int min, int max);
        
        void Print( std::string _ident);       
        
       
        void Fill( AOBasis& gwbasis, AOBasis& dftbasis, ub::matrix<double>& _dft_orbitals );
     

        // matrix print 
       

        void Symmetrize( const ub::matrix<double>& coulomb  );

        // ~TCMatrix();
        
        void Cleanup();
        
        // ub::matrix<double> matrixProd( int m, ub::matrix<double>& matrix);
        
    private:
        
        // store vector of matrices
        //std::vector< ub::matrix<double> > _matrix;
        std::vector< ub::matrix<real_gwbse> > _matrix;
        
        // band summation indices
        int mmin;
        int mmax;
        int nmin;
        int nmax;
        int ntotal;
        int mtotal;
        
        
        
        
        
        
        // void FillBlock(ub::vector_range< ub::vector< ub::matrix<double> > >& _matrix,  AOShell* _shell, AOBasis& dftbasis, ub::matrix<double>& _dft_orbitals ) ;
        
        void FillBlock(std::vector< ub::matrix<double> >& _matrix,  AOShell* _shell, AOBasis& dftbasis, ub::matrix<double>& _dft_orbitals ) ;
        //void FillBlock(std::vector< ub::matrix<real_gwbse> >& _matrix,  AOShell* _shell, AOBasis& dftbasis, ub::matrix<double>& _dft_orbitals ) ;
        
     
        
        
    };
    

}}

#endif	/* AOMATRIX_H */
<|MERGE_RESOLUTION|>--- conflicted
+++ resolved
@@ -24,11 +24,7 @@
 #include <votca/xtp/aomatrix.h>
 #include <votca/xtp/logger.h>
 #include <votca/tools/linalg.h>
-<<<<<<< HEAD
-#include <votca/xtp/votca_xtp_config.h>
-=======
 #include <votca/xtp/votca_config.h>
->>>>>>> 8072bf04
 #include <votca/xtp/orbitals.h>
 #ifdef _OPENMP
 #include <omp.h>
@@ -60,11 +56,7 @@
    
     bool FillThreeCenterRepBlock(  ub::matrix<double> & _subvector, AOShell* _shell, AOShell* _shell_row, AOShell* _shell_col);
     //bool FillThreeCenterOLBlock(  ub::matrix<real_gwbse> & _subvector, AOShell* _shell, AOShell* _shell_row, AOShell* _shell_col);
-<<<<<<< HEAD
     void getTrafo(ub::matrix<double>& _trafo,const  int _lmax, const double& _decay,const std::vector<double>& contractions);
-=======
-    void getTrafo(ub::matrix<double>& _trafo, int _lmax, const double& _decay,std::vector<double>& contractions);
->>>>>>> 8072bf04
     
     int getBlockSize(const int size );
     
