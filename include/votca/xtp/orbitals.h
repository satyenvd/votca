/*
 *            Copyright 2009-2018 The VOTCA Development Team
 *                       (http://www.votca.org)
 *
 *      Licensed under the Apache License, Version 2.0 (the "License")
 *
 * You may not use this file except in compliance with the License.
 * You may obtain a copy of the License at
 *
 *              http://www.apache.org/licenses/LICENSE-2.0
 *
 * Unless required by applicable law or agreed to in writing, software
 * distributed under the License is distributed on an "AS IS" BASIS,
 * WITHOUT WARRANTIES OR CONDITIONS OF ANY KIND, either express or implied.
 * See the License for the specific language governing permissions and
 * limitations under the License.
 *
 */

#ifndef __VOTCA_XTP_ORBITALS_H
#define __VOTCA_XTP_ORBITALS_H


//for openmp
#include <votca/xtp/eigen.h>
#include <votca/xtp/basisset.h>
#include <votca/xtp/aobasis.h>
#include <votca/xtp/qmatom.h>

#include <votca/xtp/checkpoint.h>
#include <votca/tools/globals.h>
#include <votca/tools/property.h>
#include <votca/tools/vec.h>

#include <votca/ctp/logger.h>
#include <boost/format.hpp>
#include <votca/tools/constants.h>



namespace votca {
    namespace xtp {
       

        /**
         * \brief container for molecular orbitals
         *
         * The Orbitals class stores orbital id, energy, MO coefficients, basis set
         *
         */
        class Orbitals {
        public:

            Orbitals();
            ~Orbitals();

            static void PrepareGuess(Orbitals* _orbitalsA, Orbitals* _orbitalsB, Orbitals* _orbitalsAB);

            /*
             *
             *  ************** NEW ACCESS STRATEGY ****************
             *
             *  Scalars:              get and set functions
             *  Vectors and matrixes: const and non-const refs, has-function via size
             */

            // access to DFT basis set size, new, tested

            bool hasBasisSetSize() {
                return ( _basis_set_size > 0) ? true : false;
            }

            int getBasisSetSize() {
                return _basis_set_size;
            }

            void setBasisSetSize(const int &basis_set_size) {
                _basis_set_size = basis_set_size;
            }

            // access to DFT number of levels, new, tested

            bool hasNumberOfLevels() {
                return ( (_occupied_levels > 0) && (_unoccupied_levels > 0) ? true : false);
            }

            unsigned int getNumberOfLevels() {
                return ( _occupied_levels + _unoccupied_levels);
            }
            void setNumberOfLevels(const int &occupied_levels, const int &unoccupied_levels);

            // access to DFT number of electrons, new, tested

            bool hasNumberOfElectrons() {
                return ( _number_of_electrons > 0) ? true : false;
            }

            int getNumberOfElectrons() const{
                return _number_of_electrons;
            };

            void setNumberOfElectrons(int electrons) {
                _number_of_electrons = electrons;
            }


            bool hasECP(){
                return ( _ECP !="") ? true : false;
            }

<<<<<<< HEAD
            string getECP() {
=======
            std::string getECP() {
>>>>>>> 2e8b6b50
                return _ECP;
            };

            void setECP(const std::string &ECP) {
                _ECP = ECP;
            };

            // access to QM package name, new, tested

            bool hasQMpackage() {
                return (!_qm_package.empty());
            }

            std::string getQMpackage() {
                return _qm_package;
            }

            void setQMpackage(std::string qmpackage) {
                _qm_package = qmpackage;
            }

            // access to DFT AO overlap matrix, new, tested

            bool hasAOOverlap() {
                return ( _overlap.rows() > 0) ? true : false;
            }

            const Eigen::MatrixXd &AOOverlap() const {
                return _overlap;
            }

            Eigen::MatrixXd &AOOverlap() {
                return _overlap;
            }

            // access to DFT molecular orbital energies, new, tested

            bool hasMOEnergies() {
                return ( _mo_energies.size() > 0) ? true : false;
            }

            const Eigen::VectorXd &MOEnergies() const {
                return _mo_energies;
            }

            Eigen::VectorXd &MOEnergies() {
                return _mo_energies;
            }

            // access to DFT molecular orbital energy of a specific level (in eV)

            double getEnergy(int level) {
                return ( hasMOEnergies()) ? votca::tools::conv::hrt2ev * _mo_energies[level - 1] : 0;
            }

            // access to DFT molecular orbital coefficients, new, tested

            bool hasMOCoefficients() {
                return ( _mo_coefficients.cols() > 0) ? true : false;
            }

            const Eigen::MatrixXd &MOCoefficients() const {
                return _mo_coefficients;
            }

            Eigen::MatrixXd &MOCoefficients() {
                return _mo_coefficients;
            }

            // access to DFT transfer integrals, new, tested

            bool hasMOCouplings() {
                return ( _mo_couplings.cols() > 0) ? true : false;
            }

            const Eigen::MatrixXd &MOCouplings() const {
                return _mo_couplings;
            }

            Eigen::MatrixXd &MOCouplings() {
                return _mo_couplings;
            }


            // determine (pseudo-)degeneracy of a DFT molecular orbital

            bool hasDegeneracy() {
                return ( !_level_degeneracy.empty()) ? true : false;
            }
            std::vector<int>* getDegeneracy(int level, double _energy_difference);

            // access to QM atoms

            bool hasQMAtoms() {
                return ( _atoms.size() > 0) ? true : false;
            }

            const std::vector< QMAtom* > &QMAtoms() const {
                return _atoms;
            }

            std::vector< QMAtom* > &QMAtoms() {
                return _atoms;
            }

            // access to classical self-energy in MM environment, new, tested

            bool hasSelfEnergy() {
                return ( _self_energy != 0.0) ? true : false;
            }

            double getSelfEnergy() {
                return _self_energy;
            }

            void setSelfEnergy(double selfenergy) {
                _self_energy = selfenergy;
            }

            // access to QM total energy, new, tested

            bool hasQMEnergy() {
                return ( _qm_energy != 0.0) ? true : false;
            }

            double getQMEnergy() {
                return _qm_energy;
            }

            void setQMEnergy(double qmenergy) {
                _qm_energy = qmenergy;
            }

            // access to DFT basis set name

            bool hasDFTbasis() {
                return ( !_dftbasis.empty()) ? true : false;
            }

            void setDFTbasis(const std::string basis) {
                _dftbasis = basis;
            }

            const std::string getDFTbasis() const {
                return _dftbasis;
            }



            /*
             *  ======= GW-BSE related functions =======
             */

            // access to exchange-correlation AO matrix, new, tested

            bool hasAOVxc() {
                return ( _vxc.rows() > 0) ? true : false;
            }

            Eigen::MatrixXd &AOVxc() {
                return _vxc;
            }

            const Eigen::MatrixXd &AOVxc() const {
                return _vxc;
            }

            // access to auxiliary basis set name

            bool hasAuxbasis() {
                return ( !_auxbasis.empty()) ? true : false;
            }

            void setAuxbasis(std::string basis) {
                _auxbasis = basis;
            }

            const std::string getAuxbasis() const {
                return _auxbasis;
            }


            // access to list of indices used in GWA

            bool hasGWAindices() {
                return ( _qpmax > 0) ? true : false;
            }

            void setGWAindices(int qpmin, int qpmax) {
                _qpmin = qpmin;
                _qpmax = qpmax;
                _qptotal = _qpmax - _qpmin + 1;
            }

            unsigned getGWAmin() const {
                return _qpmin;
            }

            unsigned getGWAmax() const {
                return _qpmax;
            }

            unsigned getGWAtot() const {
                return (_qpmax - _qpmin + 1);
            }

            // access to list of indices used in RPA

            bool hasRPAindices() {
                return ( _rpamax > 0) ? true : false;
            }

            void setRPAindices(int rpamin, int rpamax) {
                _rpamin = rpamin;
                _rpamax = rpamax;
            }

            int getRPAmin() const {
                return _rpamin;
            }

            int getRPAmax() const {
                return _rpamax;
            }

            // access to list of indices used in BSE

<<<<<<< HEAD
            void setBSEtype(string bsetype){_bsetype=bsetype;}
            string getBSEtype() const{return _bsetype;}
=======
            void setBSEtype(std::string bsetype){_bsetype=bsetype;}
            std::string getBSEtype() const{return _bsetype;}
>>>>>>> 2e8b6b50


            bool hasBSEindices() {
                return ( _bse_cmax > 0) ? true : false;
            }

            void setBSEindices(int vmin, int vmax, int cmin, int cmax, int nmax) {
                _bse_vmin = vmin;
                _bse_vmax = vmax;
                _bse_cmin = cmin;
                _bse_cmax = cmax;
                _bse_nmax = nmax;
                _bse_vtotal = _bse_vmax - _bse_vmin + 1;
                _bse_ctotal = _bse_cmax - _bse_cmin + 1;
                _bse_size = _bse_vtotal * _bse_ctotal;
                return;
            }

            int getBSEvmin() const {
                return _bse_vmin;
            }

            int getBSEvmax() const {
                return _bse_vmax;
            }

            int getBSEcmin() const {
                return _bse_cmin;
            }

            int getBSEcmax() const {
                return _bse_cmax;
            }

            double getScaHFX() const {
                return _ScaHFX;
            }

            void setScaHFX(double ScaHFX) {
                _ScaHFX = ScaHFX;
            }

            // access to perturbative QP energies

            bool hasQPpert() {
                return ( _QPpert_energies.size() > 0) ? true : false;
            }

            const Eigen::MatrixXd &QPpertEnergies() const {
                return _QPpert_energies;
            }

            Eigen::MatrixXd &QPpertEnergies() {
                return _QPpert_energies;
            }

            // access to diagonalized QP energies and wavefunctions

            bool hasQPdiag() {
                return ( _QPdiag_energies.size() > 0) ? true : false;
            }

            const Eigen::VectorXd &QPdiagEnergies() const {
                return _QPdiag_energies;
            }

            Eigen::VectorXd &QPdiagEnergies() {
                return _QPdiag_energies;
            }

            const Eigen::MatrixXd &QPdiagCoefficients() const {
                return _QPdiag_coefficients;
            }

            Eigen::MatrixXd &QPdiagCoefficients() {
                return _QPdiag_coefficients;
            }

            // access to eh interaction



            bool hasEHinteraction_triplet() {
                return ( _eh_t.cols() > 0) ? true : false;
            }
            
            bool hasEHinteraction_singlet() {
                return ( _eh_s.cols() > 0) ? true : false;
            }

            const MatrixXfd &eh_s() const {
                return _eh_s;
            }

            MatrixXfd &eh_s() {
                return _eh_s;
            }

            const MatrixXfd &eh_t() const {
                return _eh_t;
            }

            MatrixXfd &eh_t() {
                return _eh_t;
            }

            // access to triplet energies and wave function coefficients

            bool hasBSETriplets() {
                return ( _BSE_triplet_energies.cols() > 0) ? true : false;
            }

            const VectorXfd &BSETripletEnergies() const {
                return _BSE_triplet_energies;
            }

            VectorXfd &BSETripletEnergies() {
                return _BSE_triplet_energies;
            }

            const MatrixXfd &BSETripletCoefficients() const {
                return _BSE_triplet_coefficients;
            }

            MatrixXfd &BSETripletCoefficients() {
                return _BSE_triplet_coefficients;
            }

            // access to singlet energies and wave function coefficients

            bool hasBSESinglets() {
                return (_BSE_singlet_energies.cols() > 0) ? true : false;
            }

            const VectorXfd &BSESingletEnergies() const {
                return _BSE_singlet_energies;
            }

            VectorXfd &BSESingletEnergies() {
                return _BSE_singlet_energies;
            }

            const MatrixXfd &BSESingletCoefficients() const {
                return _BSE_singlet_coefficients;
            }

            MatrixXfd &BSESingletCoefficients() {
                return _BSE_singlet_coefficients;
            }

            // for anti-resonant part in full BSE

            const MatrixXfd &BSESingletCoefficientsAR() const {
                return _BSE_singlet_coefficients_AR;
            }

            MatrixXfd &BSESingletCoefficientsAR() {
                return _BSE_singlet_coefficients_AR;
            }

            // access to transition dipole moments

            bool hasTransitionDipoles() {
                return (_transition_dipoles.size() > 0) ? true : false;
            }

            const std::vector< tools::vec > &TransitionDipoles() const {
                return _transition_dipoles;
            }

            std::vector< tools::vec > &TransitionDipoles() {
                return _transition_dipoles;
            }

            std::vector<double> Oscillatorstrengths();

            // access to singlet coupling elements

            bool hasSingletCouplings() {
                return (_BSE_singlet_couplings.cols() > 0) ? true : false;
            }

            const Eigen::MatrixXd &SingletCouplings() const {
                return _BSE_singlet_couplings;
            }

            Eigen::MatrixXd &SingletCouplings() {
                return _BSE_singlet_couplings;
            }

            void setSingletCouplings(Eigen::MatrixXd couplings) {
                _BSE_singlet_couplings = couplings;
            }

            // access to triplet coupling elements

            bool hasTripletCouplings() {
                return (_BSE_triplet_couplings.cols() > 0) ? true : false;
            }

            const Eigen::MatrixXd &TripletCouplings() const {
                return _BSE_triplet_couplings;
            }

            Eigen::MatrixXd &TripletCouplings() {
                return _BSE_triplet_couplings;
            }

            void setTripletCouplings(Eigen::MatrixXd couplings) {
                _BSE_triplet_couplings = couplings;
            }

            // exciton coupling number of levels information

            bool hasCoupledExcitonsA() {
                return ( _couplingsA > 0) ? true : false;
            }

            int getCoupledExcitonsA() {
                return _couplingsA;
            }

            void setCoupledExcitonsA(const int &excitons) {
                _couplingsA = excitons;
            }

            bool hasCoupledExcitonsB() {
                return ( _couplingsB > 0) ? true : false;
            }

            int getCoupledExcitonsB() {
                return _couplingsB;
            }

            void setCoupledExcitonsB(const int &excitons) {
                _couplingsB = excitons;
            }


            // functions for calculating density matrices
            Eigen::MatrixXd DensityMatrixGroundState();
<<<<<<< HEAD
            std::vector<Eigen::MatrixXd > DensityMatrixExcitedState(const string& spin,int state = 0);
            Eigen::MatrixXd TransitionDensityMatrix(const string& spin,int state = 0);
=======
            std::vector<Eigen::MatrixXd > DensityMatrixExcitedState(const std::string& spin,int state = 0);
            Eigen::MatrixXd TransitionDensityMatrix(const std::string& spin,int state = 0);
>>>>>>> 2e8b6b50
            Eigen::MatrixXd DensityMatrixQuasiParticle(int state = 0);
            Eigen::MatrixXd LambdaMatrixQuasiParticle();



            double GetTotalEnergy(std::string _spintype, int _opt_state);

            // functions for analyzing fragment charges via Mulliken populations
            Eigen::VectorXd LoewdinPopulation(const Eigen::MatrixXd& _densitymatrix, const Eigen::MatrixXd& _overlapmatrix, int _frag);

            // access to fragment charges of singlet excitations

            bool hasFragmentChargesSingEXC() {
                return (_DqS_frag.size() > 0) ? true : false;
            }

            const std::vector< Eigen::VectorXd > &getFragmentChargesSingEXC() const {
                return _DqS_frag;
            }

             void setFragmentChargesSingEXC(std::vector< Eigen::VectorXd > DqS_frag) {
                _DqS_frag=DqS_frag;
            }



            // access to fragment charges of triplet excitations

            bool hasFragmentChargesTripEXC() {
                return (_DqT_frag.size() > 0) ? true : false;
            }

            const std::vector< Eigen::VectorXd > &getFragmentChargesTripEXC() const {
                return _DqT_frag;
            }

            void setFragmentChargesTripEXC(std::vector< Eigen::VectorXd > DqT_frag) {
                _DqT_frag=DqT_frag;
            }

            // access to fragment charges in ground state

            const Eigen::VectorXd &getFragmentChargesGS() const {
                return _GSq_frag;
            }

             void setFragmentChargesGS(Eigen::VectorXd GSq_frag) {
                 _GSq_frag=GSq_frag;
            }

            void setFragment_E_localisation_singlet(std::vector< Eigen::VectorXd >& popE){
                _popE_s=popE;
            }

            void setFragment_H_localisation_singlet(std::vector< Eigen::VectorXd > & popH){
                _popH_s=popH;
            }

            void setFragment_E_localisation_triplet(std::vector< Eigen::VectorXd > & popE){
                _popE_t=popE;
            }

            void setFragment_H_localisation_triplet(std::vector< Eigen::VectorXd > & popH){
                _popE_s=popH;
            }


            const std::vector< Eigen::VectorXd >& getFragment_E_localisation_singlet()const{
                return _popE_s;
            }
            const std::vector< Eigen::VectorXd >& getFragment_H_localisation_singlet()const{
                return _popH_s;
            }
            const std::vector< Eigen::VectorXd >& getFragment_E_localisation_triplet()const{
                return _popE_t;
            }
            const std::vector< Eigen::VectorXd >& getFragment_H_localisation_triplet()const{
                return _popH_t;
            }

            Eigen::VectorXd FragmentNuclearCharges(int _frag);

            // returns indeces of a re-sorted in a descending order vector of energies
            std::vector<int> SortEnergies();

            /** Adds a QM atom to the atom list */
            QMAtom* AddAtom(int AtomID,std::string _type,double _x, double _y, double _z,
                    double _charge = 0) {
                QMAtom* pAtom = new QMAtom(AtomID,_type, _x, _y, _z);
                _atoms.push_back(pAtom);
                return pAtom;
            }

            QMAtom* AddAtom(int AtomID,std::string _type, tools::vec pos) {
                QMAtom* pAtom = new QMAtom(AtomID,_type, pos);
                _atoms.push_back(pAtom);
                return pAtom;
            }

            QMAtom* AddAtom(QMAtom atom) {
                QMAtom* pAtom = new QMAtom(atom);
                _atoms.push_back(pAtom);
                return pAtom;
            }


            void WritePDB(FILE *out, std::string tag = "");

            // reduces number of virtual orbitals to factor*number_of_occupied_orbitals
            void Trim(int factor);

            // reduces number of virtual orbitals to [HOMO-degG:LUMO+degL]
            void Trim(int degH, int degL);

            void LoadFromXYZ(std::string filename);

            void WriteToCpt(const std::string& filename);
            
            void ReadFromCpt(const std::string& filename);
            


        private:
            
            void WriteToCpt(CheckpointFile f);
            void WriteToCpt(CptLoc parent);
            
            void ReadFromCpt(CheckpointFile f);
            void ReadFromCpt(CptLoc parent);
<<<<<<< HEAD
            std::vector<Eigen::MatrixXd > DensityMatrixExcitedState_R(const string& spin,int state = 0);
            std::vector<Eigen::MatrixXd >DensityMatrixExcitedState_AR(const string& spin,int state = 0);
=======
            std::vector<Eigen::MatrixXd > DensityMatrixExcitedState_R(const std::string& spin,int state = 0);
            std::vector<Eigen::MatrixXd >DensityMatrixExcitedState_AR(const std::string& spin,int state = 0);
>>>>>>> 2e8b6b50

            int _basis_set_size;
            int _occupied_levels;
            int _unoccupied_levels;
            int _number_of_electrons;
<<<<<<< HEAD
            string _ECP;
            string _bsetype;
=======
            std::string _ECP;
            std::string _bsetype;
>>>>>>> 2e8b6b50


            std::map<int, std::vector<int> > _level_degeneracy;

            Eigen::VectorXd _mo_energies;
            Eigen::MatrixXd _mo_coefficients;

            Eigen::MatrixXd _overlap;
            Eigen::MatrixXd _vxc;

            std::vector< QMAtom* > _atoms;

            double _qm_energy;
            double _self_energy;

            Eigen::MatrixXd _mo_couplings;

            BasisSet _basis_set;

            // new variables for GW-BSE storage
            int _rpamin;
            int _rpamax;

            unsigned int _qpmin;
            unsigned int _qpmax;
            unsigned int _qptotal;

            unsigned int _bse_vmin;
            unsigned int _bse_vmax;
            unsigned int _bse_cmin;
            unsigned int _bse_cmax;
            unsigned int _bse_size;
            unsigned int _bse_vtotal;
            unsigned int _bse_ctotal;
            int _bse_nmax;

            double _ScaHFX;

            std::string _dftbasis;
            std::string _auxbasis;

            std::string _qm_package;

            // perturbative quasiparticle energies
            Eigen::MatrixXd _QPpert_energies;

            // quasiparticle energies and coefficients after diagonalization
            Eigen::VectorXd _QPdiag_energies;
            Eigen::MatrixXd _QPdiag_coefficients;
            // excitons



            MatrixXfd _eh_t;
            MatrixXfd _eh_s;
            VectorXfd _BSE_singlet_energies;
            MatrixXfd _BSE_singlet_coefficients;
            MatrixXfd _BSE_singlet_coefficients_AR;

            std::vector< tools::vec > _transition_dipoles;
            VectorXfd _BSE_triplet_energies;
            MatrixXfd _BSE_triplet_coefficients;

            Eigen::MatrixXd _BSE_singlet_couplings;
            Eigen::MatrixXd _BSE_triplet_couplings;
            int _couplingsA;
            int _couplingsB;



            std::vector< Eigen::VectorXd > _DqS_frag; // fragment charge changes in exciton

            std::vector< Eigen::VectorXd > _DqT_frag;

            Eigen::VectorXd _GSq_frag; // ground state effective fragment charges

            std::vector< Eigen::VectorXd > _popE_s;
            std::vector< Eigen::VectorXd > _popE_t;
            std::vector< Eigen::VectorXd > _popH_s;
            std::vector< Eigen::VectorXd > _popH_t;


            /**
             * @param _energy_difference [ev] Two levels are degenerate if their energy is smaller than this value
             * @return A map with key as a level and a vector which is a list of close lying orbitals
             */
            bool CheckDegeneracy(double _energy_difference);

 
        };

    }
}


#endif /* __VOTCA_XTP_ORBITALS_H */<|MERGE_RESOLUTION|>--- conflicted
+++ resolved
@@ -108,11 +108,7 @@
                 return ( _ECP !="") ? true : false;
             }
 
-<<<<<<< HEAD
-            string getECP() {
-=======
             std::string getECP() {
->>>>>>> 2e8b6b50
                 return _ECP;
             };
 
@@ -340,13 +336,8 @@
 
             // access to list of indices used in BSE
 
-<<<<<<< HEAD
-            void setBSEtype(string bsetype){_bsetype=bsetype;}
-            string getBSEtype() const{return _bsetype;}
-=======
             void setBSEtype(std::string bsetype){_bsetype=bsetype;}
             std::string getBSEtype() const{return _bsetype;}
->>>>>>> 2e8b6b50
 
 
             bool hasBSEindices() {
@@ -588,13 +579,8 @@
 
             // functions for calculating density matrices
             Eigen::MatrixXd DensityMatrixGroundState();
-<<<<<<< HEAD
-            std::vector<Eigen::MatrixXd > DensityMatrixExcitedState(const string& spin,int state = 0);
-            Eigen::MatrixXd TransitionDensityMatrix(const string& spin,int state = 0);
-=======
             std::vector<Eigen::MatrixXd > DensityMatrixExcitedState(const std::string& spin,int state = 0);
             Eigen::MatrixXd TransitionDensityMatrix(const std::string& spin,int state = 0);
->>>>>>> 2e8b6b50
             Eigen::MatrixXd DensityMatrixQuasiParticle(int state = 0);
             Eigen::MatrixXd LambdaMatrixQuasiParticle();
 
@@ -724,25 +710,15 @@
             
             void ReadFromCpt(CheckpointFile f);
             void ReadFromCpt(CptLoc parent);
-<<<<<<< HEAD
-            std::vector<Eigen::MatrixXd > DensityMatrixExcitedState_R(const string& spin,int state = 0);
-            std::vector<Eigen::MatrixXd >DensityMatrixExcitedState_AR(const string& spin,int state = 0);
-=======
             std::vector<Eigen::MatrixXd > DensityMatrixExcitedState_R(const std::string& spin,int state = 0);
             std::vector<Eigen::MatrixXd >DensityMatrixExcitedState_AR(const std::string& spin,int state = 0);
->>>>>>> 2e8b6b50
 
             int _basis_set_size;
             int _occupied_levels;
             int _unoccupied_levels;
             int _number_of_electrons;
-<<<<<<< HEAD
-            string _ECP;
-            string _bsetype;
-=======
             std::string _ECP;
             std::string _bsetype;
->>>>>>> 2e8b6b50
 
 
             std::map<int, std::vector<int> > _level_degeneracy;
