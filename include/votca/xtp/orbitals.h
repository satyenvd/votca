/*
 *            Copyright 2009-2018 The VOTCA Development Team
 *                       (http://www.votca.org)
 *
 *      Licensed under the Apache License, Version 2.0 (the "License")
 *
 * You may not use this file except in compliance with the License.
 * You may obtain a copy of the License at
 *
 *              http://www.apache.org/licenses/LICENSE-2.0
 *
 * Unless required by applicable law or agreed to in writing, software
 * distributed under the License is distributed on an "AS IS" BASIS,
 * WITHOUT WARRANTIES OR CONDITIONS OF ANY KIND, either express or implied.
 * See the License for the specific language governing permissions and
 * limitations under the License.
 *
 */

#ifndef VOTCA_XTP_ORBITALS_H
#define VOTCA_XTP_ORBITALS_H

#include <votca/xtp/eigen.h>
#include <votca/xtp/checkpoint.h>
#include <votca/tools/globals.h>
#include <votca/tools/property.h>
#include <boost/format.hpp>
#include <votca/tools/constants.h>
#include <votca/xtp/polarsegment.h>
#include <votca/xtp/qmmolecule.h>
#include <votca/xtp/qmstate.h>

namespace votca {
    namespace xtp {

        /**
         * \brief container for molecular orbitals
         *
         * The Orbitals class stores orbital id, energy, MO coefficients, basis set
         *
         */
        class Orbitals {
        public:

            Orbitals();
            
            static Eigen::VectorXd LoewdinPopulation(const Eigen::MatrixXd& densitymatrix, const Eigen::MatrixXd& overlapmatrix, int frag);

            bool hasBasisSetSize() const{
                return ( _basis_set_size > 0) ? true : false;
            }

            int getBasisSetSize() const{
                return _basis_set_size;
            }

            void setBasisSetSize(int basis_set_size) {
                _basis_set_size = basis_set_size;
            }

            int getLumo()const{
                return _occupied_levels;
            }
            
            int getHomo()const{
                return _occupied_levels-1;
            }
            // access to DFT number of levels, new, tested

            bool hasNumberOfLevels() const{
                return ( (_occupied_levels > 0) ? true : false);
            }
            
            void setNumberOfOccupiedLevels(int occupied_levels);

            // access to DFT number of electrons, new, tested

            bool hasNumberOfAlphaElectrons() const{
                return ( _number_alpha_electrons > 0) ? true : false;
            }

            int getNumberOfAlphaElectrons() const{
                return _number_alpha_electrons;
            };

            void setNumberOfAlphaElectrons(int electrons) {
                _number_alpha_electrons = electrons;
            }


            bool hasECPName()const{
                return ( _ECP !="") ? true : false;
            }

            const std::string& getECPName() const{
                return _ECP;
            };

            void setECPName(const std::string& ECP) {
                _ECP = ECP;
            };

            // access to QM package name, new, tested

            bool hasQMpackage() const{
                return (!_qm_package.empty());
            }

            const std::string& getQMpackage() const{
                return _qm_package;
            }

            void setQMpackage(const std::string& qmpackage) {
                _qm_package = qmpackage;
            }

            // access to DFT AO overlap matrix, new, tested

            bool hasAOOverlap() const{
                return ( _overlap.rows() > 0) ? true : false;
            }

            const Eigen::MatrixXd &AOOverlap() const {
                return _overlap;
            }

            Eigen::MatrixXd &AOOverlap() {
                return _overlap;
            }

            // access to DFT molecular orbital energies, new, tested

            bool hasMOEnergies() const{
                return ( _mo_energies.size() > 0) ? true : false;
            }

            const Eigen::VectorXd &MOEnergies() const {
                return _mo_energies;
            }

            Eigen::VectorXd &MOEnergies() {
                return _mo_energies;
            }

            // access to DFT molecular orbital energy of a specific level (in eV)
            double getEnergy(int level) const{
                return ( hasMOEnergies()) ? votca::tools::conv::hrt2ev * _mo_energies[level] : 0;
            }

            // access to DFT molecular orbital coefficients, new, tested
            bool hasMOCoefficients() const{
                return ( _mo_coefficients.cols() > 0) ? true : false;
            }

            const Eigen::MatrixXd &MOCoefficients() const {
                return _mo_coefficients;
            }

            Eigen::MatrixXd &MOCoefficients() {
                return _mo_coefficients;
            }

            // determine (pseudo-)degeneracy of a DFT molecular orbital
            std::vector<int> CheckDegeneracy(int level, double energy_difference)const;

            bool hasQMAtoms() const{
                return ( _atoms.size() > 0) ? true : false;
            }

            const QMMolecule &QMAtoms() const {
                return _atoms;
            }

            QMMolecule &QMAtoms() {
                return _atoms;
            }

             bool hasMultipoles() const{
                return ( _multipoles.size() > 0) ? true : false;
            }

            PolarSegment& Multipoles(){
                return _multipoles;
            }

            const PolarSegment& Multipoles()const{
                return _multipoles;
            }

            // access to classical self-energy in MM environment, new, tested
            bool hasSelfEnergy() const{
                return ( _self_energy != 0.0) ? true : false;
            }

            double getSelfEnergy() const{
                return _self_energy;
            }

            void setSelfEnergy(double selfenergy) {
                _self_energy = selfenergy;
            }

            // access to QM total energy, new, tested
            bool hasQMEnergy() const{
                return ( _qm_energy != 0.0) ? true : false;
            }

            double getQMEnergy() const{
                return _qm_energy;
            }

            void setQMEnergy(double qmenergy) {
                _qm_energy = qmenergy;
            }

            // access to DFT basis set name

            bool hasDFTbasisName() const{
                return ( !_dftbasis.empty()) ? true : false;
            }

            void setDFTbasisName(const std::string basis) {
                _dftbasis = basis;
            }

            const std::string& getDFTbasisName() const {
                return _dftbasis;
            }



            /*
             *  ======= GW-BSE related functions =======
             */

            // access to exchange-correlation AO matrix, new, tested

            bool hasAOVxc() const{
                return ( _vxc.rows() > 0) ? true : false;
            }

            Eigen::MatrixXd &AOVxc() {
                return _vxc;
            }

            const Eigen::MatrixXd &AOVxc() const {
                return _vxc;
            }

            // access to auxiliary basis set name

            bool hasAuxbasisName() const{
                return ( !_auxbasis.empty()) ? true : false;
            }

            void setAuxbasisName(std::string basis) {
                _auxbasis = basis;
            }

            const std::string& getAuxbasisName() const {
                return _auxbasis;
            }

            // access to list of indices used in GWA

            bool hasGWAindices() const{
                return ( _qpmax > 0) ? true : false;
            }

            void setGWindices(int qpmin, int qpmax) {
                _qpmin = qpmin;
                _qpmax = qpmax;
            }

            int getGWAmin() const {
                return _qpmin;
            }

            int getGWAmax() const {
                return _qpmax;
            }

            // access to list of indices used in RPA

            bool hasRPAindices() const{
                return ( _rpamax > 0) ? true : false;
            }

            void setRPAindices(int rpamin, int rpamax) {
                _rpamin = rpamin;
                _rpamax = rpamax;
            }

            int getRPAmin() const {
                return _rpamin;
            }

            int getRPAmax() const {
                return _rpamax;
            }

            // access to list of indices used in BSE

            void setTDAApprox(bool usedTDA){_useTDA=usedTDA;}
            bool getTDAApprox() const{return _useTDA;}


            bool hasBSEindices() const{
                return ( _bse_cmax > 0) ? true : false;
            }

            void setBSEindices(int vmin, int cmax){
                _bse_vmin = vmin;
                _bse_vmax = getHomo();
                _bse_cmin = getLumo();
                _bse_cmax = cmax;
                _bse_vtotal = _bse_vmax - _bse_vmin + 1;
                _bse_ctotal = _bse_cmax - _bse_cmin + 1;
                _bse_size = _bse_vtotal * _bse_ctotal;
                return;
            }

            int getBSEvmin() const {
                return _bse_vmin;
            }

            int getBSEvmax() const {
                return _bse_vmax;
            }

            int getBSEcmin() const {
                return _bse_cmin;
            }

            int getBSEcmax() const {
                return _bse_cmax;
            }

            double getScaHFX() const {
                return _ScaHFX;
            }

            void setScaHFX(double ScaHFX) {
                _ScaHFX = ScaHFX;
            }

            // access to perturbative QP energies

            bool hasQPpert() const{
                return ( _QPpert_energies.size() > 0) ? true : false;
            }

            const Eigen::MatrixXd &QPpertEnergies() const {
                return _QPpert_energies;
            }

            Eigen::MatrixXd &QPpertEnergies() {
                return _QPpert_energies;
            }

            // access to diagonalized QP energies and wavefunctions

            bool hasQPdiag() const{
                return ( _QPdiag_energies.size() > 0) ? true : false;
            }

            const Eigen::VectorXd &QPdiagEnergies() const {
                return _QPdiag_energies;
            }

            Eigen::VectorXd &QPdiagEnergies() {
                return _QPdiag_energies;
            }

            const Eigen::MatrixXd &QPdiagCoefficients() const {
                return _QPdiag_coefficients;
            }

            Eigen::MatrixXd &QPdiagCoefficients() {
                return _QPdiag_coefficients;
            }

            // access to eh interaction
            bool hasEHinteraction_triplet() const{
                return ( _eh_t.cols() > 0) ? true : false;
            }
            
            bool hasEHinteraction_singlet() const{
                return ( _eh_s.cols() > 0) ? true : false;
            }

            const MatrixXfd &eh_s() const {
                return _eh_s;
            }

            MatrixXfd &eh_s() {
                return _eh_s;
            }

            const MatrixXfd &eh_t() const {
                return _eh_t;
            }

            MatrixXfd &eh_t() {
                return _eh_t;
            }

            // access to triplet energies and wave function coefficients

            bool hasBSETriplets() const{
                return ( _BSE_triplet_energies.cols() > 0) ? true : false;
            }

            const VectorXfd &BSETripletEnergies() const {
                return _BSE_triplet_energies;
            }

            VectorXfd &BSETripletEnergies() {
                return _BSE_triplet_energies;
            }

            const MatrixXfd &BSETripletCoefficients() const {
                return _BSE_triplet_coefficients;
            }

            MatrixXfd &BSETripletCoefficients() {
                return _BSE_triplet_coefficients;
            }

            // access to singlet energies and wave function coefficients

            bool hasBSESinglets() const{
                return (_BSE_singlet_energies.cols() > 0) ? true : false;
            }

            const VectorXfd &BSESingletEnergies() const {
                return _BSE_singlet_energies;
            }

            VectorXfd &BSESingletEnergies() {
                return _BSE_singlet_energies;
            }

            const MatrixXfd &BSESingletCoefficients() const {
                return _BSE_singlet_coefficients;
            }

            MatrixXfd &BSESingletCoefficients() {
                return _BSE_singlet_coefficients;
            }

            // for anti-resonant part in full BSE

            const MatrixXfd &BSESingletCoefficientsAR() const {
                return _BSE_singlet_coefficients_AR;
            }

            MatrixXfd &BSESingletCoefficientsAR() {
                return _BSE_singlet_coefficients_AR;
            }

            // access to transition dipole moments

            bool hasTransitionDipoles() const{
                return (_transition_dipoles.size() > 0) ? true : false;
            }

            const std::vector< Eigen::Vector3d > &TransitionDipoles() const {
                return _transition_dipoles;
            }

            std::vector< Eigen::Vector3d > &TransitionDipoles() {
                return _transition_dipoles;
            }

            std::vector<double> Oscillatorstrengths()const;
            
            Eigen::Vector3d CalcElDipole(const QMState& state)const;
            
        
            //Calculates full electron density for state or transition density, if you want to calculate only the density contribution of hole or electron use DensityMatrixExcitedState
            Eigen::MatrixXd DensityMatrixFull(const QMState& state)const;
            
            // functions for calculating density matrices
            Eigen::MatrixXd DensityMatrixGroundState() const;
            std::vector<Eigen::MatrixXd > DensityMatrixExcitedState(const QMState& state)const;         
            Eigen::MatrixXd DensityMatrixQuasiParticle(const QMState& state)const;
            Eigen::MatrixXd CalculateQParticleAORepresentation()const;
            double getTotalStateEnergy(const QMState& state)const;//Hartree
            double getExcitedStateEnergy (const QMState& state)const;//Hartree
            


            // access to fragment charges of singlet excitations
            bool hasFragmentChargesSingEXC() const{
                return (_DqS_frag.size() > 0) ? true : false;
            }

            const std::vector< Eigen::VectorXd > &getFragmentChargesSingEXC() const {
                return _DqS_frag;
            }

             void setFragmentChargesSingEXC(const std::vector< Eigen::VectorXd >& DqS_frag) {
                _DqS_frag=DqS_frag;
            }



            // access to fragment charges of triplet excitations
            bool hasFragmentChargesTripEXC() const{
                return (_DqT_frag.size() > 0) ? true : false;
            }

            const std::vector< Eigen::VectorXd > &getFragmentChargesTripEXC() const {
                return _DqT_frag;
            }

            void setFragmentChargesTripEXC(const std::vector< Eigen::VectorXd >& DqT_frag) {
                _DqT_frag=DqT_frag;
            }

            // access to fragment charges in ground state

            const Eigen::VectorXd &getFragmentChargesGS() const {
                return _GSq_frag;
            }

             void setFragmentChargesGS(const Eigen::VectorXd& GSq_frag) {
                 _GSq_frag=GSq_frag;
            }

            void setFragment_E_localisation_singlet(const std::vector< Eigen::VectorXd >& popE){
                _popE_s=popE;
            }

            void setFragment_H_localisation_singlet(const std::vector< Eigen::VectorXd > & popH){
                _popH_s=popH;
            }

            void setFragment_E_localisation_triplet(const std::vector< Eigen::VectorXd > & popE){
                _popE_t=popE;
            }

            void setFragment_H_localisation_triplet(const std::vector< Eigen::VectorXd > & popH){
                _popE_s=popH;
            }

            const std::vector< Eigen::VectorXd >& getFragment_E_localisation_singlet()const{
                return _popE_s;
            }
            const std::vector< Eigen::VectorXd >& getFragment_H_localisation_singlet()const{
                return _popH_s;
            }
            const std::vector< Eigen::VectorXd >& getFragment_E_localisation_triplet()const{
                return _popE_t;
            }
            const std::vector< Eigen::VectorXd >& getFragment_H_localisation_triplet()const{
                return _popH_t;
            }
            void OrderMOsbyEnergy();

            void PrepareDimerGuess(const Orbitals& orbitalsA,const Orbitals& orbitalsB);
            
            Eigen::VectorXd FragmentNuclearCharges(int frag)const;

            void WriteToCpt (const std::string& filename)const;
            
            void ReadFromCpt(const std::string& filename);
            
        private:

            // returns indeces of a re-sorted vector of energies from lowest to highest
            std::vector<int> SortEnergies();

            

            void WriteToCpt(CheckpointFile f)const;
            void WriteToCpt(CheckpointWriter w)const;

            void ReadFromCpt(CheckpointFile f);
            void ReadFromCpt(CheckpointReader parent);


            Eigen::MatrixXd TransitionDensityMatrix(const QMState& state)const;
            std::vector<Eigen::MatrixXd > DensityMatrixExcitedState_R(const QMState& state)const;
            std::vector<Eigen::MatrixXd >DensityMatrixExcitedState_AR(const QMState& state)const;
            Eigen::MatrixXd CalcAuxMat_cc(const Eigen::VectorXd& coeffs)const;
            Eigen::MatrixXd CalcAuxMat_vv(const Eigen::VectorXd& coeffs)const;

<<<<<<< HEAD
            int _basis_set_size=0;
            int _occupied_levels=0;
            int _unoccupied_levels=0;
            int _number_of_electrons=0;
            std::string _ECP="";
            bool _useTDA=false;
=======

            int _basis_set_size;
            int _occupied_levels;
            int _number_alpha_electrons;
            std::string _ECP;
            bool _useTDA;
>>>>>>> b339c4da


            Eigen::VectorXd _mo_energies;
            Eigen::MatrixXd _mo_coefficients;

            Eigen::MatrixXd _overlap;
            Eigen::MatrixXd _vxc;

            QMMolecule _atoms;

            PolarSegment _multipoles;

            double _qm_energy=0;
            double _self_energy=0;

            // new variables for GW-BSE storage
            int _rpamin=0;
            int _rpamax=0;

<<<<<<< HEAD
             int _qpmin=0;
             int _qpmax=0;
             int _qptotal=0;

             int _bse_vmin=0;
             int _bse_vmax=0;
             int _bse_cmin=0;
             int _bse_cmax=0;
             int _bse_size=0;
             int _bse_vtotal=0;
             int _bse_ctotal=0;
            int _bse_nmax=0;
=======
             int _qpmin;
             int _qpmax;

             int _bse_vmin;
             int _bse_vmax;
             int _bse_cmin;
             int _bse_cmax;
             int _bse_size;
             int _bse_vtotal;
             int _bse_ctotal;
>>>>>>> b339c4da

            double _ScaHFX=0;

            std::string _dftbasis;
            std::string _auxbasis;

            std::string _qm_package;

            // perturbative quasiparticle energies
            Eigen::MatrixXd _QPpert_energies;

            // quasiparticle energies and coefficients after diagonalization
            Eigen::VectorXd _QPdiag_energies;
            Eigen::MatrixXd _QPdiag_coefficients;
            // excitons

            MatrixXfd _eh_t;
            MatrixXfd _eh_s;
            VectorXfd _BSE_singlet_energies;
            MatrixXfd _BSE_singlet_coefficients;
            MatrixXfd _BSE_singlet_coefficients_AR;

            std::vector< Eigen::Vector3d > _transition_dipoles;
            VectorXfd _BSE_triplet_energies;
            MatrixXfd _BSE_triplet_coefficients;

            std::vector< Eigen::VectorXd > _DqS_frag; // fragment charge changes in exciton

            std::vector< Eigen::VectorXd > _DqT_frag;

            Eigen::VectorXd _GSq_frag; // ground state effective fragment charges

            std::vector< Eigen::VectorXd > _popE_s;
            std::vector< Eigen::VectorXd > _popE_t;
            std::vector< Eigen::VectorXd > _popH_s;
            std::vector< Eigen::VectorXd > _popH_t;
 
        };

    }
}


#endif // VOTCA_XTP_ORBITALS_H <|MERGE_RESOLUTION|>--- conflicted
+++ resolved
@@ -587,21 +587,12 @@
             Eigen::MatrixXd CalcAuxMat_cc(const Eigen::VectorXd& coeffs)const;
             Eigen::MatrixXd CalcAuxMat_vv(const Eigen::VectorXd& coeffs)const;
 
-<<<<<<< HEAD
-            int _basis_set_size=0;
-            int _occupied_levels=0;
-            int _unoccupied_levels=0;
-            int _number_of_electrons=0;
-            std::string _ECP="";
-            bool _useTDA=false;
-=======
 
             int _basis_set_size;
             int _occupied_levels;
             int _number_alpha_electrons;
             std::string _ECP;
             bool _useTDA;
->>>>>>> b339c4da
 
 
             Eigen::VectorXd _mo_energies;
@@ -621,10 +612,8 @@
             int _rpamin=0;
             int _rpamax=0;
 
-<<<<<<< HEAD
              int _qpmin=0;
              int _qpmax=0;
-             int _qptotal=0;
 
              int _bse_vmin=0;
              int _bse_vmax=0;
@@ -633,19 +622,6 @@
              int _bse_size=0;
              int _bse_vtotal=0;
              int _bse_ctotal=0;
-            int _bse_nmax=0;
-=======
-             int _qpmin;
-             int _qpmax;
-
-             int _bse_vmin;
-             int _bse_vmax;
-             int _bse_cmin;
-             int _bse_cmax;
-             int _bse_size;
-             int _bse_vtotal;
-             int _bse_ctotal;
->>>>>>> b339c4da
 
             double _ScaHFX=0;
 
