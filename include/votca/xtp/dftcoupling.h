/*
 *            Copyright 2009-2018 The VOTCA Development Team
 *                       (http://www.votca.org)
 *
 *      Licensed under the Apache License, Version 2.0 (the "License")
 *
 * You may not use this file except in compliance with the License.
 * You may obtain a copy of the License at
 *
 *              http://www.apache.org/licenses/LICENSE-2.0
 *
 * Unless required by applicable law or agreed to in writing, software
 * distributed under the License is distributed on an "AS IS" BASIS,
 * WITHOUT WARRANTIES OR CONDITIONS OF ANY KIND, either express or implied.
 * See the License for the specific language governing permissions and
 * limitations under the License.
 *
 */

#ifndef _VOTCA_XTP_DFTCOUPLING_H
#define	_VOTCA_XTP_DFTCOUPLING_H

<<<<<<< HEAD
#include <votca/xtp/orbitals.h>
#include <votca/xtp/logger.h>


=======
#include <votca/xtp/couplingbase.h>
>>>>>>> 6201e219

namespace votca { namespace xtp {


/**
* \brief Evaluates electronic coupling elements
*
* B. Baumeier, J. Kirkpatrick, D. Andrienko, 
* Phys. Chem. Chem. Phys., 12, 11103-11113, 2010
* 
*/

class DFTcoupling : public CouplingBase
{
public:

    std::string  Identify() { return "dftcoupling"; }
    DFTcoupling():
    _degeneracy(0.0),_numberofstatesA(0),_numberofstatesB(0){;}

    void CalculateCouplings(const Orbitals& orbitalsA, 
                               const Orbitals& orbitalsB, 
                               Orbitals& orbitalsAB);
    
    void Initialize(tools::Property&);
    
    void Addoutput(tools::Property & type_summary,const Orbitals& orbitalsA, 
                               const Orbitals& orbitalsB);
   
private:
    
    void WriteToProperty(tools::Property& type_summary, const Orbitals& orbitalsA,
            const Orbitals& orbitalsB, int a, int b);
    double getCouplingElement( int levelA, int levelB,  
                               const Orbitals& orbitalsA,  
                               const Orbitals& orbitalsB
                                )const;

    std::pair<int,int> DetermineRangeOfStates(const Orbitals& orbital, int numberofstates)const;
    
<<<<<<< HEAD
    void setLogger( xtp::Logger* pLog ) { _pLog = pLog; }
=======
    Eigen::MatrixXd JAB;
    
    double _degeneracy;
    int _numberofstatesA;
    int _numberofstatesB;
>>>>>>> 6201e219
    
    
<<<<<<< HEAD
    xtp::Logger *_pLog;
=======
    std::pair<int,int> Range_orbA;
    std::pair<int,int> Range_orbB;
>>>>>>> 6201e219
    
  


};

}}

#endif	/* _VOTCA_XTP_DFTCOUPLING_H */

<|MERGE_RESOLUTION|>--- conflicted
+++ resolved
@@ -20,14 +20,7 @@
 #ifndef _VOTCA_XTP_DFTCOUPLING_H
 #define	_VOTCA_XTP_DFTCOUPLING_H
 
-<<<<<<< HEAD
-#include <votca/xtp/orbitals.h>
-#include <votca/xtp/logger.h>
-
-
-=======
 #include <votca/xtp/couplingbase.h>
->>>>>>> 6201e219
 
 namespace votca { namespace xtp {
 
@@ -68,27 +61,14 @@
 
     std::pair<int,int> DetermineRangeOfStates(const Orbitals& orbital, int numberofstates)const;
     
-<<<<<<< HEAD
-    void setLogger( xtp::Logger* pLog ) { _pLog = pLog; }
-=======
     Eigen::MatrixXd JAB;
     
     double _degeneracy;
     int _numberofstatesA;
     int _numberofstatesB;
->>>>>>> 6201e219
     
-    
-<<<<<<< HEAD
-    xtp::Logger *_pLog;
-=======
     std::pair<int,int> Range_orbA;
     std::pair<int,int> Range_orbB;
->>>>>>> 6201e219
-    
-  
-
-
 };
 
 }}
