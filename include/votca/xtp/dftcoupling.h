/*
 *            Copyright 2009-2018 The VOTCA Development Team
 *                       (http://www.votca.org)
 *
 *      Licensed under the Apache License, Version 2.0 (the "License")
 *
 * You may not use this file except in compliance with the License.
 * You may obtain a copy of the License at
 *
 *              http://www.apache.org/licenses/LICENSE-2.0
 *
 * Unless required by applicable law or agreed to in writing, software
 * distributed under the License is distributed on an "AS IS" BASIS,
 * WITHOUT WARRANTIES OR CONDITIONS OF ANY KIND, either express or implied.
 * See the License for the specific language governing permissions and
 * limitations under the License.
 *
 */

#ifndef _VOTCA_XTP_DFTCOUPLING_H
#define	_VOTCA_XTP_DFTCOUPLING_H

#include <votca/xtp/couplingbase.h>

namespace votca { namespace xtp {


/**
* \brief Evaluates electronic coupling elements
*
* B. Baumeier, J. Kirkpatrick, D. Andrienko, 
* Phys. Chem. Chem. Phys., 12, 11103-11113, 2010
* 
*/

class DFTcoupling : public CouplingBase
{
public:

    std::string  Identify() { return "dftcoupling"; }
    DFTcoupling():
    _degeneracy(0.0),_numberofstatesA(0),_numberofstatesB(0){;}

    void CalculateCouplings(const Orbitals& orbitalsA, 
                               const Orbitals& orbitalsB, 
                               Orbitals& orbitalsAB);
    
    void Initialize(tools::Property&);
<<<<<<< HEAD
    
    void Addoutput(tools::Property & type_summary,const Orbitals& orbitalsA, 
                               const Orbitals& orbitalsB);
    

private:
    
    
=======
    
    void Addoutput(tools::Property & type_summary,const Orbitals& orbitalsA, 
                               const Orbitals& orbitalsB);
   
private:
    
>>>>>>> d4744c08
    void WriteToProperty(tools::Property& type_summary, const Orbitals& orbitalsA,
            const Orbitals& orbitalsB, int a, int b);
    double getCouplingElement( int levelA, int levelB,  
                               const Orbitals& orbitalsA,  
                               const Orbitals& orbitalsB
                                )const;
<<<<<<< HEAD
    
    
    std::pair<int,int> DetermineRangeOfStates(const Orbitals& orbital, int numberofstates)const;
    
    Eigen::MatrixXd JAB;
    
    double _degeneracy;
    int _numberofstatesA;
    int _numberofstatesB;
    
=======

    std::pair<int,int> DetermineRangeOfStates(const Orbitals& orbital, int numberofstates)const;
    
    Eigen::MatrixXd JAB;
    
    double _degeneracy;
    int _numberofstatesA;
    int _numberofstatesB;
    
>>>>>>> d4744c08
    
    std::pair<int,int> Range_orbA;
    std::pair<int,int> Range_orbB;
    
  


};

}}

#endif	/* _VOTCA_XTP_DFTCOUPLING_H */

<|MERGE_RESOLUTION|>--- conflicted
+++ resolved
@@ -46,41 +46,18 @@
                                Orbitals& orbitalsAB);
     
     void Initialize(tools::Property&);
-<<<<<<< HEAD
-    
-    void Addoutput(tools::Property & type_summary,const Orbitals& orbitalsA, 
-                               const Orbitals& orbitalsB);
-    
-
-private:
-    
-    
-=======
     
     void Addoutput(tools::Property & type_summary,const Orbitals& orbitalsA, 
                                const Orbitals& orbitalsB);
    
 private:
     
->>>>>>> d4744c08
     void WriteToProperty(tools::Property& type_summary, const Orbitals& orbitalsA,
             const Orbitals& orbitalsB, int a, int b);
     double getCouplingElement( int levelA, int levelB,  
                                const Orbitals& orbitalsA,  
                                const Orbitals& orbitalsB
                                 )const;
-<<<<<<< HEAD
-    
-    
-    std::pair<int,int> DetermineRangeOfStates(const Orbitals& orbital, int numberofstates)const;
-    
-    Eigen::MatrixXd JAB;
-    
-    double _degeneracy;
-    int _numberofstatesA;
-    int _numberofstatesB;
-    
-=======
 
     std::pair<int,int> DetermineRangeOfStates(const Orbitals& orbital, int numberofstates)const;
     
@@ -90,7 +67,6 @@
     int _numberofstatesA;
     int _numberofstatesB;
     
->>>>>>> d4744c08
     
     std::pair<int,int> Range_orbA;
     std::pair<int,int> Range_orbB;
