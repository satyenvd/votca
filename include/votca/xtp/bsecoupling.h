--- conflicted
+++ resolved
@@ -18,10 +18,7 @@
  */
 
 #include <votca/xtp/couplingbase.h>
-<<<<<<< HEAD
-=======
 #include <votca/xtp/qmstate.h>
->>>>>>> d4744c08
 
 #ifndef _VOTCA_XTP_BSECOUPLING_H
 #define	_VOTCA_XTP_BSECOUPLING_H
@@ -50,18 +47,6 @@
     Eigen::MatrixXd getJAB_tripletstorage(){ return (_output_perturbation ?  JAB_triplet[0]: JAB_triplet[1]);}
     void Addoutput(tools::Property & type_summary,const Orbitals& orbitalsA, 
                                const Orbitals& orbitalsB);
-<<<<<<< HEAD
-    
-
-    
-    void CalculateCouplings(   const Orbitals& orbitalsA, 
-                               const Orbitals& orbitalsB, 
-                               Orbitals& orbitalsAB 
-                             );
-     
-   
-    
-=======
 
     void CalculateCouplings(const Orbitals& orbitalsA,const Orbitals& orbitalsB, 
                                Orbitals& orbitalsAB);
@@ -70,23 +55,10 @@
     
     void WriteToProperty(const Orbitals& orbitalsA, const Orbitals& orbitalsB, 
                         tools::Property& summary, const QMState& stateA, const QMState& stateB);
->>>>>>> d4744c08
-    
-    double getSingletCouplingElement( int levelA, int levelB, int methodindex);
-    
-<<<<<<< HEAD
-    void WriteToProperty(const Orbitals& orbitalsA, const Orbitals& orbitalsB,
-                        tools::Property& summary, int stateA, int stateB, double JAB);
     
     double getSingletCouplingElement( int levelA, int levelB, int methodindex);
     
     double getTripletCouplingElement( int levelA, int levelB, int methodindex);
-    
-   
-  
-=======
-    double getTripletCouplingElement( int levelA, int levelB, int methodindex);
->>>>>>> d4744c08
     
     std::vector< Eigen::MatrixXd >ProjectExcitons(const Eigen::MatrixXd& bseA_T,const Eigen::MatrixXd& bseB_T, 
                          Eigen::MatrixXd& H);
@@ -107,19 +79,10 @@
     int _unoccA;
     int _occB;
     int _unoccB;
-<<<<<<< HEAD
-    int         _openmp_threads;
-=======
     int _openmp_threads;
->>>>>>> d4744c08
     
     int _bse_exc;
     
-<<<<<<< HEAD
-    int _bse_exc;
-    
-=======
->>>>>>> d4744c08
     int _ct;
     
      Eigen::MatrixXd ctAB;
