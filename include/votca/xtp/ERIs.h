--- conflicted
+++ resolved
@@ -38,14 +38,9 @@
       
         
         
-<<<<<<< HEAD
-        void Initialize(AOBasis &_dftbasis, AOBasis &_auxbasis, const ub::matrix<double> &inverse_Coulomb);
-        void Initialize_4c_small_molecule(AOBasis &_dftbasis); ///////////
+        void Initialize(AOBasis &_dftbasis, AOBasis &_auxbasis, const Eigen::MatrixXd& inverse_Coulomb);
+        void Initialize_4c_small_molecule(AOBasis &_dftbasis); 
         void Initialize_4c_screening(AOBasis &_dftbasis, double eps); // Pre-screening
-=======
-        void Initialize(AOBasis &_dftbasis, AOBasis &_auxbasis, const Eigen::MatrixXd &inverse_Coulomb);
-        void Initialize_4c_small_molecule(AOBasis &_dftbasis); 
->>>>>>> 3e0bb061
       
         const Eigen::MatrixXd& getEXX() const{return _EXXs;}
         
@@ -53,34 +48,25 @@
         double& getERIsenergy(){return _ERIsenergy;}
         
         void CalculateERIs(const Eigen::MatrixXd &DMAT);
-        void CalculateERIs_4c_small_molecule(const Eigen::MatrixXd &DMAT); 
-        void CalculateEXX_4c_small_molecule(const Eigen::MatrixXd &DMAT);
+        void CalculateERIs_4c_small_molecule(const Eigen::MatrixXd& DMAT); 
+        void CalculateEXX_4c_small_molecule(const Eigen::MatrixXd& DMAT);
         
-<<<<<<< HEAD
-        void CalculateERIs_4c_direct(const AOBasis& dftbasis, const ub::matrix<double> &DMAT);
+        void CalculateERIs_4c_direct(const AOBasis& dftbasis, const Eigen::MatrixXd& DMAT);
         
-        int getSize1(){return _ERIs.size1();}
-        int getSize2(){return _ERIs.size2();}
-=======
         int getSize1(){return _ERIs.rows();}
         int getSize2(){return _ERIs.cols();}
->>>>>>> 3e0bb061
         
         void printERIs();
         
     private:
-<<<<<<< HEAD
-        ub::matrix<double> _inverse_Coulomb;
+        Eigen::MatrixXd _inverse_Coulomb;
 
         // Pre-screening
         bool _with_screening = false;
         double _screening_eps;
-        ub::matrix<double> _diagonals; // Square matrix containing <ab|ab> for all basis functions a, b
+        Eigen::MatrixXd _diagonals; // Square matrix containing <ab|ab> for all basis functions a, b
         void CalculateERIsDiagonals(const AOBasis& dftbasis);
         bool CheckScreen(double eps, const AOShell& shell_1, const AOShell& shell_2, const AOShell& shell_3, const AOShell& shell_4);
-=======
-        Eigen::MatrixXd _inverse_Coulomb;
->>>>>>> 3e0bb061
         
         TCMatrix_dft _threecenter;
         FCMatrix _fourcenter; 
@@ -88,16 +74,14 @@
         Eigen::MatrixXd _ERIs;
         Eigen::MatrixXd _EXXs;
         double _ERIsenergy;
-<<<<<<< HEAD
         double _EXXenergy;
-        void CalculateEnergy(const ub::vector<double> &dmatasarray);
-        void CalculateEXXEnergy(const ub::vector<double> &dmatasarray);
-        
-        void FillERIsBlock(ub::matrix<double>& ERIsCur, const ub::matrix<double>& DMAT, const ub::matrix<double>& subMatrix, const AOShell& shell_1, const AOShell& shell_2, const AOShell& shell_3, const AOShell& shell_4);
-=======
         void CalculateEnergy(const Eigen::MatrixXd &DMAT);
         void CalculateEXXEnergy(const Eigen::MatrixXd &DMAT);
->>>>>>> 3e0bb061
+        
+        void FillERIsBlock(Eigen::MatrixXd& ERIsCur, const Eigen::MatrixXd& DMAT,
+                            const Eigen::MatrixXd& subMatrix,
+                            const AOShell& shell_1, const AOShell& shell_2,
+                            const AOShell& shell_3, const AOShell& shell_4);
     };
     
     
