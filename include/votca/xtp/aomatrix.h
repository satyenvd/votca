/* 
 *            Copyright 2009-2016 The VOTCA Development Team
 *                       (http://www.votca.org)
 *
 *      Licensed under the Apache License, Version 2.0 (the "License")
 *
 * You may not use this file except in compliance with the License.
 * You may obtain a copy of the License at
 *
 *              http://www.apache.org/licenses/LICENSE-2.0
 *
 * Unless required by applicable law or agreed to in writing, software
 * distributed under the License is distributed on an "AS IS" BASIS,
 * WITHOUT WARRANTIES OR CONDITIONS OF ANY KIND, either express or implied.
 * See the License for the specific language governing permissions and
 * limitations under the License.
 *
 */

#ifndef __XTP_AOMATRIX__H
#define	__XTP_AOMATRIX__H

#include <votca/xtp/aobasis.h>
#include <votca/xtp/aoshell.h>
#include <votca/xtp/apolarsite.h>

#include <votca/ctp/segment.h>
#include <boost/numeric/ublas/matrix.hpp>
#include <boost/numeric/ublas/lu.hpp>
#include <boost/numeric/ublas/io.hpp>
#define BOOST_DISABLE_ASSERTS //could be used to slighlty speed up calculation but the compile time simply goes boom
#include <boost/multi_array.hpp>
#include "basisset.h"
//#include "linalg_tools.h"


using namespace votca::tools;

namespace Cart {
        enum Index {
                    s,                                                                                                                                                     // s
                    x, y, z,                                                                                                                                               // p
                    xx, xy, xz, yy, yz, zz,                                                                                                                                // d
                    xxx, xxy, xxz, xyy, xyz, xzz, yyy, yyz, yzz, zzz,                                                                                                      // f
                    xxxx, xxxy, xxxz, xxyy, xxyz, xxzz, xyyy, xyyz, xyzz, xzzz, yyyy, yyyz, yyzz, yzzz, zzzz,                                                              // g
                    xxxxx, xxxxy, xxxxz, xxxyy, xxxyz, xxxzz, xxyyy, xxyyz, xxyzz, xxzzz, xyyyy, xyyyz, xyyzz, xyzzz, xzzzz, yyyyy, yyyyz, yyyzz, yyzzz, yzzzz, zzzzz,     // h

                    xxxxxx, xxxxxy, xxxxxz, xxxxyy, xxxxyz, xxxxzz, xxxyyy, xxxyyz, xxxyzz, xxxzzz, xxyyyy, xxyyyz, xxyyzz, xxyzzz,                                        // i
                    xxzzzz, xyyyyy, xyyyyz, xyyyzz, xyyzzz, xyzzzz, xzzzzz, yyyyyy, yyyyyz, yyyyzz, yyyzzz, yyzzzz, yzzzzz, zzzzzz,

                    xxxxxxx, xxxxxxy, xxxxxxz, xxxxxyy, xxxxxyz, xxxxxzz, xxxxyyy, xxxxyyz, xxxxyzz, xxxxzzz, xxxyyyy, xxxyyyz,                                            // j
                    xxxyyzz, xxxyzzz, xxxzzzz, xxyyyyy, xxyyyyz, xxyyyzz, xxyyzzz, xxyzzzz, xxzzzzz, xyyyyyy, xyyyyyz, xyyyyzz,
                    xyyyzzz, xyyzzzz, xyzzzzz, xzzzzzz, yyyyyyy, yyyyyyz, yyyyyzz, yyyyzzz, yyyzzzz, yyzzzzz, yzzzzzz, zzzzzzz,

                    xxxxxxxx, xxxxxxxy, xxxxxxxz, xxxxxxyy, xxxxxxyz, xxxxxxzz, xxxxxyyy, xxxxxyyz, xxxxxyzz, xxxxxzzz, xxxxyyyy, xxxxyyyz, xxxxyyzz, xxxxyzzz, xxxxzzzz,  // k
                    xxxyyyyy, xxxyyyyz, xxxyyyzz, xxxyyzzz, xxxyzzzz, xxxzzzzz, xxyyyyyy, xxyyyyyz, xxyyyyzz, xxyyyzzz, xxyyzzzz, xxyzzzzz, xxzzzzzz, xyyyyyyy, xyyyyyyz,
                    xyyyyyzz, xyyyyzzz, xyyyzzzz, xyyzzzzz, xyzzzzzz, xzzzzzzz, yyyyyyyy, yyyyyyyz, yyyyyyzz, yyyyyzzz, yyyyzzzz, yyyzzzzz, yyzzzzzz, yzzzzzzz, zzzzzzzz,
                };
}

namespace votca { namespace xtp {
    namespace ub = boost::numeric::ublas;
    
    namespace CTP = votca::ctp;
    
    
    /* "superclass" AOSuperMatrix contains all common functionality for
     * atomic orbital matrix types
     */
        class AOSuperMatrix{
    public:
        
        int getBlockSize( int size );
        
        
        void getTrafo( ub::matrix<double>& _trafo, int _lmax, const double& _decay , std::vector<double> contractions);
        
        void PrintIndexToFunction( AOBasis* aobasis);
        
        
    };
    
    
    // base class for 1D atomic orbital matrix types (overlap, Coulomb, ESP)
    class AOMatrix : public AOSuperMatrix {
    public:
        ub::matrix<double> _aomatrix; 
        vec _gridpoint;

	// Access functions
	int Dimension(){ return  _aomatrix.size1();};
	ub::matrix<double> &Matrix(){ return _aomatrix ;};

        const ub::matrix<double> &Matrix() const{ return _aomatrix ;};
        
        void Initialize( int size ) {
            this->_aomatrix = ub::zero_matrix<double>(size,size);
        }
        
        void Fill( AOBasis* aobasis, vec r = vec(0,0,0) , AOBasis* ecp = NULL );
        
        // matrix print 
        void Print( std::string _ident);
        // integrate F
        void XIntegrate( std::vector<double>& _FmT, const double& _T );
        // block fill prototype
        virtual void FillBlock(ub::matrix_range< ub::matrix<double> >& _matrix, AOShell* _shell_row, AOShell* _shell_col,  AOBasis* ecp = NULL) {} ;

        // ~AOMatrix(){};

    };
    
    
    
    /* base class class for 3D atomic orbital matrix types 
     * (in principle, we could make nD and 1D and 3D are just special types)
     */
    class AOMatrix3D : public AOSuperMatrix {
    public:
        std::vector<ub::matrix<double> > _aomatrix; 
        
        void Initialize( int size ) {
            _aomatrix.resize(3);
            for (int i = 0; i < 3 ; i++){
              _aomatrix[ i ] = ub::zero_matrix<double>(size,size);
            }
        }



        // matrix print 
        void Print( std::string _ident);

        
        void Fill( AOBasis* aobasis );

        // block fill prototype
        virtual void FillBlock(std::vector< ub::matrix_range< ub::matrix<double> > >& _matrix, AOShell* _shell_row, AOShell* _shell_col, AOBasis* ecp = NULL) {} ;

        
        void Cleanup();
        
      //  ~AOMatrix3D();
        
    };
    
    
    
    /* derived class for atomic orbital gradient matrices, required for
     * momentum transition dipoles
     */
    class AOMomentum : public AOMatrix3D { 
        
        //block fill for gradient/momentum operator, implementation in aomomentum.cc
        void FillBlock( std::vector< ub::matrix_range< ub::matrix<double> > >& _matrix, AOShell* _shell_row, AOShell* _shell_col, AOBasis* ecp);
        
        
    };
    
    
    
    /* derived class for atomic orbital electrical dipole matrices, required for
     * electical transition dipoles
     */
    class AODipole : public AOMatrix3D { 
        
        //block fill for gradient/momentum operator, implementation in aomomentum.cc
        void FillBlock( std::vector< ub::matrix_range< ub::matrix<double> > >& _matrix, AOShell* _shell_row, AOShell* _shell_col, AOBasis* ecp);
        
        
    };
    
    
    // derived class for atomic orbital nuclear potential
    class AOESP : public AOMatrix{
    public:
        //block fill for overlap, implementation in aoesp.cc
        void FillBlock( ub::matrix_range< ub::matrix<double> >& _matrix, AOShell* _shell_row, AOShell* _shell_col, AOBasis* ecp);
        //void Print();
<<<<<<< HEAD
        void Fillnucpotential( AOBasis* aobasis, std::vector<QMAtom*>& _atoms,bool _with_ecp=false );
        void Fillextpotential( AOBasis* aobasis, std::vector<APolarSite*>& _sites);
        ub::matrix<double> &getNuclearpotential(){ return _nuclearpotential;}
        const ub::matrix<double> &getNuclearpotential()const{ return _nuclearpotential;}
        ub::matrix<double> &getExternalpotential(){ return _externalpotential;}
        const ub::matrix<double> &getExternalpotential()const{ return _externalpotential;}
=======
        void Fillnucpotential( AOBasis* aobasis, std::vector<CTP::QMAtom*>& _atoms );
        
        ub::matrix<double> _nuclearpotential;
>>>>>>> 5889df7b
        // ~AOESP();
    private:    
        ub::matrix<double> _nuclearpotential;
        ub::matrix<double> _externalpotential;
    };
    
    
    
    // derived class for Effective Core Potentials
    class AOECP : public AOMatrix{
    public:
        //block fill for overlap, implementation in aoesp.cc
        void FillBlock( ub::matrix_range< ub::matrix<double> >& _matrix, AOShell* _shell_row, AOShell* _shell_col, AOBasis* ecp);
        //void Print();
        //void Fillnucpotential( AOBasis* aobasis, std::vector<QMAtom*>& _atoms );
        
        ub::matrix<double> calcVNLmatrix(  const vec& posA, const vec& posB, const vec& posC, const double& alpha, const double& beta, ub::matrix<double>& _gamma_ecp, ub::matrix<double>& _pref_ecp   );
        typedef boost::multi_array<double, 3> type_3D;
        
        void getBLMCOF( const vec& pos, type_3D& BLC, type_3D& C  );
        void getNorms( std::vector<double>& Norms, const double& decay);
    };
    
    
    
    
    
    
    
    // derived class for kinetic energy
    class AOKinetic : public AOMatrix{
    public:
        //block fill for overlap, implementation in aokinetic.cc
        void FillBlock( ub::matrix_range< ub::matrix<double> >& _matrix, AOShell* _shell_row, AOShell* _shell_col , AOBasis* ecp);
        //void Print();
        
        // ~AOKinetic();
        
        
    };
    
    
    // derived class for atomic orbital overlap
    class AOOverlap : public AOMatrix{
    public:
        //block fill for overlap, implementation in aooverlap.cc
        void FillBlock( ub::matrix_range< ub::matrix<double> >& _matrix, AOShell* _shell_row, AOShell* _shell_col, AOBasis* ecp);
        //void Print();
        
	//        ~AOOverlap();
        
    };
    
    class AODipole_Potential : public AOMatrix{
    public:
        //block fill for overlap, implementation in aooverlap.cc
        void FillBlock( ub::matrix_range< ub::matrix<double> >& _matrix, AOShell* _shell_row, AOShell* _shell_col, AOBasis* ecp);
        
        void Fillextpotential( AOBasis* aobasis, std::vector<APolarSite*>& _sites);
        ub::matrix<double> &getExternalpotential(){ return _externalpotential;}
        const ub::matrix<double> &getExternalpotential()const{ return _externalpotential;}
        
        //void Print();
        
	//        ~AOOverlap();
    private: 
        void setAPolarSite(APolarSite* site){
            apolarsite=site;
        };
        APolarSite* apolarsite;
        ub::matrix<double> _externalpotential;
    };
    
    class AOQuadrupole_Potential : public AOMatrix{
    public:
        //block fill for overlap, implementation in aooverlap.cc
        void FillBlock( ub::matrix_range< ub::matrix<double> >& _matrix, AOShell* _shell_row, AOShell* _shell_col, AOBasis* ecp);
        //void Print();
        
        void Fillextpotential( AOBasis* aobasis, std::vector<APolarSite*>& _sites);
        ub::matrix<double> &getExternalpotential(){ return _externalpotential;}
        const ub::matrix<double> &getExternalpotential()const{ return _externalpotential;}
        //void Print();
        
	//        ~AOOverlap();
    private: 
        void setAPolarSite(APolarSite* site){
            apolarsite=site;
        };
        APolarSite* apolarsite;
        ub::matrix<double> _externalpotential;
    };
    
    
 
    
    //derived class for atomic orbital Coulomb interaction
    class AOCoulomb : public AOMatrix{
    public:
        void FillBlock(ub::matrix_range< ub::matrix<double> >& _matrix, AOShell* _shell_row, AOShell* _shell_col, AOBasis* ecp);
        void Symmetrize( AOOverlap& _overlap , AOBasis& _basis, AOOverlap& _overlap_inverse , AOOverlap& _gwoverlap_cholesky_inverse );
       
        
    private:
        typedef boost::multi_array<double, 3> ma_type;
        typedef ma_type::index index;
        
        
        
  
    };
}}

#endif	/* AOMATRIX_H */
<|MERGE_RESOLUTION|>--- conflicted
+++ resolved
@@ -177,18 +177,12 @@
         //block fill for overlap, implementation in aoesp.cc
         void FillBlock( ub::matrix_range< ub::matrix<double> >& _matrix, AOShell* _shell_row, AOShell* _shell_col, AOBasis* ecp);
         //void Print();
-<<<<<<< HEAD
         void Fillnucpotential( AOBasis* aobasis, std::vector<QMAtom*>& _atoms,bool _with_ecp=false );
         void Fillextpotential( AOBasis* aobasis, std::vector<APolarSite*>& _sites);
         ub::matrix<double> &getNuclearpotential(){ return _nuclearpotential;}
         const ub::matrix<double> &getNuclearpotential()const{ return _nuclearpotential;}
         ub::matrix<double> &getExternalpotential(){ return _externalpotential;}
         const ub::matrix<double> &getExternalpotential()const{ return _externalpotential;}
-=======
-        void Fillnucpotential( AOBasis* aobasis, std::vector<CTP::QMAtom*>& _atoms );
-        
-        ub::matrix<double> _nuclearpotential;
->>>>>>> 5889df7b
         // ~AOESP();
     private:    
         ub::matrix<double> _nuclearpotential;
