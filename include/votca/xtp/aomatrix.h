--- conflicted
+++ resolved
@@ -18,37 +18,37 @@
  */
 
 #ifndef __XTP_AOMATRIX__H
-#define __XTP_AOMATRIX__H
+#define	__XTP_AOMATRIX__H
 
 #include <votca/xtp/aobasis.h>
 #include <votca/xtp/aoshell.h>
 #include <votca/ctp/apolarsite.h>
 #include <votca/ctp/polarseg.h>
-<<<<<<< HEAD
-#include <votca/xtp/votca_config.h>
-#include <boost/numeric/ublas/matrix.hpp>
-#include <boost/numeric/ublas/lu.hpp>
-#include <boost/numeric/ublas/io.hpp>
-#define BOOST_DISABLE_ASSERTS //could be used to slighlty speed up calculation but the compile time simply goes boom
-#include <boost/multi_array.hpp>
-#include "basisset.h"
-
-=======
 #include <votca/xtp/multiarray.h>
->>>>>>> 21612300
 
 
 namespace Cart {
-
-<<<<<<< HEAD
-    enum Index {
-        s, // s
-        x, y, z, // p
-        xx, xy, xz, yy, yz, zz, // d
-        xxx, xxy, xxz, xyy, xyz, xzz, yyy, yyz, yzz, zzz, // f
-        xxxx, xxxy, xxxz, xxyy, xxyz, xxzz, xyyy, xyyz, xyzz, xzzz, yyyy, yyyz, yyzz, yzzz, zzzz, // g
-        xxxxx, xxxxy, xxxxz, xxxyy, xxxyz, xxxzz, xxyyy, xxyyz, xxyzz, xxzzz, xyyyy, xyyyz, xyyzz, xyzzz, xzzzz, yyyyy, yyyyz, yyyzz, yyzzz, yzzzz, zzzzz, // h
-=======
+        enum Index {
+                    s,                                                                                                                                                     // s
+                    x, y, z,                                                                                                                                               // p
+                    xx, xy, xz, yy, yz, zz,                                                                                                                                // d
+                    xxx, xxy, xxz, xyy, xyz, xzz, yyy, yyz, yzz, zzz,                                                                                                      // f
+                    xxxx, xxxy, xxxz, xxyy, xxyz, xxzz, xyyy, xyyz, xyzz, xzzz, yyyy, yyyz, yyzz, yzzz, zzzz,                                                              // g
+                    xxxxx, xxxxy, xxxxz, xxxyy, xxxyz, xxxzz, xxyyy, xxyyz, xxyzz, xxzzz, xyyyy, xyyyz, xyyzz, xyzzz, xzzzz, yyyyy, yyyyz, yyyzz, yyzzz, yzzzz, zzzzz,     // h
+
+                    xxxxxx, xxxxxy, xxxxxz, xxxxyy, xxxxyz, xxxxzz, xxxyyy, xxxyyz, xxxyzz, xxxzzz, xxyyyy, xxyyyz, xxyyzz, xxyzzz,                                        // i
+                    xxzzzz, xyyyyy, xyyyyz, xyyyzz, xyyzzz, xyzzzz, xzzzzz, yyyyyy, yyyyyz, yyyyzz, yyyzzz, yyzzzz, yzzzzz, zzzzzz,
+
+                    xxxxxxx, xxxxxxy, xxxxxxz, xxxxxyy, xxxxxyz, xxxxxzz, xxxxyyy, xxxxyyz, xxxxyzz, xxxxzzz, xxxyyyy, xxxyyyz,                                            // j
+                    xxxyyzz, xxxyzzz, xxxzzzz, xxyyyyy, xxyyyyz, xxyyyzz, xxyyzzz, xxyzzzz, xxzzzzz, xyyyyyy, xyyyyyz, xyyyyzz,
+                    xyyyzzz, xyyzzzz, xyzzzzz, xzzzzzz, yyyyyyy, yyyyyyz, yyyyyzz, yyyyzzz, yyyzzzz, yyzzzzz, yzzzzzz, zzzzzzz,
+
+                    xxxxxxxx, xxxxxxxy, xxxxxxxz, xxxxxxyy, xxxxxxyz, xxxxxxzz, xxxxxyyy, xxxxxyyz, xxxxxyzz, xxxxxzzz, xxxxyyyy, xxxxyyyz, xxxxyyzz, xxxxyzzz, xxxxzzzz,  // k
+                    xxxyyyyy, xxxyyyyz, xxxyyyzz, xxxyyzzz, xxxyzzzz, xxxzzzzz, xxyyyyyy, xxyyyyyz, xxyyyyzz, xxyyyzzz, xxyyzzzz, xxyzzzzz, xxzzzzzz, xyyyyyyy, xyyyyyyz,
+                    xyyyyyzz, xyyyyzzz, xyyyzzzz, xyyzzzzz, xyzzzzzz, xzzzzzzz, yyyyyyyy, yyyyyyyz, yyyyyyzz, yyyyyzzz, yyyyzzzz, yyyzzzzz, yyzzzzzz, yzzzzzzz, zzzzzzzz,
+                };
+}
+
 namespace votca { namespace xtp {
 
 
@@ -67,14 +67,15 @@
     
     
     // base class for 1D atomic orbital matrix types (overlap, Coulomb, ESP)
+    template< class T> 
     class AOMatrix : public AOSuperMatrix {
     public:
         
 	// Access functions
 	int Dimension(){ return  _aomatrix.rows();};
-	Eigen::MatrixXd &Matrix(){ return _aomatrix ;};
-
-        const Eigen::MatrixXd &Matrix() const{ return _aomatrix ;};
+	 Eigen::Matrix<T, Eigen::Dynamic, Eigen::Dynamic> &Matrix(){ return _aomatrix ;};
+
+        const  Eigen::Matrix<T, Eigen::Dynamic, Eigen::Dynamic> &Matrix() const{ return _aomatrix ;};
         
         void Fill(const AOBasis& aobasis, vec r = vec(0,0,0) , AOBasis* ecp = NULL );
         
@@ -84,88 +85,14 @@
         static std::vector<double> XIntegrate( int _n, double _T );
         // block fill prototype
    
-        virtual void FillBlock(Eigen::Block<Eigen::MatrixXd>&_matrix,const  AOShell* _shell_row,const AOShell* _shell_col, AOBasis* ecp = NULL) {} ;
+        virtual void FillBlock(Eigen::Block< Eigen::Matrix<T, Eigen::Dynamic, Eigen::Dynamic> >&_matrix,const  AOShell* _shell_row,const AOShell* _shell_col) {} ;
 
     protected:
-        Eigen::MatrixXd _aomatrix; 
+        Eigen::Matrix<T, Eigen::Dynamic, Eigen::Dynamic> _aomatrix;   
         vec _gridpoint;
->>>>>>> 21612300
-
-        xxxxxx, xxxxxy, xxxxxz, xxxxyy, xxxxyz, xxxxzz, xxxyyy, xxxyyz, xxxyzz, xxxzzz, xxyyyy, xxyyyz, xxyyzz, xxyzzz, // i
-        xxzzzz, xyyyyy, xyyyyz, xyyyzz, xyyzzz, xyzzzz, xzzzzz, yyyyyy, yyyyyz, yyyyzz, yyyzzz, yyzzzz, yzzzzz, zzzzzz,
-
-        xxxxxxx, xxxxxxy, xxxxxxz, xxxxxyy, xxxxxyz, xxxxxzz, xxxxyyy, xxxxyyz, xxxxyzz, xxxxzzz, xxxyyyy, xxxyyyz, // j
-        xxxyyzz, xxxyzzz, xxxzzzz, xxyyyyy, xxyyyyz, xxyyyzz, xxyyzzz, xxyzzzz, xxzzzzz, xyyyyyy, xyyyyyz, xyyyyzz,
-        xyyyzzz, xyyzzzz, xyzzzzz, xzzzzzz, yyyyyyy, yyyyyyz, yyyyyzz, yyyyzzz, yyyzzzz, yyzzzzz, yzzzzzz, zzzzzzz,
-
-        xxxxxxxx, xxxxxxxy, xxxxxxxz, xxxxxxyy, xxxxxxyz, xxxxxxzz, xxxxxyyy, xxxxxyyz, xxxxxyzz, xxxxxzzz, xxxxyyyy, xxxxyyyz, xxxxyyzz, xxxxyzzz, xxxxzzzz, // k
-        xxxyyyyy, xxxyyyyz, xxxyyyzz, xxxyyzzz, xxxyzzzz, xxxzzzzz, xxyyyyyy, xxyyyyyz, xxyyyyzz, xxyyyzzz, xxyyzzzz, xxyzzzzz, xxzzzzzz, xyyyyyyy, xyyyyyyz,
-        xyyyyyzz, xyyyyzzz, xyyyzzzz, xyyzzzzz, xyzzzzzz, xzzzzzzz, yyyyyyyy, yyyyyyyz, yyyyyyzz, yyyyyzzz, yyyyzzzz, yyyzzzzz, yyzzzzzz, yzzzzzzz, zzzzzzzz,
-    };
-<<<<<<< HEAD
-}
-
-namespace votca {
-    namespace xtp {
-        namespace ub = boost::numeric::ublas;
-
-        /* "superclass" AOSuperMatrix contains all common functionality for
-         * atomic orbital matrix types
-         */
-        class AOSuperMatrix {
-        public:
-
-            static int getBlockSize(int size);
-            static ub::matrix<double> getTrafo(const AOGaussianPrimitive& gaussian);
-
-            void PrintIndexToFunction(const AOBasis& aobasis);
-
-
-        };
-
-
-        // base class for 1D atomic orbital matrix types (overlap, Coulomb, ESP)
-        // templated -> use as double or complex (plane wave)
-
-        template <class T >
-        class AOMatrix : public AOSuperMatrix {
-        public:
-
-
-            // Access functions
-
-            int Dimension() {
-                return _aomatrix.size1();
-            };
-
-            ub::matrix<T> &Matrix() {
-                return _aomatrix;
-            };
-
-            const ub::matrix<T> &Matrix() const {
-                return _aomatrix;
-            };
-
-            void Fill(const AOBasis& aobasis, vec gridpoint = vec(0, 0, 0),
-                    AOBasis* ecp = NULL);
-
-            // matrix print 
-            void Print(std::string _ident);
-            // integrate F
-            static std::vector<double> XIntegrate(int _n, double _T);
-            // block fill prototype
-
-            virtual void FillBlock(ub::matrix_range< ub::matrix<T> >& _matrix,
-                    const AOShell* _shell_row, const AOShell* _shell_col) {
-            };
-
-        protected:
-            ub::matrix<T> _aomatrix;
-            vec _gridpoint;
-            AOBasis* _ecp;
-
-        };
-=======
+        AOBasis* _ecp;
+
+    };
     
     
     
@@ -184,7 +111,7 @@
 
         // block fill prototype
       
-        virtual void FillBlock(std::vector<Eigen::Block<Eigen::MatrixXd> >& _matrix,const AOShell* _shell_row,const AOShell* _shell_col, AOBasis* ecp = NULL) {} ;
+        virtual void FillBlock(std::vector<Eigen::Block<Eigen::MatrixXd> >& _matrix,const AOShell* _shell_row,const AOShell* _shell_col) {} ;
         
         void Cleanup();
     protected:
@@ -201,7 +128,7 @@
         
         //block fill for gradient/momentum operator, implementation in aomomentum.cc
        
-        void FillBlock(std::vector< Eigen::Block<Eigen::MatrixXd> >& _matrix,const AOShell* _shell_row,const AOShell* _shell_col, AOBasis* ecp = NULL);
+        void FillBlock(std::vector< Eigen::Block<Eigen::MatrixXd> >& _matrix,const AOShell* _shell_row,const AOShell* _shell_col);
         
     };
     
@@ -212,17 +139,17 @@
      */
     class AODipole : public AOMatrix3D { 
         
-        void FillBlock(std::vector< Eigen::Block<Eigen::MatrixXd> >& _matrix,const AOShell* _shell_row,const AOShell* _shell_col, AOBasis* ecp = NULL);
+        void FillBlock(std::vector< Eigen::Block<Eigen::MatrixXd> >& _matrix,const AOShell* _shell_row,const AOShell* _shell_col);
        
     };
     
     
     // derived class for atomic orbital nuclear potential
-    class AOESP : public AOMatrix{
+    class AOESP : public AOMatrix<double>{
     public:
         //block fill for overlap, implementation in aoesp.cc
         
-        void FillBlock( Eigen::Block<Eigen::MatrixXd>& _matrix ,const AOShell* _shell_row,const AOShell* _shell_col, AOBasis* ecp);
+        void FillBlock( Eigen::Block<Eigen::MatrixXd>& _matrix ,const AOShell* _shell_row,const AOShell* _shell_col);
         //void Print();
         void Fillnucpotential(const AOBasis& aobasis, std::vector<QMAtom*>& _atoms);
         void Fillextpotential(const AOBasis& aobasis, const std::vector<ctp::PolarSeg*>& _sites);
@@ -238,11 +165,11 @@
     
     
     // derived class for Effective Core Potentials
-    class AOECP : public AOMatrix{
+    class AOECP : public AOMatrix<double>{
     public:
         //block fill for overlap, implementation in aoesp.cc
         
-        void FillBlock( Eigen::Block<Eigen::MatrixXd>& _matrix,const AOShell* _shell_row,const AOShell* _shell_col, AOBasis* ecp);
+        void FillBlock( Eigen::Block<Eigen::MatrixXd>& _matrix,const AOShell* _shell_row,const AOShell* _shell_col);
         
         Eigen::MatrixXd calcVNLmatrix(int _lmax_ecp,const vec& posC,
                 const AOGaussianPrimitive& _g_row,const AOGaussianPrimitive& _g_col,
@@ -257,30 +184,30 @@
 
     
     // derived class for kinetic energy
-    class AOKinetic : public AOMatrix{
+    class AOKinetic : public AOMatrix<double>{
     public:
         //block fill for overlap, implementation in aokinetic.cc
        
-        void FillBlock( Eigen::Block<Eigen::MatrixXd>& _matrix , const AOShell* _shell_row, const AOShell* _shell_col , AOBasis* ecp);
+        void FillBlock( Eigen::Block<Eigen::MatrixXd>& _matrix , const AOShell* _shell_row, const AOShell* _shell_col);
  
         
     };
     
     
     // derived class for atomic orbital overlap
-    class AOOverlap : public AOMatrix{
+    class AOOverlap : public AOMatrix<double>{
     public:
         //block fill for overlap, implementation in aooverlap.cc
       
-        void FillBlock( Eigen::Block<Eigen::MatrixXd>& _matrix,const AOShell* _shell_row,const AOShell* _shell_col, AOBasis* ecp);
-        
-    };
-    
-    class AODipole_Potential : public AOMatrix{
+        void FillBlock( Eigen::Block<Eigen::MatrixXd>& _matrix,const AOShell* _shell_row,const AOShell* _shell_col);
+        
+    };
+    
+    class AODipole_Potential : public AOMatrix<double>{
     public:
         //block fill for overlap, implementation in aooverlap.cc
        
-        void FillBlock( Eigen::Block<Eigen::MatrixXd>& _matrix,const AOShell* _shell_row,const AOShell* _shell_col, AOBasis* ecp);
+        void FillBlock( Eigen::Block<Eigen::MatrixXd>& _matrix,const AOShell* _shell_row,const AOShell* _shell_col);
         
         void Fillextpotential(const AOBasis& aobasis, const std::vector<ctp::PolarSeg*>& _sites);
         Eigen::MatrixXd &getExternalpotential(){ return _externalpotential;}
@@ -297,11 +224,11 @@
         Eigen::MatrixXd _externalpotential;
     };
     
-    class AOQuadrupole_Potential : public AOMatrix{
+    class AOQuadrupole_Potential : public AOMatrix<double>{
     public:
         //block fill for overlap, implementation in aooverlap.cc
    
-        void FillBlock( Eigen::Block<Eigen::MatrixXd>& _matrix,const AOShell* _shell_row,const AOShell* _shell_col, AOBasis* ecp);
+        void FillBlock( Eigen::Block<Eigen::MatrixXd>& _matrix,const AOShell* _shell_row,const AOShell* _shell_col);
         //void Print();
         
         void Fillextpotential(const AOBasis& aobasis, const std::vector<ctp::PolarSeg*>& _sites);
@@ -322,10 +249,10 @@
  
     
     //derived class for atomic orbital Coulomb interaction
-    class AOCoulomb : public AOMatrix{
-    public:
-    
-        void FillBlock( Eigen::Block<Eigen::MatrixXd>& _matrix,const AOShell* _shell_row,const AOShell* _shell_col, AOBasis* ecp);
+    class AOCoulomb : public AOMatrix<double>{
+    public:
+    
+        void FillBlock( Eigen::Block<Eigen::MatrixXd>& _matrix,const AOShell* _shell_row,const AOShell* _shell_col);
         Eigen::MatrixXd Pseudo_InvSqrt_GWBSE(const AOOverlap& _auxoverlap,double etol);
         Eigen::MatrixXd Pseudo_Invert(double etol);
         int Removedfunctions(){return removedfunctions;}
@@ -333,223 +260,19 @@
     private:
         
         int removedfunctions;
-       
-        
-        
-        
-  
-    };
-}}
->>>>>>> 21612300
-
-        /* base class class for 3D atomic orbital matrix types 
-         * (in principle, we could make nD and 1D and 3D are just special types)
-         */
-        class AOMatrix3D : public AOSuperMatrix {
-        public:
-
-            const std::vector<ub::matrix<double> > &Matrix() const {
-                return _aomatrix;
-            };
-
-            // matrix print 
-            void Print(std::string _ident);
-
-            void Fill(const AOBasis& aobasis);
-
-            // block fill prototype
-
-            virtual void FillBlock(
-                    std::vector<ub::matrix_range<ub::matrix<double>>>& _matrix,
-                    const AOShell* _shell_row, const AOShell* _shell_col) {
-            };
-
-            void Cleanup();
-        protected:
-            std::vector<ub::matrix<double> > _aomatrix;
-
-        };
-
-        /* derived class for atomic orbital gradient matrices, required for
-         * momentum transition dipoles
-         */
-        class AOMomentum : public AOMatrix3D {
-            //block fill for momentum operator, implementation in aomomentum.cc
-            void FillBlock(
-                    std::vector<ub::matrix_range<ub::matrix<double>>>& _matrix,
-                    const AOShell* _shell_row, const AOShell* _shell_col);
-        };
-
-        /* derived class for atomic orbital electrical dipole matrices, required for
-         * electical transition dipoles
-         */
-        class AODipole : public AOMatrix3D {
-            //block fill for dipole operator, implementation in aodipole.cc
-            void FillBlock(
-                    std::vector<ub::matrix_range<ub::matrix<double>>>& _matrix,
-                    const AOShell* _shell_row, const AOShell* _shell_col);
-        };
-
-
-        // derived class for atomic orbital nuclear potential
-
-        class AOESP : public AOMatrix<double> {
-        public:
-            //block fill for esp, implementation in aoesp.cc
-            void FillBlock(ub::matrix_range< ub::matrix<double> >& _matrix,
-                    const AOShell* _shell_row, const AOShell* _shell_col);
-
-            void Fillnucpotential(const AOBasis& aobasis,
-                    std::vector<QMAtom*>& _atoms);
-
-            void Fillextpotential(const AOBasis& aobasis,
-                    const std::vector<ctp::PolarSeg*>& _sites);
-
-            ub::matrix<double> &getNuclearpotential() {
-                return _nuclearpotential;
-            }
-
-            const ub::matrix<double> &getNuclearpotential()const {
-                return _nuclearpotential;
-            }
-
-            ub::matrix<double> &getExternalpotential() {
-                return _externalpotential;
-            }
-
-            const ub::matrix<double> &getExternalpotential()const {
-                return _externalpotential;
-            }
-
-        private:
-            ub::matrix<double> _nuclearpotential;
-            ub::matrix<double> _externalpotential;
-        };
-
-        // derived class for Effective Core Potentials
-
-        class AOECP : public AOMatrix<double> {
-        public:
-            //block fill for ECP, implementation in aoecp.cc
-            void FillBlock(ub::matrix_range< ub::matrix<double> >& _matrix,
-                    const AOShell* _shell_row, const AOShell* _shell_col);
-
-            typedef boost::multi_array<double, 3> type_3D;
-            ub::matrix<double> calcVNLmatrix(int _lmax_ecp, const vec& posC,
-                    const AOGaussianPrimitive& _g_row,
-                    const AOGaussianPrimitive& _g_col,
-                    const ub::matrix<int>& _power_ecp,
-                    const ub::matrix<double>& _gamma_ecp,
-                    const ub::matrix<double>& _pref_ecp);
-
-            void getBLMCOF(int _lmax_ecp, int _lmax_dft, const vec& pos,
-                    type_3D& BLC, type_3D& C);
-
-            ub::vector<double> CalcNorms(double decay, int size);
-            ub::vector<double> CalcInt_r_exp(int nmax, double decay);
-        };
-
-        // derived class for kinetic energy
-
-        class AOKinetic : public AOMatrix<double> {
-        public:
-            //block fill for kinetic energy, implementation in aokinetic.cc
-            void FillBlock(ub::matrix_range< ub::matrix<double> >& _matrix,
-                    const AOShell* _shell_row, const AOShell* _shell_col);
-        };
-
-
-        // derived class for atomic orbital overlap
-
-        class AOOverlap : public AOMatrix<double> {
-        public:
-            //block fill for overlap, implementation in aooverlap.cc
-            void FillBlock(ub::matrix_range< ub::matrix<double> >& _matrix,
-                    const AOShell* _shell_row, const AOShell* _shell_col);
-        };
-
-
-        // derived class for atomic orbital integral with plane wave component
-        class AOPlanewave : public AOMatrix<std::complex<double>>
+
+    };
+    
+    class AOPlanewave : public AOMatrix<std::complex<double>>
         {
             public:
             //block fill for plane wave component, implementation in aoplanewave.cc
             void FillBlock(
-                    ub::matrix_range<ub::matrix<std::complex<double>>>& _matrix,
+                    Eigen::Block<Eigen::MatrixXcd>& _matrix,
                     const AOShell* _shell_row, const AOShell* _shell_col);
-        };
-
-        // derived class for atomic orbital dipole potential
-
-        class AODipole_Potential : public AOMatrix<double> {
-        public:
-            //block fill for dipole potential, impl. in aodipole_potential.cc
-            void FillBlock(ub::matrix_range< ub::matrix<double> >& _matrix,
-                    const AOShell* _shell_row,
-                    const AOShell* _shell_col);
-
-            void Fillextpotential(const AOBasis& aobasis,
-                    const std::vector<ctp::PolarSeg*>& _sites);
-
-            ub::matrix<double> &getExternalpotential() {
-                return _externalpotential;
-            }
-
-            const ub::matrix<double> &getExternalpotential()const {
-                return _externalpotential;
-            }
-
-        private:
-
-            void setAPolarSite(ctp::APolarSite* site) {
-                apolarsite = site;
-            };
-            ctp::APolarSite* apolarsite;
-            ub::matrix<double> _externalpotential;
-        };
-
-        class AOQuadrupole_Potential : public AOMatrix<double> {
-        public:
-            //block fill for quadrupole, implementation in aoquadrupole.cc
-            void FillBlock(ub::matrix_range< ub::matrix<double> >& _matrix,
-                    const AOShell* _shell_row, const AOShell* _shell_col);
-
-            void Fillextpotential(const AOBasis& aobasis,
-                    const std::vector<ctp::PolarSeg*>& _sites);
-
-            ub::matrix<double> &getExternalpotential() {
-                return _externalpotential;
-            }
-
-            const ub::matrix<double> &getExternalpotential()const {
-                return _externalpotential;
-            }
-
-        private:
-
-            void setAPolarSite(ctp::APolarSite* site) {
-                apolarsite = site;
-            };
-            ctp::APolarSite* apolarsite;
-            ub::matrix<double> _externalpotential;
-        };
-
-        //derived class for atomic orbital Coulomb interaction
-
-        class AOCoulomb : public AOMatrix<double> {
-        public:
-            void FillBlock(ub::matrix_range< ub::matrix<double> >& _matrix,
-                    const AOShell* _shell_row, const AOShell* _shell_col);
-
-            int Symmetrize(const ub::matrix<double>& _gwoverlap_cholesky);
-            int Invert_DFT();
-
-        private:
-            typedef boost::multi_array<double, 3> ma_type;
-            typedef ma_type::index index;
-
-        };
-    }
-}
-
-#endif /* AOMATRIX_H */
+};
+    
+    
+}}
+
+#endif	/* AOMATRIX_H */
