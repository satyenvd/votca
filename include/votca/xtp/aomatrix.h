--- conflicted
+++ resolved
@@ -123,13 +123,8 @@
     class AOESP : public AOMatrix<double>{
     public:
      
-<<<<<<< HEAD
-        void Fillnucpotential(const AOBasis& aobasis, std::vector<QMAtom*>& _atoms);
-        void Fillextpotential(const AOBasis& aobasis, const std::vector<xtp::PolarSeg*>& _sites);
-=======
         void Fillnucpotential(const AOBasis& aobasis,const std::vector<QMAtom*>& atoms);
-        void Fillextpotential(const AOBasis& aobasis, const std::vector<std::shared_ptr<ctp::PolarSeg> >& sites);
->>>>>>> 6201e219
+        void Fillextpotential(const AOBasis& aobasis, const std::vector<std::shared_ptr<xtp::PolarSeg> >& sites);
         const Eigen::MatrixXd &getNuclearpotential()const{ return _nuclearpotential;}
         const Eigen::MatrixXd &getExternalpotential()const{ return _externalpotential;}
         void setPosition(const tools::vec& r){ _r=r;};
@@ -186,49 +181,26 @@
     
     class AODipole_Potential : public AOMatrix<double>{
     public:
-<<<<<<< HEAD
-  
-        void Fillextpotential(const AOBasis& aobasis, const std::vector<xtp::PolarSeg*>& _sites);
-=======
-        void Fillextpotential(const AOBasis& aobasis, const std::vector<std::shared_ptr<ctp::PolarSeg> >& sites);
->>>>>>> 6201e219
+        void Fillextpotential(const AOBasis& aobasis, const std::vector<std::shared_ptr<xtp::PolarSeg> >& sites);
         Eigen::MatrixXd &getExternalpotential(){ return _externalpotential;}
         const Eigen::MatrixXd &getExternalpotential()const{ return _externalpotential;}
     protected: 
         void FillBlock( Eigen::Block<Eigen::MatrixXd>& matrix,const AOShell* shell_row,const AOShell* shell_col);
     private:
-<<<<<<< HEAD
-        void setAPolarSite(xtp::APolarSite* site){
-            apolarsite=site;
-        };
+        void setAPolarSite(xtp::APolarSite* site){apolarsite=site;};
         xtp::APolarSite* apolarsite;
-=======
-        void setAPolarSite(ctp::APolarSite* site){apolarsite=site;};
-        ctp::APolarSite* apolarsite;
->>>>>>> 6201e219
         Eigen::MatrixXd _externalpotential;
     };
     
     class AOQuadrupole_Potential : public AOMatrix<double>{
     public:
-<<<<<<< HEAD
-        
-        void Fillextpotential(const AOBasis& aobasis, const std::vector<xtp::PolarSeg*>& _sites);
-=======
-        void Fillextpotential(const AOBasis& aobasis, const std::vector<std::shared_ptr<ctp::PolarSeg> >& sites);
->>>>>>> 6201e219
+        void Fillextpotential(const AOBasis& aobasis, const std::vector<std::shared_ptr<xtp::PolarSeg> >& sites);
         Eigen::MatrixXd &getExternalpotential(){ return _externalpotential;}
         const Eigen::MatrixXd &getExternalpotential()const{ return _externalpotential;}
     protected: 
         void FillBlock( Eigen::Block<Eigen::MatrixXd>& matrix,const AOShell* shell_row,const AOShell* shell_col);
     private:
-<<<<<<< HEAD
-        void setAPolarSite(xtp::APolarSite* site){
-            apolarsite=site;
-        };
-=======
-        void setAPolarSite(ctp::APolarSite* site){apolarsite=site;};
->>>>>>> 6201e219
+        void setAPolarSite(xtp::APolarSite* site){apolarsite=site;};
         
         xtp::APolarSite* apolarsite;
         Eigen::MatrixXd _externalpotential;
