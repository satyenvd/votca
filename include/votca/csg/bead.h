--- conflicted
+++ resolved
@@ -337,11 +337,7 @@
   bool _bF;
 
   /// constructur
-<<<<<<< HEAD
-  Bead(Topology *owner, int id, std::weak_ptr<BeadType> type, byte_t symmetry, string name,
-=======
-  Bead(Topology *owner, int id, BeadType *type, byte_t symmetry, std::string name,
->>>>>>> 58c1f0b7
+  Bead(Topology *owner, int id, std::weak_ptr<BeadType> type, byte_t symmetry, std::string name,
        int resnr, double m, double q)
       : _symmetry(symmetry), _q(q), _resnr(resnr) {
     _parent = owner;
