--- conflicted
+++ resolved
@@ -229,21 +229,6 @@
   const Eigen::Vector3d &getF() const;
 
   /** does this configuration store velocities? */
-<<<<<<< HEAD
-  bool HasVel() const { return bead_velocity_set_; }
-
-  /** does this configuration store forces? */
-  bool HasF() const { return bead_force_set_; }
-
-  /** does this configuration store u-orientations? */
-  bool HasU() const { return bU_; }
-
-  /** does this configuration store v-orientations? */
-  bool HasV() const { return bV_; }
-
-  /** does this configuration store w-orientations? */
-  bool HasW() const { return bW_; }
-=======
   bool HasVel() const noexcept { return bead_velocity_set_; }
 
   /** does this configuration store forces? */
@@ -257,7 +242,6 @@
 
   /** does this configuration store w-orientations? */
   bool HasW() const noexcept { return bW_; }
->>>>>>> ccb4074e
 
   /** dos the bead store a velocity */
   void HasVel(bool b);
