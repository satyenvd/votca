/*
 * Copyright 2009-2021 The VOTCA Development Team (http://www.votca.org)
 *
 * Licensed under the Apache License, Version 2.0 (the "License");
 * you may not use this file except in compliance with the License.
 * You may obtain a copy of the License at
 *
 *     http://www.apache.org/licenses/LICENSE-2.0
 *
 * Unless required by applicable law or agreed to in writing, software
 * distributed under the License is distributed on an "AS IS" BASIS,
 * WITHOUT WARRANTIES OR CONDITIONS OF ANY KIND, either express or implied.
 * See the License for the specific language governing permissions and
 * limitations under the License.
 *
 */

#ifndef VOTCA_CSG_TOPOLOGY_H
#define VOTCA_CSG_TOPOLOGY_H
#pragma once

// Standard includes
#include <cassert>
#include <map>
#include <memory>
#include <unordered_map>
#include <vector>

// Third party includes
#include <boost/container/deque.hpp>

// VOTCA includes
#include <votca/tools/types.h>

// Local VOTCA includes
#include "bead.h"
#include "boundarycondition.h"
#include "exclusionlist.h"
#include "molecule.h"
#include "openbox.h"
#include "orthorhombicbox.h"
#include "residue.h"
#include "triclinicbox.h"

namespace votca {
namespace csg {

class Interaction;

/* Boost deque has been chosen and contents have been replaced with objects
 * as opposed to heap allocated types:
 * 1. To get rid of indirection
 * 2. Clarify ownership
 * 3. To ensure pointers are not invalidated if the container changes size
 * that is not a guarantee with a vector
 * 4. To provide better contiguous memory access, not possible with std::deque
 * or list
 */
typedef boost::container::deque_options<
    boost::container::block_size<sizeof(Residue) * 4>>::type block_residue_x4_t;
typedef boost::container::deque_options<
<<<<<<< HEAD
    boost::container::block_size<sizeof(Molecule) * 4>>::type
    block_molecule_4x_t;

using MoleculeContainer =
    boost::container::deque<Molecule, void, block_molecule_4x_t>;
using BeadContainer = std::vector<Bead *>;
=======
    boost::container::block_size<sizeof(Bead) * 4>>::type block_bead_x4_t;

using BeadContainer = boost::container::deque<Bead, void, block_bead_x4_t>;
using MoleculeContainer = boost::container::stable_vector<Molecule>;
>>>>>>> bc6ffe57
using ResidueContainer =
    boost::container::deque<Residue, void, block_residue_x4_t>;
using InteractionContainer = std::vector<Interaction *>;

/**
 * \brief topology of the whole system
 *
 * The Topology class stores the topology of the system like the beads, bonds,
 * molecules and residues.
 *
 **/
class Topology {
 public:
  /// constructor
  Topology() { _bc = std::make_unique<OpenBox>(); }
  ~Topology();

  /**
   * \brief Cleans up all the stored data
   */
  void Cleanup();

  /**
   * \brief Creates a new Bead
   *
   * \param[in] symmetry symmetry of the bead, 1: spherical 3: ellipsoidal
   * \param[in] name name of the bead
   * \param[in] type bead type
   * \param[in] resnr residue number
   * \param[in] m mass
   * \param[in] q charge
   * \return pointer to created bead
   *
   * The function creates a new bead and adds it to the list of beads.
   */
  Bead *CreateBead(Bead::Symmetry symmetry, std::string name, std::string type,
                   Index resnr, double m, double q);

  /**
   * \brief Creates a new molecule
   * \param[in] name name of the molecule
   * \return pointer to created molecule
   */
  Molecule *CreateMolecule(std::string name);

  /**
   *  \brief checks weather molecules with the same name really contain the same
   * number of beads
   */
  void CheckMoleculeNaming(void);

  /**
   * \brief Create a new resiude.
   *
   * @param[in] name residue name
   * @return created residue
   */
  Residue &CreateResidue(std::string name);
  Residue &CreateResidue(std::string name, Index id);

  /**
   * \brief Create molecules based on the residue.
   *
   * This function scans the topology and creates molecules based on the resiude
   * id. All beads with the same resid are put Index one molecule.
   */
  void CreateMoleculesByResidue();

  /**
   * \brief put the whole topology in one molecule
   * \param name name of the new molecule
   *
   *  This function creates one big molecule for all beads in the topology.
   */
  void CreateOneBigMolecule(std::string name);

  /**
   * \brief create molecules based on blocks of atoms
   * \param[in] name molecule name
   * \param[in] first first bead
   * \param[in] nbeads number of beads per molecule
   * \param[in] nmolecules number of molecules
   */
  void CreateMoleculesByRange(std::string name, Index first, Index nbeads,
                              Index nmolecules);

  /**
   * \brief number of molecules in the system
   * @return number of molecule in topology
   */
  Index MoleculeCount() const { return _molecules.size(); }

  /**
   * number of beads in the system
   * @return number of beads in the system
   */
  Index BeadCount() const { return _beads.size(); }

  /**
   * number of residues in the system
   * \return number of residues
   */
  Index ResidueCount() const { return _residues.size(); }

  /**
   * get molecule by index
   * @param index molecule number
   * @return pointer to molecule
   */
  Molecule *MoleculeByIndex(Index index);

  /**
   * access containter with all beads
   * @return bead container
   */
  BeadContainer &Beads() { return _beads; }

  /**
   * access containter with all residues
   * @return bead container
   */
  ResidueContainer &Residues() { return _residues; }
  const ResidueContainer &Residues() const { return _residues; }

  /**
   * access  containter with all molecules
   * @return molecule container
   */
  MoleculeContainer &Molecules() { return _molecules; }
  const MoleculeContainer &Molecules() const { return _molecules; }

  /**
   * access containter with all bonded interactions
   * @return bonded interaction container
   */
  InteractionContainer &BondedInteractions() { return _interactions; }
  const InteractionContainer &BondedInteractions() const {
    return _interactions;
  }

  void AddBondedInteraction(Interaction *ic);
  std::vector<Interaction *> InteractionsInGroup(const std::string &group);

  /**
   * \brief Determine if a bead type exists.
   *
   * @return bool true if it has been registered
   **/
  bool BeadTypeExist(std::string type) const;

  /**
   * \brief Register the bead type with the topology object.
   *
   * Records are kept of the different bead types in the topology object. This
   * method stores the bead type.
   **/
  void RegisterBeadType(std::string type);

  /**
   * \brief Given a bead type this method returns the id associated with the
   * type
   *
   * @param[in] string name of the type
   * @return Index the id of the type
   **/
  Index getBeadTypeId(std::string type) const;

  /**
   * \brief Returns a pointer to the bead with index i
   *
   * @param[in] Index i is the id of the bead
   * @return Bead * is a pointer to the bead
   **/
  Bead *getBead(const Index i) { return &_beads[i]; }
  const Bead *getBead(const Index i) const { return &_beads[i]; }
  Residue &getResidue(const Index i) { return _residues[i]; }
  const Residue &getResidue(const Index i) const { return _residues[i]; }
  Molecule *getMolecule(const Index i) { return &_molecules[i]; }
  const Molecule *getMolecule(const Index i) const { return &_molecules[i]; }

  /**
   * delete all molecule information
   */
  void ClearMoleculeList() { _molecules.clear(); }

  /**
   * \brief adds all the beads+molecules+residues from other topology
   * \param top topology to add
   */
  void Add(Topology *top);

  /**
   * \brief copy topology data of different topology
   * \param top topology to copy from
   */
  void CopyTopologyData(Topology *top);

  /**
   *  \brief rename all the molecules in range
   * \param range range string of type 1:2:10 = 1, 3, 5, 7, ...
   * \param name new name of molecule
   * range is a string which is parsed by RangeParser,
   */
  void RenameMolecules(std::string range, std::string name);

  /**
   *  \brief rename all the bead types
   * \param name current rame of the bead type
   * \param newname new name of bead type
   */
  void RenameBeadType(std::string name, std::string newname);

  /**
   *  \brief set the mass of all the beads of a certain type
   * \param name the bead type
   * \param value mass value
   */
  void SetBeadTypeMass(std::string name, double value);

  /**
   * set the simulation box
   * \param box triclinic box matrix
   */
  void setBox(const Eigen::Matrix3d &box, BoundaryCondition::eBoxtype boxtype =
                                              BoundaryCondition::typeAuto) {
    // determine box type automatically in case boxtype==typeAuto
    if (boxtype == BoundaryCondition::typeAuto) {
      boxtype = autoDetectBoxType(box);
    }

    switch (boxtype) {
      case BoundaryCondition::typeTriclinic:
        _bc = std::make_unique<TriclinicBox>();
        break;
      case BoundaryCondition::typeOrthorhombic:
        _bc = std::make_unique<OrthorhombicBox>();
        break;
      default:
        _bc = std::make_unique<OpenBox>();
        break;
    }

    _bc->setBox(box);
  };

  /**
   * get the simulation box
   * \return triclinic box matrix
   */
  const Eigen::Matrix3d &getBox() const { return _bc->getBox(); };

  /**
   * @brief Return the boundary condition object
   */
  const BoundaryCondition &getBoundary() const {
    assert(_bc && "Cannot return boundary condition is null");
    return *_bc;
  };
  /**
   * set the time of current frame
   * \param t simulation time in ns
   */
  void setTime(double t) { _time = t; };

  /**
   * get the time of current frame
   * \return simulation time in ns
   */
  double getTime() const { return _time; };

  /**
   * set the step number of current frame
   * \param s step number
   */
  void setStep(Index s) { _step = s; };

  /**
   * get the step number of current frame
   * \return step number
   */
  Index getStep() const { return _step; };

  /**
   * Sets the particle group. (For the H5MD file format)
   * \param particle_group The name of a particle group.
   */
  void setParticleGroup(std::string particle_group) {
    _particle_group = particle_group;
  };

  /**
   * Gets the particle group.
   * \return The name of a particle group.
   */
  std::string getParticleGroup() const { return _particle_group; };

  /**
   * \brief pbc correct distance of two beads
   * \param bead1 index of first bead
   * \param bead2 index of second bead
   * \return distance vector
   *
   * calculates the smallest distance between two beads with correct treatment
   * of pbc
   */
  Eigen::Vector3d getDist(Index bead1, Index bead2) const;

  /**
   * \brief calculate shortest vector connecting two points
   * \param r1 first point
   * \param r2 second point
   * \return distance vector
   *
   * calculates the smallest distance between two points with correct treatment
   * of pbc
   */
  Eigen::Vector3d BCShortestConnection(const Eigen::Vector3d &r_i,
                                       const Eigen::Vector3d &r_j) const;

  /**
   * \brief return the shortest box size
   * \return shortest size
   *
   * Calculates the shortest length to connect two sides of the box
   */
  double ShortestBoxSize() const;

  /**
   *  calculates the box volume
   *  \return box volume
   */
  double BoxVolume() const;

  /**
   *  rebuild exclusion list
   */
  void RebuildExclusions();

  /**
   * access exclusion list
   * \return exclusion list
   */
  ExclusionList &getExclusions() { return _exclusions; }
  const ExclusionList &getExclusions() const { return _exclusions; }

  BoundaryCondition::eBoxtype getBoxType() const { return _bc->getBoxType(); }

  template <typename iteratable>
  void InsertExclusion(Bead *bead1, iteratable &l);

  bool HasVel() { return _has_vel; }
  void SetHasVel(const bool v) { _has_vel = v; }

  bool HasForce() { return _has_force; }
  void SetHasForce(const bool v) { _has_force = v; }

 protected:
  std::unique_ptr<BoundaryCondition> _bc;

  BoundaryCondition::eBoxtype autoDetectBoxType(
      const Eigen::Matrix3d &box) const;

  /// bead types in the topology
  std::unordered_map<std::string, Index> beadtypes_;

  /// beads in the topology
  BeadContainer _beads;

  /// molecules in the topology
  MoleculeContainer _molecules;

  /// residues in the topology
  ResidueContainer _residues;

  /// bonded interactions in the topology
  InteractionContainer _interactions;

  ExclusionList _exclusions;

  std::map<std::string, Index> _interaction_groups;

  std::map<std::string, std::vector<Interaction *>> _interactions_by_group;

  double _time = 0.0;
  Index _step = 0;
  bool _has_vel = false;
  bool _has_force = false;

  /// The particle group (For H5MD file format)
  std::string _particle_group = "unassigned";
};

inline Bead *Topology::CreateBead(Bead::Symmetry symmetry, std::string name,
                                  std::string type, Index resnr, double m,
                                  double q) {

  _beads.push_back(Bead(_beads.size(), type, symmetry, name, resnr, m, q));
  return &_beads.back();
}

inline Molecule *Topology::CreateMolecule(std::string name) {
  _molecules.push_back(Molecule(_molecules.size(), name));
  return &_molecules.back();
}

inline Residue &Topology::CreateResidue(std::string name, Index id) {
  // Note that Residue constructor is intentionally private and only topology
  // class can create it, hence emplace back will not work because the vector
  // class does not have access to the constructor.
  _residues.push_back(Residue(id, name));
  return _residues.back();
}

inline Residue &Topology::CreateResidue(std::string name) {
  // Note that Residue constructor is intentionally private and only topology
  // class can create it, hence emplace back will not work because the vector
  // class does not have access to the constructor.
  _residues.push_back(Residue(_residues.size(), name));
  return _residues.back();
}

inline Molecule *Topology::MoleculeByIndex(Index index) {
  return &_molecules[index];
}

template <typename iteratable>
inline void Topology::InsertExclusion(Bead *bead1, iteratable &l) {
  _exclusions.InsertExclusion(bead1, l);
}

}  // namespace csg
}  // namespace votca

#include "interaction.h"

#endif  // VOTCA_CSG_TOPOLOGY_H<|MERGE_RESOLUTION|>--- conflicted
+++ resolved
@@ -57,21 +57,19 @@
  * or list
  */
 typedef boost::container::deque_options<
-    boost::container::block_size<sizeof(Residue) * 4>>::type block_residue_x4_t;
+    boost::container::block_size<sizeof(Residue) * 4>>::type
+    block_residue_x4_t;
 typedef boost::container::deque_options<
-<<<<<<< HEAD
     boost::container::block_size<sizeof(Molecule) * 4>>::type
     block_molecule_4x_t;
+typedef boost::container::deque_options<
+    boost::container::block_size<sizeof(Bead) * 4>>::type
+    block_bead_x4_t;
 
 using MoleculeContainer =
     boost::container::deque<Molecule, void, block_molecule_4x_t>;
-using BeadContainer = std::vector<Bead *>;
-=======
-    boost::container::block_size<sizeof(Bead) * 4>>::type block_bead_x4_t;
-
-using BeadContainer = boost::container::deque<Bead, void, block_bead_x4_t>;
-using MoleculeContainer = boost::container::stable_vector<Molecule>;
->>>>>>> bc6ffe57
+using BeadContainer =
+    boost::container::deque<Bead, void, block_bead_x4_t>;
 using ResidueContainer =
     boost::container::deque<Residue, void, block_residue_x4_t>;
 using InteractionContainer = std::vector<Interaction *>;
