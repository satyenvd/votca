--- conflicted
+++ resolved
@@ -21,13 +21,13 @@
 
 // Standard includes
 #include <cassert>
-#include <list>
 #include <map>
 #include <memory>
 #include <unordered_map>
 #include <vector>
 
 // Third party includes
+#include <boost/container/deque.hpp>
 #include <boost/container/stable_vector.hpp>
 
 // VOTCA includes
@@ -48,15 +48,20 @@
 
 class Interaction;
 
-<<<<<<< HEAD
-using MoleculeContainer = std::vector<Molecule *>;
-// Stable vectors are necessary to be sure that the Bead pointers that point
-// to addresses in the vector are not invalidated as the vector grows.
-using BeadContainer = boost::container::stable_vector<Bead>;
-=======
+/* Boost deque has been chosen and contents have been replaced with objects
+ * as opposed to heap allocated types:
+ * 1. To get rid of indirection
+ * 2. Clarify ownership
+ * 3. To ensure pointers are not invalidated if the container changes size
+ * that is not a guarantee with a vector
+ * 4. To provide better contiguous memory access, not possible with std::deque
+ * or list
+ */
+typedef boost::container::deque_options<
+    boost::container::block_size<sizeof(Bead) * 4>>::type block_bead_x4_t;
+
+using BeadContainer = boost::container::deque<Bead, void, block_bead_x4_t>;
 using MoleculeContainer = boost::container::stable_vector<Molecule>;
-using BeadContainer = std::vector<Bead *>;
->>>>>>> ccb4074e
 using ResidueContainer = std::vector<Residue *>;
 using InteractionContainer = std::vector<Interaction *>;
 
@@ -196,7 +201,7 @@
   }
 
   void AddBondedInteraction(Interaction *ic);
-  std::list<Interaction *> InteractionsInGroup(const std::string &group);
+  std::vector<Interaction *> InteractionsInGroup(const std::string &group);
 
   /**
    * \brief Determine if a bead type exists.
@@ -435,11 +440,7 @@
 
   std::map<std::string, Index> _interaction_groups;
 
-<<<<<<< HEAD
   std::map<std::string, std::vector<Interaction *>> _interactions_by_group;
-=======
-  std::map<std::string, std::list<Interaction *>> _interactions_by_group;
->>>>>>> ccb4074e
 
   double _time = 0.0;
   Index _step = 0;
