/*
 * Copyright 2009-2021 The VOTCA Development Team (http://www.votca.org)
 *
 * Licensed under the Apache License, Version 2.0 (the "License");
 * you may not use this file except in compliance with the License.
 * You may obtain a copy of the License at
 *
 *     http://www.apache.org/licenses/LICENSE-2.0
 *
 * Unless required by applicable law or agreed to in writing, software
 * distributed under the License is distributed on an "AS IS" BASIS,
 * WITHOUT WARRANTIES OR CONDITIONS OF ANY KIND, either express or implied.
 * See the License for the specific language governing permissions and
 * limitations under the License.
 *
 */

#ifndef VOTCA_CSG_TOPOLOGY_H
#define VOTCA_CSG_TOPOLOGY_H
#pragma once

// Standard includes
#include <cassert>
#include <list>
#include <map>
#include <memory>
#include <unordered_map>
#include <vector>

// Third party includes
#include <boost/container/deque.hpp>
<<<<<<< HEAD
=======
#include <boost/container/stable_vector.hpp>
>>>>>>> 787d945b

// VOTCA includes
#include <votca/tools/types.h>

// Local VOTCA includes
#include "bead.h"
#include "boundarycondition.h"
#include "exclusionlist.h"
#include "molecule.h"
#include "openbox.h"
#include "orthorhombicbox.h"
#include "residue.h"
#include "triclinicbox.h"

namespace votca {
namespace csg {

class Interaction;

typedef boost::container::deque_options<
<<<<<<< HEAD
    boost::container::block_size<sizeof(Molecule) * 4>>::type
    block_molecule_4x_t;

using MoleculeContainer =
    boost::container::deque<Molecule, void, block_molecule_4x_t>;
=======
    boost::container::block_size<sizeof(Residue) * 4>>::type block_residue_x4_t;

using MoleculeContainer = boost::container::stable_vector<Molecule>;
>>>>>>> 787d945b
using BeadContainer = std::vector<Bead *>;
using ResidueContainer =
    boost::container::deque<Residue, void, block_residue_x4_t>;
using InteractionContainer = std::vector<Interaction *>;

/**
 * \brief topology of the whole system
 *
 * The Topology class stores the topology of the system like the beads, bonds,
 * molecules and residues.
 *
 **/
class Topology {
 public:
  /// constructor
  Topology() { _bc = std::make_unique<OpenBox>(); }
  ~Topology();

  /**
   * \brief Cleans up all the stored data
   */
  void Cleanup();

  /**
   * \brief Creates a new Bead
   *
   * \param[in] symmetry symmetry of the bead, 1: spherical 3: ellipsoidal
   * \param[in] name name of the bead
   * \param[in] type bead type
   * \param[in] resnr residue number
   * \param[in] m mass
   * \param[in] q charge
   * \return pointer to created bead
   *
   * The function creates a new bead and adds it to the list of beads.
   */
  Bead *CreateBead(Bead::Symmetry symmetry, std::string name, std::string type,
                   Index resnr, double m, double q);

  /**
   * \brief Creates a new molecule
   * \param[in] name name of the molecule
   * \return pointer to created molecule
   */
  Molecule *CreateMolecule(std::string name);

  /**
   *  \brief checks weather molecules with the same name really contain the same
   * number of beads
   */
  void CheckMoleculeNaming(void);

  /**
   * \brief Create a new resiude.
   *
   * @param[in] name residue name
   * @return created residue
   */
  Residue &CreateResidue(std::string name);
  Residue &CreateResidue(std::string name, Index id);

  /**
   * \brief Create molecules based on the residue.
   *
   * This function scans the topology and creates molecules based on the resiude
   * id. All beads with the same resid are put Index one molecule.
   */
  void CreateMoleculesByResidue();

  /**
   * \brief put the whole topology in one molecule
   * \param name name of the new molecule
   *
   *  This function creates one big molecule for all beads in the topology.
   */
  void CreateOneBigMolecule(std::string name);

  /**
   * \brief create molecules based on blocks of atoms
   * \param[in] name molecule name
   * \param[in] first first bead
   * \param[in] nbeads number of beads per molecule
   * \param[in] nmolecules number of molecules
   */
  void CreateMoleculesByRange(std::string name, Index first, Index nbeads,
                              Index nmolecules);

  /**
   * \brief number of molecules in the system
   * @return number of molecule in topology
   */
  Index MoleculeCount() const { return _molecules.size(); }

  /**
   * number of beads in the system
   * @return number of beads in the system
   */
  Index BeadCount() const { return _beads.size(); }

  /**
   * number of residues in the system
   * \return number of residues
   */
  Index ResidueCount() const { return _residues.size(); }

  /**
   * get molecule by index
   * @param index molecule number
   * @return pointer to molecule
   */
  Molecule *MoleculeByIndex(Index index);

  /**
   * access containter with all beads
   * @return bead container
   */
  BeadContainer &Beads() { return _beads; }

  /**
   * access containter with all residues
   * @return bead container
   */
  ResidueContainer &Residues() { return _residues; }
  const ResidueContainer &Residues() const { return _residues; }

  /**
   * access  containter with all molecules
   * @return molecule container
   */
  MoleculeContainer &Molecules() { return _molecules; }
  const MoleculeContainer &Molecules() const { return _molecules; }

  /**
   * access containter with all bonded interactions
   * @return bonded interaction container
   */
  InteractionContainer &BondedInteractions() { return _interactions; }
  const InteractionContainer &BondedInteractions() const {
    return _interactions;
  }

  void AddBondedInteraction(Interaction *ic);
  std::list<Interaction *> InteractionsInGroup(const std::string &group);

  /**
   * \brief Determine if a bead type exists.
   *
   * @return bool true if it has been registered
   **/
  bool BeadTypeExist(std::string type) const;

  /**
   * \brief Register the bead type with the topology object.
   *
   * Records are kept of the different bead types in the topology object. This
   * method stores the bead type.
   **/
  void RegisterBeadType(std::string type);

  /**
   * \brief Given a bead type this method returns the id associated with the
   * type
   *
   * @param[in] string name of the type
   * @return Index the id of the type
   **/
  Index getBeadTypeId(std::string type) const;

  /**
   * \brief Returns a pointer to the bead with index i
   *
   * @param[in] Index i is the id of the bead
   * @return Bead * is a pointer to the bead
   **/
  Bead *getBead(const Index i) const { return _beads[i]; }
  Residue &getResidue(const Index i) { return _residues[i]; }
  const Residue &getResidue(const Index i) const { return _residues[i]; }
  Molecule *getMolecule(const Index i) { return &_molecules[i]; }
  const Molecule *getMolecule(const Index i) const { return &_molecules[i]; }

  /**
   * delete all molecule information
   */
  void ClearMoleculeList() { _molecules.clear(); }

  /**
   * \brief adds all the beads+molecules+residues from other topology
   * \param top topology to add
   */
  void Add(Topology *top);

  /**
   * \brief copy topology data of different topology
   * \param top topology to copy from
   */
  void CopyTopologyData(Topology *top);

  /**
   *  \brief rename all the molecules in range
   * \param range range string of type 1:2:10 = 1, 3, 5, 7, ...
   * \param name new name of molecule
   * range is a string which is parsed by RangeParser,
   */
  void RenameMolecules(std::string range, std::string name);

  /**
   *  \brief rename all the bead types
   * \param name current rame of the bead type
   * \param newname new name of bead type
   */
  void RenameBeadType(std::string name, std::string newname);

  /**
   *  \brief set the mass of all the beads of a certain type
   * \param name the bead type
   * \param value mass value
   */
  void SetBeadTypeMass(std::string name, double value);

  /**
   * set the simulation box
   * \param box triclinic box matrix
   */
  void setBox(const Eigen::Matrix3d &box, BoundaryCondition::eBoxtype boxtype =
                                              BoundaryCondition::typeAuto) {
    // determine box type automatically in case boxtype==typeAuto
    if (boxtype == BoundaryCondition::typeAuto) {
      boxtype = autoDetectBoxType(box);
    }

    switch (boxtype) {
      case BoundaryCondition::typeTriclinic:
        _bc = std::make_unique<TriclinicBox>();
        break;
      case BoundaryCondition::typeOrthorhombic:
        _bc = std::make_unique<OrthorhombicBox>();
        break;
      default:
        _bc = std::make_unique<OpenBox>();
        break;
    }

    _bc->setBox(box);
  };

  /**
   * get the simulation box
   * \return triclinic box matrix
   */
  const Eigen::Matrix3d &getBox() const { return _bc->getBox(); };

  /**
   * @brief Return the boundary condition object
   */
  const BoundaryCondition &getBoundary() const {
    assert(_bc && "Cannot return boundary condition is null");
    return *_bc;
  };
  /**
   * set the time of current frame
   * \param t simulation time in ns
   */
  void setTime(double t) { _time = t; };

  /**
   * get the time of current frame
   * \return simulation time in ns
   */
  double getTime() const { return _time; };

  /**
   * set the step number of current frame
   * \param s step number
   */
  void setStep(Index s) { _step = s; };

  /**
   * get the step number of current frame
   * \return step number
   */
  Index getStep() const { return _step; };

  /**
   * Sets the particle group. (For the H5MD file format)
   * \param particle_group The name of a particle group.
   */
  void setParticleGroup(std::string particle_group) {
    _particle_group = particle_group;
  };

  /**
   * Gets the particle group.
   * \return The name of a particle group.
   */
  std::string getParticleGroup() const { return _particle_group; };

  /**
   * \brief pbc correct distance of two beads
   * \param bead1 index of first bead
   * \param bead2 index of second bead
   * \return distance vector
   *
   * calculates the smallest distance between two beads with correct treatment
   * of pbc
   */
  Eigen::Vector3d getDist(Index bead1, Index bead2) const;

  /**
   * \brief calculate shortest vector connecting two points
   * \param r1 first point
   * \param r2 second point
   * \return distance vector
   *
   * calculates the smallest distance between two points with correct treatment
   * of pbc
   */
  Eigen::Vector3d BCShortestConnection(const Eigen::Vector3d &r_i,
                                       const Eigen::Vector3d &r_j) const;

  /**
   * \brief return the shortest box size
   * \return shortest size
   *
   * Calculates the shortest length to connect two sides of the box
   */
  double ShortestBoxSize() const;

  /**
   *  calculates the box volume
   *  \return box volume
   */
  double BoxVolume() const;

  /**
   *  rebuild exclusion list
   */
  void RebuildExclusions();

  /**
   * access exclusion list
   * \return exclusion list
   */
  ExclusionList &getExclusions() { return _exclusions; }
  const ExclusionList &getExclusions() const { return _exclusions; }

  BoundaryCondition::eBoxtype getBoxType() const { return _bc->getBoxType(); }

  template <typename iteratable>
  void InsertExclusion(Bead *bead1, iteratable &l);

  bool HasVel() { return _has_vel; }
  void SetHasVel(const bool v) { _has_vel = v; }

  bool HasForce() { return _has_force; }
  void SetHasForce(const bool v) { _has_force = v; }

 protected:
  std::unique_ptr<BoundaryCondition> _bc;

  BoundaryCondition::eBoxtype autoDetectBoxType(
      const Eigen::Matrix3d &box) const;

  /// bead types in the topology
  std::unordered_map<std::string, Index> beadtypes_;

  /// beads in the topology
  BeadContainer _beads;

  /// molecules in the topology
  MoleculeContainer _molecules;

  /// residues in the topology
  ResidueContainer _residues;

  /// bonded interactions in the topology
  InteractionContainer _interactions;

  ExclusionList _exclusions;

  std::map<std::string, Index> _interaction_groups;

  std::map<std::string, std::list<Interaction *>> _interactions_by_group;

  double _time = 0.0;
  Index _step = 0;
  bool _has_vel = false;
  bool _has_force = false;

  /// The particle group (For H5MD file format)
  std::string _particle_group = "unassigned";
};

inline Bead *Topology::CreateBead(Bead::Symmetry symmetry, std::string name,
                                  std::string type, Index resnr, double m,
                                  double q) {

  Bead *b = new Bead(_beads.size(), type, symmetry, name, resnr, m, q);
  _beads.push_back(b);
  return b;
}

inline Molecule *Topology::CreateMolecule(std::string name) {
  _molecules.push_back(Molecule(_molecules.size(), name));
  return &_molecules.back();
}

inline Residue &Topology::CreateResidue(std::string name, Index id) {
  // Note that Residue constructor is intentionally private and only topology
  // class can create it, hence emplace back will not work because the vector
  // class does not have access to the constructor.
  _residues.push_back(Residue(id, name));
  return _residues.back();
}

inline Residue &Topology::CreateResidue(std::string name) {
  // Note that Residue constructor is intentionally private and only topology
  // class can create it, hence emplace back will not work because the vector
  // class does not have access to the constructor.
  _residues.push_back(Residue(_residues.size(), name));
  return _residues.back();
}

inline Molecule *Topology::MoleculeByIndex(Index index) {
  return &_molecules[index];
}

template <typename iteratable>
inline void Topology::InsertExclusion(Bead *bead1, iteratable &l) {
  _exclusions.InsertExclusion(bead1, l);
}

}  // namespace csg
}  // namespace votca

#include "interaction.h"

#endif  // VOTCA_CSG_TOPOLOGY_H<|MERGE_RESOLUTION|>--- conflicted
+++ resolved
@@ -29,10 +29,6 @@
 
 // Third party includes
 #include <boost/container/deque.hpp>
-<<<<<<< HEAD
-=======
-#include <boost/container/stable_vector.hpp>
->>>>>>> 787d945b
 
 // VOTCA includes
 #include <votca/tools/types.h>
@@ -53,17 +49,14 @@
 class Interaction;
 
 typedef boost::container::deque_options<
-<<<<<<< HEAD
+    boost::container::block_size<sizeof(Residue) * 4>>::type
+    block_residue_x4_t;
+typedef boost::container::deque_options<
     boost::container::block_size<sizeof(Molecule) * 4>>::type
     block_molecule_4x_t;
 
 using MoleculeContainer =
     boost::container::deque<Molecule, void, block_molecule_4x_t>;
-=======
-    boost::container::block_size<sizeof(Residue) * 4>>::type block_residue_x4_t;
-
-using MoleculeContainer = boost::container::stable_vector<Molecule>;
->>>>>>> 787d945b
 using BeadContainer = std::vector<Bead *>;
 using ResidueContainer =
     boost::container::deque<Residue, void, block_residue_x4_t>;
