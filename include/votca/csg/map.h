--- conflicted
+++ resolved
@@ -34,111 +34,25 @@
 namespace votca {
 namespace csg {
 
-class BeadMap;
-<<<<<<< HEAD
-
 enum class BeadMapType { Spherical, Ellipsoidal };
-=======
-/*******************************************************
-    Mapper class, collection of maps
-*******************************************************/
-class Map {
- public:
-  Map(const Molecule &in, Molecule &out) : _in(in), _out(out) {}
-  ~Map();
-
-  void AddBeadMap(BeadMap *bmap) { _maps.push_back(bmap); }
-
-  void Apply(const BoundaryCondition &bc);
-
- protected:
-  const Molecule _in;
-  Molecule _out;
-  std::vector<BeadMap *> _maps;
-};
->>>>>>> ccb4074e
 
 /*******************************************************
     Interface for all maps
 *******************************************************/
 class BeadMap {
  public:
+  BeadMap() = default;
   virtual ~BeadMap() = default;
   virtual void Apply(const BoundaryCondition &) = 0;
   virtual void Initialize(const Molecule *in, Bead *out,
                           tools::Property *opts_bead,
-                          tools::Property *opts_map);
+                          tools::Property *opts_map) = 0;
 
  protected:
-<<<<<<< HEAD
-  BeadMap() = default;
-  Molecule *_in;
-=======
   const Molecule *_in;
->>>>>>> ccb4074e
   Bead *_out;
   tools::Property *_opts_map;
   tools::Property *_opts_bead;
-  friend class Map;
-};
-
-inline void BeadMap::Initialize(const Molecule *in, Bead *out,
-                                tools::Property *opts_bead,
-                                tools::Property *opts_map) {
-  _in = in;
-  _out = out;
-  _opts_map = opts_map;
-  _opts_bead = opts_bead;
-}
-
-/*******************************************************
-    Linear map for spherical beads
-*******************************************************/
-class Map_Sphere : public BeadMap {
- public:
-  void Apply(const BoundaryCondition &) override;
-
-  void Initialize(const Molecule *in, Bead *out, tools::Property *opts_bead,
-                  tools::Property *opts_map) override;
-
- protected:
-<<<<<<< HEAD
-  Map_Sphere() = default;
-  void AddElem(Bead *in, double weight, double force_weight);
-=======
-  void AddElem(const Bead *in, double weight, double force_weight);
->>>>>>> ccb4074e
-
-  struct element_t {
-    const Bead *_in;
-    double _weight;
-    double _force_weight;
-  };
-  std::vector<element_t> _matrix;
-
-  friend class Map;
-};
-
-inline void Map_Sphere::AddElem(const Bead *in, double weight,
-                                double force_weight) {
-  element_t el;
-  el._in = in;
-  el._weight = weight;
-  el._force_weight = force_weight;
-  _matrix.push_back(el);
-}
-
-/*******************************************************
-    Linear map for ellipsoidal bead
-*******************************************************/
-class Map_Ellipsoid : public Map_Sphere {
- public:
-  void Apply(const BoundaryCondition &) override;
-
- protected:
-  Map_Ellipsoid() = default;
-
-  friend class Map;
 };
 
 /*******************************************************
@@ -146,8 +60,11 @@
 *******************************************************/
 class Map {
  public:
-  Map(Molecule &in, Molecule &out) : _in(in), _out(out) {}
-
+  Map(const Molecule &in, Molecule &out) : _in(in), _out(out) {}
+  // Move constructor
+  Map(Map &&map);
+  // Move assignment
+  Map &operator=(Map &&map);
   BeadMap *CreateBeadMap(const BeadMapType type);
 
   // void AddBeadMap(BeadMap *bmap) { _maps.push_back(bmap); }
@@ -155,18 +72,10 @@
   void Apply(const BoundaryCondition &bc);
 
  protected:
-  Molecule _in, _out;
+  Molecule _in;
+  Molecule _out;
   std::vector<std::unique_ptr<BeadMap>> _maps;
 };
-
-inline BeadMap *Map::CreateBeadMap(const BeadMapType type) {
-  if (type == BeadMapType::Spherical) {
-    _maps.push_back(std::unique_ptr<BeadMap>(new Map_Sphere()));
-  } else {
-    _maps.push_back(std::unique_ptr<BeadMap>(new Map_Ellipsoid()));
-  }
-  return _maps.back().get();
-}
 
 }  // namespace csg
 }  // namespace votca
