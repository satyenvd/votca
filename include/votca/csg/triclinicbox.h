/*
 * Copyright 2009-2019 The VOTCA Development Team (http://www.votca.org)
 *
 * Licensed under the Apache License, Version 2.0 (the "License");
 * you may not use this file except in compliance with the License.
 * You may obtain a copy of the License at
 *
 *     http://www.apache.org/licenses/LICENSE-2.0
 *
 * Unless required by applicable law or agreed to in writing, software
 * distributed under the License is distributed on an "AS IS" BASIS,
 * WITHOUT WARRANTIES OR CONDITIONS OF ANY KIND, either express or implied.
 * See the License for the specific language governing permissions and
 * limitations under the License.
 *
 */
#pragma once
#ifndef VOTCA_CSG_TRICLINICBOX_H
#define VOTCA_CSG_TRICLINICBOX_H

#include "boundarycondition.h"

namespace votca {
namespace csg {

class TriclinicBox : public BoundaryCondition {

 public:
<<<<<<< HEAD
  Eigen::Vector3d BCShortestConnection(
      const Eigen::Vector3d &r_i,
      const Eigen::Vector3d &r_j) const override final;

  virtual std::unique_ptr<BoundaryCondition> Clone() const override final {
    return std::unique_ptr<BoundaryCondition>(new TriclinicBox(*this));
  }

  eBoxtype getBoxType() const noexcept override final { return typeTriclinic; }
=======
  Eigen::Vector3d BCShortestConnection(const Eigen::Vector3d &r_i,
                                       const Eigen::Vector3d &r_j) const final;

  eBoxtype getBoxType() final { return typeTriclinic; }
>>>>>>> d1ee46ca

 protected:
};

}  // namespace csg
}  // namespace votca

#endif  // VOTCA_CSG_TRICLINICBOX_H<|MERGE_RESOLUTION|>--- conflicted
+++ resolved
@@ -26,22 +26,16 @@
 class TriclinicBox : public BoundaryCondition {
 
  public:
-<<<<<<< HEAD
+
   Eigen::Vector3d BCShortestConnection(
       const Eigen::Vector3d &r_i,
-      const Eigen::Vector3d &r_j) const override final;
+      const Eigen::Vector3d &r_j) const final;
 
-  virtual std::unique_ptr<BoundaryCondition> Clone() const override final {
+  virtual std::unique_ptr<BoundaryCondition> Clone() const final {
     return std::unique_ptr<BoundaryCondition>(new TriclinicBox(*this));
   }
 
-  eBoxtype getBoxType() const noexcept override final { return typeTriclinic; }
-=======
-  Eigen::Vector3d BCShortestConnection(const Eigen::Vector3d &r_i,
-                                       const Eigen::Vector3d &r_j) const final;
-
-  eBoxtype getBoxType() final { return typeTriclinic; }
->>>>>>> d1ee46ca
+  eBoxtype getBoxType() const noexcept final { return typeTriclinic; }
 
  protected:
 };
