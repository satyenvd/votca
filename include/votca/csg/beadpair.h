--- conflicted
+++ resolved
@@ -18,14 +18,8 @@
 #ifndef _VOTCA_CSG_BEADPAIR_H
 #define _VOTCA_CSG_BEADPAIR_H
 
-<<<<<<< HEAD
-namespace votca { namespace csg {
-
-=======
 namespace votca {
 namespace csg {
-using namespace votca::tools;
->>>>>>> c9bda25c
 
 /**
    \brief A particle pair
@@ -35,46 +29,25 @@
 
  */
 
-<<<<<<< HEAD
-class BeadPair
-    : public std::pair<Bead *, Bead *>
-{
+class BeadPair : public std::pair<Bead *, Bead *> {
 public:
-    BeadPair() {}
-    BeadPair(Bead *bead1, Bead *bead2, tools::vec r)
-            : std::pair<Bead *, Bead *>(bead1, bead2), _r(r), _dist(abs(r)) {}
-        
-    virtual ~BeadPair() {}
-
-    /// \brief the vector connecting two beads
-    tools::vec &r() { return _r; }
-    /// \brief the distance of the beads
-    double &dist() { return _dist; }
-
-protected:
-        tools::vec _r;
-        double _dist;
-=======
-class BeadPair : public std::pair<Bead *, Bead *> {
- public:
   BeadPair() {}
-  BeadPair(Bead *bead1, Bead *bead2, vec r)
+  BeadPair(Bead *bead1, Bead *bead2, tools::vec r)
       : std::pair<Bead *, Bead *>(bead1, bead2), _r(r), _dist(abs(r)) {}
 
   virtual ~BeadPair() {}
 
   /// \brief the vector connecting two beads
-  vec &r() { return _r; }
+  tools::vec &r() { return _r; }
   /// \brief the distance of the beads
   double &dist() { return _dist; }
 
- protected:
-  vec _r;
+protected:
+  tools::vec _r;
   double _dist;
->>>>>>> c9bda25c
 };
 
-}  // namespace csg
-}  // namespace votca
+} // namespace csg
+} // namespace votca
 
 #endif /* _VOTCA_CSG_BEADPAIR_H */