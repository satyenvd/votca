/* 
 * Copyright 2009-2011 The VOTCA Development Team (http://www.votca.org)
 *
 * Licensed under the Apache License, Version 2.0 (the "License");
 * you may not use this file except in compliance with the License.
 * You may obtain a copy of the License at
 *
 *     http://www.apache.org/licenses/LICENSE-2.0
 *
 * Unless required by applicable law or agreed to in writing, software
 * distributed under the License is distributed on an "AS IS" BASIS,
 * WITHOUT WARRANTIES OR CONDITIONS OF ANY KIND, either express or implied.
 * See the License for the specific language governing permissions and
 * limitations under the License.
 *
 */

#ifndef __VOTCA_TOOLS_CONSTANTS_H
#define	__VOTCA_TOOLS_CONSTANTS_H

#include <boost/math/constants/constants.hpp>
#include <cmath>

namespace votca { namespace tools {
    
    
    namespace conv{
        
        // mathematical constants 
        
    const double Pi = boost::math::constants::pi<double>();
    
    const double rSqrtPi = 1.0/sqrt(Pi);
        // natural constants
        
    const double kB = 8.617332478E-5; // eV/K
    const double hbar = 6.5821192815E-16; // eV*s
        
        //length conversions
   //votca xtp-uses for any conversions the following scheme unitA2unitB 
    const double bohr2nm =0.052917721092;
    const double nm2bohr =18.897259886;
    const double ang2bohr = 1.8897259886; 
<<<<<<< HEAD
    
    
    const double ryd2ha=0.5;
    const double ha2ryd=2;
=======
    const double bohr2ang =1.0/1.8897259886; 
    const double nm2ang=10.0;
    const double ang2nm=0.1;
    
>>>>>>> d7020456
    
    const double ryd2ev= 13.60569253;
    const double ev2ryd=1.0/13.60569253;
    const double ha2ev=  27.21138602;
    const double ev2ha=1.0/27.21138602;
    //ewald internal to eV conversion
    const double int2eV = 1/(4*Pi*8.854187817e-12) * 1.602176487e-19 / 1.000e-9;
    const double int2V_m = 1/(4*Pi*8.854187817e-12) * 1.602176487e-19 / 1.000e-18;
    const double int2V = 1/(4*Pi*8.854187817e-12) * 1.602176487e-19 / 1.000e-9;
    // energy conversions
    static const double rydtoev = 13.6058;
    
    // floats for gwbse
    
    const float ryd2ev_f= 13.60569253;
    
    }

}}

#endif	/* CONVERSIONFACTORS */
<|MERGE_RESOLUTION|>--- conflicted
+++ resolved
@@ -41,18 +41,12 @@
     const double bohr2nm =0.052917721092;
     const double nm2bohr =18.897259886;
     const double ang2bohr = 1.8897259886; 
-<<<<<<< HEAD
-    
-    
-    const double ryd2ha=0.5;
-    const double ha2ryd=2;
-=======
     const double bohr2ang =1.0/1.8897259886; 
     const double nm2ang=10.0;
     const double ang2nm=0.1;
     
->>>>>>> d7020456
-    
+    const double ryd2ha=0.5;
+    const double ha2ryd=2;
     const double ryd2ev= 13.60569253;
     const double ev2ryd=1.0/13.60569253;
     const double ha2ev=  27.21138602;
