/*
 *            Copyright 2009-2018 The VOTCA Development Team
 *                       (http://www.votca.org)
 *
 *      Licensed under the Apache License, Version 2.0 (the "License")
 *
 * You may not use this file except in compliance with the License.
 * You may obtain a copy of the License at
 *
 *              http://www.apache.org/licenses/LICENSE-2.0
 *
 * Unless required by applicable law or agreed to in writing, software
 * distributed under the License is distributed on an "AS IS" BASIS,
 * WITHOUT WARRANTIES OR CONDITIONS OF ANY KIND, either express or implied.
 * See the License for the specific language governing permissions and
 * limitations under the License.
 *
 */

#ifndef __VOTCA_TOOLS_GRAPH_ALGORITHMS_H
#define __VOTCA_TOOLS_GRAPH_ALGORITHMS_H

#include <iostream>
#include <memory>
#include <string>
#include <votca/tools/graphnode.h>
#include <votca/tools/reducedgraph.h>

/**
 * \brief This file is a compilation of graph related algorithms.
 *
 * These algorithms require the interplay of the graph and graph visitor
 * classes and thus cannot be made methods of either. In most cases a graph
 * visitor is specified explores the graph to determine some metric
 */
namespace votca {
namespace tools {

class Graph;
class GraphVisitor;

/**
 * \brief Determine if every vertex is connected to every other one through some
 *        combination of edges.
 *
 * The purpose of this algorithm is to simply determine if the graph is one
 * large network or not. If it is it means every vertex is connected to every
 * other one by 1 or more series of edges.
 *
 * @param[in] - Graph instance
 * @param[in,out] - Graph visitor reference instance used to explore the graph
 * @return - Boolean value (true - if single network)
 */
bool singleNetwork(Graph g, GraphVisitor& gv);

/**
<<<<<<< HEAD
 * \brief Explore one of the branches if exploration is initiated at vertex
 * `starting_vertex`.
 *
 * The `edge` is used to determine which branch is to be explored. The edge must
 * be an edge connected to the starting_vertex.
 **/
std::set<Edge> exploreBranch(Graph g, int starting_vertex, Edge edge);
=======
 * \brief Will take a graph and reduce it, by removing all vertices with degree
 * of 2. 
 *
 **/
ReducedGraph reduceGraph(Graph g);
>>>>>>> 3119ce98

/**
 * \brief Break graph into smaller graph instances if the network is made up of
 *        isolated sub networks.
 *
 * This algorithm will determine if there are groups of vertices that are
 * connected, but where there are no connections shared between the groups.
 * These groups will be brocken up into their own Graph instances.
 *
 * @param[in] - Graph instance
 * @return - vector containing shared pointers to all the sub graphs if there
 *           are no subgraphs than the input graph is returned.
 */
std::vector<std::shared_ptr<Graph>> decoupleIsolatedSubGraphs(Graph g);

/**
 * \brief Explore a graph with a graph visitor.
 *
 * This function will simply explore a graph, any information gained from the
 * exploration will depend on the graph visitor used. Note that the Graph
 * visitor is the base class which will not work on its own. The purpose of
 * doing this is to make use of polymorphism.
 *
 * @param[in,out] - Graph reference instance
 * @param[in,out] - graph visitor
 */
void exploreGraph(Graph& g, GraphVisitor& gv);

/**
 * \brief Find a unique identifier that describes graph structure.
 *
 * This algorithm is designed to explore the topology of the graph and return an
 * identifier in the form of the string that is unique to the topology. It does
 * this by taking into account the contents of the graphnodes. How it does this
 * is specific to the graph visitor specified.
 *
 * @param[in,out] - Graph reference instance
 * @return - string identifier
 */
template <typename GV>
std::string findStructureId(Graph& g) {

  // Determine the highest degree in the graph
  int maxD = g.getMaxDegree();
  // Get the vertices with this degree
  auto verts = g.getVerticesDegree(maxD);

  // Get the nodes and determine which node has the greatest stringID
  // When compared using compare function
  std::string str_id = "";
  std::vector<int> gn_ids;
  for (auto v : verts) {
    auto gn = g.getNode(v);
    int comp_int = str_id.compare(gn.getStringId());
    if (comp_int > 0) {
      str_id = gn.getStringId();
      gn_ids.clear();
      gn_ids.push_back(v);
    } else if (comp_int == 0) {
      gn_ids.push_back(v);
    }
  }

  // If the str_id is empty it means the nodes are empty and we will
  // simply have to rely on the degree to choose the vertices to explore from
  if (str_id.compare("") == 0) {
    gn_ids = verts;
  }

  // If two or more graph nodes are found to be equal then
  // they must all be explored
  std::string chosenId = "";
  Graph g_chosen = g;

  for (auto v : gn_ids) {
    GV gv;
    gv.setStartingVertex(v);
    Graph g_temp = g;
    exploreGraph(g_temp, gv);
    std::string temp_struct_id = g_temp.getId();
    if (chosenId.compare(temp_struct_id) < 0) {
      chosenId = temp_struct_id;
      g_chosen = g_temp;
    }
  }

  g = g_chosen;
  return chosenId;
}
}
}

#endif  // __VOTCA_TOOLS_GRAPH_ALGORITHMS_H<|MERGE_RESOLUTION|>--- conflicted
+++ resolved
@@ -54,7 +54,6 @@
 bool singleNetwork(Graph g, GraphVisitor& gv);
 
 /**
-<<<<<<< HEAD
  * \brief Explore one of the branches if exploration is initiated at vertex
  * `starting_vertex`.
  *
@@ -62,13 +61,13 @@
  * be an edge connected to the starting_vertex.
  **/
 std::set<Edge> exploreBranch(Graph g, int starting_vertex, Edge edge);
-=======
+
+/**
  * \brief Will take a graph and reduce it, by removing all vertices with degree
  * of 2. 
  *
  **/
 ReducedGraph reduceGraph(Graph g);
->>>>>>> 3119ce98
 
 /**
  * \brief Break graph into smaller graph instances if the network is made up of
