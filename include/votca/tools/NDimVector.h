--- conflicted
+++ resolved
@@ -88,31 +88,19 @@
 
   template <typename... IndexTypes>
   T& operator()(Index firstDimension, IndexTypes... otherDimensions) {
-<<<<<<< HEAD
     return storage_[linearIndex(firstDimension, otherDimensions...)];
-=======
     static_assert((sizeof...(otherDimensions) + 1 == dim_),
                   "Number of dimensions given does not match rank");
     std::array<Index, dim_> indices = {firstDimension, otherDimensions...};
     Index linear_index =
         std::inner_product(indices.begin(), indices.end(), offsets_.begin(), 0);
     return storage_[linear_index];
->>>>>>> 0e338fb3
   }
 
   template <typename... IndexTypes>
   const T& operator()(Index firstDimension,
                       IndexTypes... otherDimensions) const {
-<<<<<<< HEAD
     return storage_[linearIndex(firstDimension, otherDimensions...)];
-=======
-    static_assert((sizeof...(otherDimensions) + 1 == dim_),
-                  "Number of dimensions given does not match rank");
-    std::array<Index, dim_> indices = {firstDimension, otherDimensions...};
-    Index linear_index =
-        std::inner_product(indices.begin(), indices.end(), offsets_.begin(), 0);
-    return storage_[linear_index];
->>>>>>> 0e338fb3
   }
 
   Index dimension(Index i) const { return dimensions_[i]; }
