--- conflicted
+++ resolved
@@ -128,43 +128,6 @@
   std::string _comment_line;
 };
 
-<<<<<<< HEAD
-inline std::ostream &operator<<(std::ostream &out, const Table &t) {
-  // TODO: use a smarter precision guess, XXX.YYYYY=8, so 10 should be enough
-  out.precision(10);
-
-  if (t._has_yerr) {
-    for (Index i = 0; i < t._x.size(); ++i) {
-      out << t._x[i] << " " << t._y[i] << " " << t._yerr[i];
-      if (t._flags[i] == '\0' || t._flags[i] == ' ') {
-        out << "\n";
-      } else {
-        out << " " << t._flags[i] << "\n";
-      }
-    }
-  } else {
-    for (Index i = 0; i < t._x.size(); ++i) {
-      out << t._x[i] << " " << t._y[i];
-      if (t._flags[i] == '\0' || t._flags[i] == ' ') {
-        out << "\n";
-      } else {
-        out << " " << t._flags[i] << "\n";
-      }
-    }
-  }
-  out << std::flush;
-  return out;
-}
-// TODO: modify this function to be able to treat _has_yerr == true
-inline void Table::push_back(double x, double y, char flags) {
-  Index n = size();
-  resize(n + 1);
-  _x[n] = x;
-  _y[n] = y;
-  _flags[n] = flags;
-}
-=======
->>>>>>> bd587481
 }  // namespace tools
 }  // namespace votca
 #endif  // VOTCA_TOOLS_TABLE_H