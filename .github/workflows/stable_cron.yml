--- conflicted
+++ resolved
@@ -58,17 +58,10 @@
           - distro: 'fedora:intel'
             toolchain: intel
             cmake_build_type: Debug
-<<<<<<< HEAD
           - distro: 'fedora:intel'
             toolchain: intel-oneapi
             cmake_build_type: Release
           - distro: 'fedora:intel'
-=======
-          - distro: 'fedora:intel-oneapi'
-            toolchain: intel-oneapi
-            cmake_build_type: Release
-          - distro: 'fedora:intel-oneapi'
->>>>>>> 673315a7
             toolchain: intel-oneapi
             cmake_build_type: Debug
           - distro: 'fedora:gmx2019'
