stages:
  - canary
  - build

.build:
  retry:
    max: 2
  variables:
    CCACHE_DIR: "${CI_PROJECT_DIR}/ccache"
    CXXFLAGS: "-Wall -Wextra -Wpedantic -Wshadow -Wconversion -Werror"
    DISTRO: "latest"
  image: votca/buildenv:${DISTRO}
  stage: build
  artifacts:
    paths:
      - ${CI_PROJECT_DIR}/votca
    when: always 
  dependencies: []
  cache:
    paths:
      - ccache/
  script:
    - ccache -z
    - j="$(grep -c processor /proc/cpuinfo 2>/dev/null)" || j=0; ((j++))
    - git branch commit_of_build_${CI_BUILD_ID} ${CI_COMMIT_SHA}
    - git clone https://github.com/votca/votca
    - pushd votca
    - if [[ ${CI_COMMIT_TAG} = v[12].[0-9]* ]]; then
        git checkout -b ${CI_COMMIT_TAG} ${CI_COMMIT_TAG};
      elif [[ ( ${CI_COMMIT_REF_NAME} =~ ^for/([^/]*)/.* || ${CI_COMMIT_REF_NAME} =~ ^(stable)$ ) && ${BASH_REMATCH[1]} != master ]]; then
        git checkout -b ${BASH_REMATCH[1]} origin/${BASH_REMATCH[1]};
      fi
    - git submodule update --recursive --init
    - git -C ${CI_PROJECT_NAME} fetch ${CI_PROJECT_DIR} commit_of_build_${CI_BUILD_ID}
    - git -C ${CI_PROJECT_DIR} branch -d commit_of_build_${CI_BUILD_ID}
    - git -C ${CI_PROJECT_NAME} checkout -f ${CI_COMMIT_SHA}
    - mkdir -p build
    - pushd build
<<<<<<< HEAD
    - cmake .. -DENABLE_TESTING=ON -DBUILD_CSGAPPS=ON -DBUILD_XTP=ON -DBUILD_CTP=ON -DBUILD_CTP_MANUAL=ON -DBUILD_CSG_MANUAL=ON -DBUILD_XTP_MANUAL=ON -DCMAKE_INSTALL_PREFIX=/usr -DCMAKE_BUILD_TYPE=${CMAKE_BUILD_TYPE}
      -DMODULE_BUILD=${MODULE_BUILD} ${MODULE_BUILD:+-DCMAKE_INSTALL_PREFIX=/home/votca/votca.install -DBUILD_XTP_MANUAL=OFF}
      ${MINIMAL:+-DCMAKE_DISABLE_FIND_PACKAGE_HDF5=ON -DWITH_FFTW=OFF -DWITH_GSL=OFF -DCMAKE_DISABLE_FIND_PACKAGE_GSL=ON
      -DWITH_MKL=OFF -DCMAKE_DISABLE_FIND_PACKAGE_MKL=ON -DBUILD_MANPAGES=OFF -DWITH_GMX=OFF -DWITH_SQLITE3=OFF
      -DCMAKE_DISABLE_FIND_PACKAGE_SQLITE3=ON -DBUILD_XTP=OFF -DBUILD_CTP=OFF}
=======
    - if [[ $CXX = clang++ ]]; then export CXXFLAGS="$CXXFLAGS -Wno-sign-conversion"; fi
    - cmake .. -DENABLE_TESTING=ON -DBUILD_CSGAPPS=ON -DBUILD_XTP=ON -DBUILD_CSG_MANUAL=ON
      -DCMAKE_INSTALL_PREFIX=/usr -DCMAKE_BUILD_TYPE=${CMAKE_BUILD_TYPE} -DBUILD_OWN_GROMACS=${BUILD_GROMACS} -DENABLE_REGRESSION_TESTING=ON
      -DMODULE_BUILD=${MODULE_BUILD} ${MODULE_BUILD:+-DCMAKE_INSTALL_PREFIX=/home/votca/votca.install}
      ${MINIMAL:+-DCMAKE_DISABLE_FIND_PACKAGE_HDF5=ON -DCMAKE_DISABLE_FIND_PACKAGE_FFTW3=ON
      -DCMAKE_DISABLE_FIND_PACKAGE_MKL=ON -DBUILD_MANPAGES=OFF -DWITH_GMX=OFF -DBUILD_XTP=OFF -DENABLE_REGRESSION_TESTING=OFF}
>>>>>>> 06b39072
    - make -O -k -j${j} -l${j} VERBOSE=1
    - make test CTEST_OUTPUT_ON_FAILURE=1
    - test -z "${MODULE_BUILD}" && make install DESTDIR=${PWD}/install && rm -rf ${PWD}/install/usr && rmdir ${PWD}/install
    - sudo make install
    - if [[ ${CLANG_FORMAT} ]]; then make format && git -C ${CI_PROJECT_DIR}/votca/${CI_PROJECT_NAME} diff --exit-code; fi
    - ccache -s

Debug GCC:
  stage: canary
  variables:
    CC: "gcc"
    CXX: "g++"
    CMAKE_BUILD_TYPE: "Debug"
    CLANG_FORMAT: "yes"
  extends: .build

None GCC:
  variables:
    CC: "gcc"
    CXX: "g++"
    CMAKE_BUILD_TYPE: ""
  extends: .build

None Clang:
  variables:
    CC: "clang"
    CXX: "clang++"
    CMAKE_BUILD_TYPE: ""
  extends: .build

Debug Clang:
  variables:
    CC: "clang"
    CXX: "clang++"
    CMAKE_BUILD_TYPE: "Debug"
  extends: .build

Release GCC:
  variables:
    CC: "gcc"
    CXX: "g++"
    CMAKE_BUILD_TYPE: "Release"
  extends: .build

Release Clang:
  variables:
    CC: "clang"
    CXX: "clang++"
    CMAKE_BUILD_TYPE: "Release"
  extends: .build

Debug GCC Ubuntu:
  variables:
    CC: "gcc"
    CXX: "g++"
    CMAKE_BUILD_TYPE: "Debug"
    DISTRO: "ubuntu"
  extends: .build

Debug Clang Ubuntu:
  variables:
    CC: "clang"
    CXX: "clang++"
    CMAKE_BUILD_TYPE: "Debug"
    DISTRO: "ubuntu"
  extends: .build

Release GCC Ubuntu:
  variables:
    CC: "gcc"
    CXX: "g++"
    CMAKE_BUILD_TYPE: "Release"
    DISTRO: "ubuntu"
  extends: .build

Release Clang Ubuntu:
  variables:
    CC: "clang"
    CXX: "clang++"
    CMAKE_BUILD_TYPE: "Release"
    DISTRO: "ubuntu"
  extends: .build

Debug GCC Rawhide:
  variables:
    CC: "gcc"
    CXX: "g++"
    CMAKE_BUILD_TYPE: "Debug"
    DISTRO: "fedora_rawhide"
  extends: .build
  allow_failure: true

Debug Clang Rawhide:
  variables:
    CC: "clang"
    CXX: "clang++"
    CMAKE_BUILD_TYPE: "Debug"
    DISTRO: "fedora_rawhide"
  extends: .build
  allow_failure: true

Release GCC Rawhide:
  variables:
    CC: "gcc"
    CXX: "g++"
    CMAKE_BUILD_TYPE: "Release"
    DISTRO: "fedora_rawhide"
  extends: .build
  allow_failure: true

Release Clang Rawhide:
  variables:
    CC: "clang"
    CXX: "clang++"
    CMAKE_BUILD_TYPE: "Release"
    DISTRO: "fedora_rawhide"
  extends: .build
  allow_failure: true

Release GCC Minimal:
  variables:
    CC: "gcc"
    CXX: "g++"
    CMAKE_BUILD_TYPE: "Release"
    MINIMAL: "yes"
    DISTRO: "fedora_nogmx"
  extends: .build

Release Clang Minimal:
  variables:
    CC: "clang"
    CXX: "clang++"
    CMAKE_BUILD_TYPE: "Release"
    MINIMAL: "yes"
    DISTRO: "fedora_nogmx"
  extends: .build

Release GCC Module:
  variables:
    CC: "gcc"
    CXX: "g++"
    CMAKE_BUILD_TYPE: "Release"
    MODULE_BUILD: "yes"
  extends: .build<|MERGE_RESOLUTION|>--- conflicted
+++ resolved
@@ -36,20 +36,12 @@
     - git -C ${CI_PROJECT_NAME} checkout -f ${CI_COMMIT_SHA}
     - mkdir -p build
     - pushd build
-<<<<<<< HEAD
-    - cmake .. -DENABLE_TESTING=ON -DBUILD_CSGAPPS=ON -DBUILD_XTP=ON -DBUILD_CTP=ON -DBUILD_CTP_MANUAL=ON -DBUILD_CSG_MANUAL=ON -DBUILD_XTP_MANUAL=ON -DCMAKE_INSTALL_PREFIX=/usr -DCMAKE_BUILD_TYPE=${CMAKE_BUILD_TYPE}
-      -DMODULE_BUILD=${MODULE_BUILD} ${MODULE_BUILD:+-DCMAKE_INSTALL_PREFIX=/home/votca/votca.install -DBUILD_XTP_MANUAL=OFF}
-      ${MINIMAL:+-DCMAKE_DISABLE_FIND_PACKAGE_HDF5=ON -DWITH_FFTW=OFF -DWITH_GSL=OFF -DCMAKE_DISABLE_FIND_PACKAGE_GSL=ON
-      -DWITH_MKL=OFF -DCMAKE_DISABLE_FIND_PACKAGE_MKL=ON -DBUILD_MANPAGES=OFF -DWITH_GMX=OFF -DWITH_SQLITE3=OFF
-      -DCMAKE_DISABLE_FIND_PACKAGE_SQLITE3=ON -DBUILD_XTP=OFF -DBUILD_CTP=OFF}
-=======
     - if [[ $CXX = clang++ ]]; then export CXXFLAGS="$CXXFLAGS -Wno-sign-conversion"; fi
     - cmake .. -DENABLE_TESTING=ON -DBUILD_CSGAPPS=ON -DBUILD_XTP=ON -DBUILD_CSG_MANUAL=ON
       -DCMAKE_INSTALL_PREFIX=/usr -DCMAKE_BUILD_TYPE=${CMAKE_BUILD_TYPE} -DBUILD_OWN_GROMACS=${BUILD_GROMACS} -DENABLE_REGRESSION_TESTING=ON
       -DMODULE_BUILD=${MODULE_BUILD} ${MODULE_BUILD:+-DCMAKE_INSTALL_PREFIX=/home/votca/votca.install}
       ${MINIMAL:+-DCMAKE_DISABLE_FIND_PACKAGE_HDF5=ON -DCMAKE_DISABLE_FIND_PACKAGE_FFTW3=ON
       -DCMAKE_DISABLE_FIND_PACKAGE_MKL=ON -DBUILD_MANPAGES=OFF -DWITH_GMX=OFF -DBUILD_XTP=OFF -DENABLE_REGRESSION_TESTING=OFF}
->>>>>>> 06b39072
     - make -O -k -j${j} -l${j} VERBOSE=1
     - make test CTEST_OUTPUT_ON_FAILURE=1
     - test -z "${MODULE_BUILD}" && make install DESTDIR=${PWD}/install && rm -rf ${PWD}/install/usr && rmdir ${PWD}/install
