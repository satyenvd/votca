--- conflicted
+++ resolved
@@ -68,10 +68,6 @@
 
 check_type_size("int" INT_SIZE
   BUILTIN_TYPES_ONLY LANGUAGE CXX)
-<<<<<<< HEAD
-
-=======
->>>>>>> ef61703a
 
 set(MKL_THREAD_LAYER "TBB" CACHE STRING "The thread layer to choose for MKL")
 set_property(CACHE MKL_THREAD_LAYER PROPERTY STRINGS "TBB" "GNU OpenMP" "Intel OpenMP" "Sequential")
