--- conflicted
+++ resolved
@@ -48,13 +48,8 @@
 
   Eigen::MatrixXd A = Eigen::MatrixXd::Zero(N, N);
 
-<<<<<<< HEAD
   for (Index i = 0; i < N - 2; ++i) {
-    _f2(i + 1) =
-=======
-  for (int i = 0; i < N - 2; ++i) {
     temp(i + 1) =
->>>>>>> 839a7512
         -(A_prime_l(i) * _f(i) + (B_prime_l(i) - A_prime_r(i)) * _f(i + 1) -
           B_prime_r(i) * _f(i + 2));
 
