/*
 * Copyright 2009-2018 The VOTCA Development Team (http://www.votca.org)
 *
 * Licensed under the Apache License, Version 2.0 (the "License");
 * you may not use this file except in compliance with the License.
 * You may obtain a copy of the License at
 *
 *     http://www.apache.org/licenses/LICENSE-2.0
 *
 * Unless required by applicable law or agreed to in writing, software
 * distributed under the License is distributed on an "AS IS" BASIS,
 * WITHOUT WARRANTIES OR CONDITIONS OF ANY KIND, either express or implied.
 * See the License for the specific language governing permissions and
 * limitations under the License.
 *
 */

#include <votca/tools/histogramnew.h>
#include <algorithm>

using namespace std;
namespace votca {
  namespace tools {

    HistogramNew::HistogramNew() {
      _min = _max = _step = _step_p = 0;
      _weight = 1.;
      _periodic = false;
    }

    HistogramNew::HistogramNew(const HistogramNew &hist)
    : _min(hist._min),
    _max(hist._max),
    _step(hist._step),
    _step_p(hist._step_p),
    _weight(hist._weight),
    _periodic(hist._periodic) {
    }

    void HistogramNew::Initialize_(double min, double max) {
      _step = (_max - _min) / (_nbins - 1.0);
      _data.resize(_nbins);
      for (double v = _min, i = 0; i < _nbins; v += _step, ++i) {
        _data.x(i) = v;
      }
      _data.y() = Eigen::VectorXd::Zero(_nbins);
      _data.yerr() = Eigen::VectorXd::Zero(_nbins);
      _data.flags() = std::vector<char>(_nbins, 'i');
    }

    void HistogramNew::InitializeP_(double min, double max) {
      _step_p = (_max - _min) / (_nbins);
      _data_p.resize(_nbins);
      for (double v_p = _min, i = 0; i < _nbins; v_p += _step_p, ++i) {
        _data_p.x(i) = v_p;
      }
      _data_p.y() = Eigen::VectorXd::Zero(_nbins);
      _data_p.yerr() = Eigen::VectorXd::Zero(_nbins);
      _data_p.flags() = std::vector<char>(_nbins, 'i');
    }

    void HistogramNew::Initialize(double min, double max, int nbins) {
      _min = min;
      _max = max;
      _weight = 1.;
      _nbins = nbins;
      Initialize_(min, max);
      InitializeP_(min, max);
    }

    void HistogramNew::Process_(const double &v, double scale) {
      int i = (int) floor((v - _min) / _step + 0.5);
      if (i < 0 || i >= _nbins) {
        return;
      }
      _data.y(i) += _weight * scale;
    }

    void HistogramNew::ProcessP_(const double &v, double scale) {
      int i = (int) floor((v - _min) / _step_p + 0.5);
      if (i < 0 || i >= _nbins) {
        if (i < 0)
          i = _nbins - ((-i) % _nbins);
        else
          i = i % _nbins;
      }
      _data_p.y(i) += _weight * scale;
    }

    void HistogramNew::Process(const double &v, double scale) {
      Process_(v, scale);
      ProcessP_(v, scale);
    }

    double HistogramNew::getMinBinVal(void) const {
      return _periodic ? _data_p.getMinY() : _data.getMinY();
    }

    double HistogramNew::getMaxBinVal(void) const {
      return _periodic ? _data_p.getMaxY() : _data.getMaxY();
    }

    pair<double, double> HistogramNew::getInterval(int bin) const {
      pair<double, double> bounds;
      double value = static_cast<double> (bin);
      if (_periodic) {
        bounds.first = value * _step_p + _min;
        bounds.second += _step_p;
      } else {
        bounds.first = value * _step + _min;
        bounds.second += _step;
      }
      return bounds;
    }

    void HistogramNew::Normalize_(const double step, Table &data) {
      double area = 0;
      area = data.y().cwiseAbs().sum() * step;
      double scale = 1. / area;
      data.y() *= scale;
    }

    void HistogramNew::Normalize() {
      Normalize_(_step, _data);
      Normalize_(_step_p, _data_p);
    }

    void HistogramNew::Clear() {
      _weight = 1.;
      _data.y() = Eigen::VectorXd::Zero(_nbins);
      _data.yerr() = Eigen::VectorXd::Zero(_nbins);
      _data_p.y() = Eigen::VectorXd::Zero(_nbins);
      _data_p.yerr() = Eigen::VectorXd::Zero(_nbins);
    }
<<<<<<< HEAD
    _data.y(i) += _weight * scale;
} 

void HistogramNew::Normalize()
{
    double area = 0;
    
    area=ub::norm_1(_data.y()) * _step;
    
    double scale = 1./area;
    
    _data.y() *= scale;    
}

void HistogramNew::Scale(const double &scale)
{    
    _data.y() *= scale;    
}

void HistogramNew::Clear()
{
    _weight = 1.;
    _data.y() = ub::zero_vector<double>(_nbins);
    _data.yerr() = ub::zero_vector<double>(_nbins);
}

}}
=======
  }
}
>>>>>>> 34c93eb2
<|MERGE_RESOLUTION|>--- conflicted
+++ resolved
@@ -132,35 +132,5 @@
       _data_p.y() = Eigen::VectorXd::Zero(_nbins);
       _data_p.yerr() = Eigen::VectorXd::Zero(_nbins);
     }
-<<<<<<< HEAD
-    _data.y(i) += _weight * scale;
-} 
-
-void HistogramNew::Normalize()
-{
-    double area = 0;
-    
-    area=ub::norm_1(_data.y()) * _step;
-    
-    double scale = 1./area;
-    
-    _data.y() *= scale;    
-}
-
-void HistogramNew::Scale(const double &scale)
-{    
-    _data.y() *= scale;    
-}
-
-void HistogramNew::Clear()
-{
-    _weight = 1.;
-    _data.y() = ub::zero_vector<double>(_nbins);
-    _data.yerr() = ub::zero_vector<double>(_nbins);
-}
-
-}}
-=======
   }
-}
->>>>>>> 34c93eb2
+}