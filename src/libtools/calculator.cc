--- conflicted
+++ resolved
@@ -78,11 +78,7 @@
     if (start_bracket != std::string::npos) {
       std::size_t end_bracket = att.find(']');
       att = att.substr(start_bracket + 1, end_bracket - start_bracket - 1);
-<<<<<<< HEAD
-    }
-=======
     };
->>>>>>> 35837369
     return Tokenizer{att, " ,"}.ToVector();
   } else {
     return {""};
