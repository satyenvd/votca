/*
 *            Copyright 2009-2018 The VOTCA Development Team
 *                       (http://www.votca.org)
 *
 *      Licensed under the Apache License, Version 2.0 (the "License")
 *
 * You may not use this file except in compliance with the License.
 * You may obtain a copy of the License at
 *
 *              http://www.apache.org/licenses/LICENSE-2.0
 *
 * Unless required by applicable law or agreed to in writing, software
 * distributed under the License is distributed on an "AS IS" BASIS,
 * WITHOUT WARRANTIES OR CONDITIONS OF ANY KIND, either express or implied.
 * See the License for the specific language governing permissions and
 * limitations under the License.
 *
 */

#include <algorithm>
#include <string>
#include <votca/tools/graph.h>

using namespace std;

namespace votca {
namespace tools {

class GraphNode;

bool Graph::operator!=(const Graph& g) const { return id_.compare(g.id_); }

bool Graph::operator==(const Graph& g) const { return !(*(this) != g); }

Graph::Graph(const Graph& g) {
  this->adj_list_ = g.adj_list_;
  for (auto pr : g.nodes_) {
    this->nodes_[pr.first] = pr.second;
  }
  this->id_ = g.id_;
}

Graph& Graph::operator=(const Graph& g) {
  this->adj_list_ = g.adj_list_;
  for (auto pr : g.nodes_) {
    this->nodes_[pr.first] = pr.second;
  }
  this->id_ = g.id_;
  return *this;
}

Graph& Graph::operator=(Graph&& g) {
  this->adj_list_ = move(g.adj_list_);
  this->nodes_ = move(g.nodes_);
  this->id_ = move(g.id_);
  return *this;
}

vector<pair<int, GraphNode>> Graph::getIsolatedNodes(void) {
  vector<pair<int, GraphNode>> iso_nodes;
  for (auto node : nodes_) {
    if (adj_list_.count(node.first)) {
      if (adj_list_[node.first].size() == 0) {
        pair<int, GraphNode> pr(node.first, node.second);
        iso_nodes.push_back(pr);
      }
    } else {
      pair<int, GraphNode> pr(node.first, node.second);
      iso_nodes.push_back(pr);
    }
  }
  return iso_nodes;
}

vector<int> Graph::getVerticesMissingNodes(void) {
  vector<int> missing;
  for (auto pr_v : adj_list_) {
    if (nodes_.count(pr_v.first) == 0) {
      missing.push_back(pr_v.first);
    }
  }
  return missing;
}

<<<<<<< HEAD
void Graph::setNode(int vert, GraphNode gn) {
  if (nodes_.count(vert)) {
=======
vector<pair<int,GraphNode>> Graph::getNeighNodes(int vert){
  auto neigh_vertices = getNeighVertices(vert);
  vector<pair<int,GraphNode>> neigh_vertices_pr;
  for(auto neigh_vert : neigh_vertices){
    auto node_pr = pair<int,GraphNode>(neigh_vert,nodes_[neigh_vert]);
    neigh_vertices_pr.push_back(node_pr);
  }
  return neigh_vertices_pr;
}

void Graph::setNode(int vert, GraphNode gn){
  if(nodes_.count(vert)){
>>>>>>> 6847387e
    nodes_[vert] = gn;
  } else {
    string errMsg = "Vertex does not exist within graph cannot, reset node";
    throw runtime_error(errMsg);
  }
  calcId_();
}

void Graph::setNode(std::pair<int, GraphNode> p_gn) {
  setNode(p_gn.first, p_gn.second);
}

GraphNode Graph::getNode(int vert) { return nodes_[vert]; }

vector<pair<int, GraphNode>> Graph::getNodes(void) {
  vector<pair<int, GraphNode>> vec_nodes;
  for (auto pr_node : nodes_) {
    vec_nodes.push_back(pr_node);
  }
  return vec_nodes;
}

void Graph::calcId_() {
  auto nodes = getNodes();
  sort(nodes.begin(), nodes.end(), cmpVertNodePair);
  string struct_Id_temp = "";
  for (auto nd_pr : nodes) {
    struct_Id_temp.append(nd_pr.second.getStringId());
  }
  id_ = struct_Id_temp;
  return;
}

ostream& operator<<(ostream& os, const Graph g) {
  os << "Graph" << endl;
  for (auto p_gn : g.nodes_) {
    os << "Node " << p_gn.first << endl;
    os << p_gn.second << endl;
  }
  return os;
}

bool cmpVertNodePair(pair<int, GraphNode> gn1_pr, pair<int, GraphNode> gn2_pr) {
  string str1_Id = gn1_pr.second.getStringId();
  return str1_Id.compare(gn2_pr.second.getStringId()) < 0;
}
}
}<|MERGE_RESOLUTION|>--- conflicted
+++ resolved
@@ -82,11 +82,7 @@
   return missing;
 }
 
-<<<<<<< HEAD
-void Graph::setNode(int vert, GraphNode gn) {
-  if (nodes_.count(vert)) {
-=======
-vector<pair<int,GraphNode>> Graph::getNeighNodes(int vert){
+vector<pair<int,GraphNode>> Graph::Nodes(int vert){
   auto neigh_vertices = getNeighVertices(vert);
   vector<pair<int,GraphNode>> neigh_vertices_pr;
   for(auto neigh_vert : neigh_vertices){
@@ -98,7 +94,6 @@
 
 void Graph::setNode(int vert, GraphNode gn){
   if(nodes_.count(vert)){
->>>>>>> 6847387e
     nodes_[vert] = gn;
   } else {
     string errMsg = "Vertex does not exist within graph cannot, reset node";
