/*
 * Copyright 2009-2020 The VOTCA Development Team (http://www.votca.org)
 *
 * Licensed under the Apache License, Version 2.0 (the "License");
 * you may not use this file except in compliance with the License.
 * You may obtain a copy of the License at
 *
 *     http://www.apache.org/licenses/LICENSE-2.0
 *
 * Unless required by applicable law or agreed to in writing, software
 * distributed under the License is distributed on an "AS IS" BASIS,
 * WITHOUT WARRANTIES OR CONDITIONS OF ANY KIND, either express or implied.
 * See the License for the specific language governing permissions and
 * limitations under the License.
 *
 */

// Standard includes
#include <iostream>

// Third party includes
#include <boost/algorithm/string/replace.hpp>
#include <boost/filesystem.hpp>
#include <boost/format.hpp>

// Local VOTCA includes
#include "votca/tools/application.h"
#include "votca/tools/globals.h"
#include "votca/tools/propertyiomanipulator.h"
#include "votca/tools/version.h"

// Local private VOTCA includes
#include "votca_tools_config.h"

namespace votca {
namespace tools {
using namespace std;
Application::Application() : op_desc_("Allowed options") {}

Application::~Application() = default;

void Application::ShowHelpText(std::ostream &out) {
  out << "==================================================\n";
  out << "========   VOTCA (http://www.votca.org)   ========\n";
  out << "==================================================\n\n";

  out << "please submit bugs to " TOOLS_BUGREPORT "\n\n";
  out << ProgramName();
  if (VersionString() != "") {
    out << ", version " << VersionString();
  }
  out << endl << "votca_tools, version " << ToolsVersionStr() << "\n\n";

  HelpText(out);

  // remove Hidden group from the option list and print
  out << "\n\n" << VisibleOptions() << endl;
}

int Application::Exec(int argc, char **argv) {
  try {
    // continue_execution_ = true;
    AddProgramOptions()("help,h", "  display this help and exit");
    AddProgramOptions()("verbose", "  be loud and noisy");
    AddProgramOptions()("verbose1", "  be very loud and noisy");
    AddProgramOptions()("verbose2,v", "  be extremly loud and noisy");
<<<<<<< HEAD
    AddProgramOptions("Hidden")("man", "  output man-formatted manual pages");
=======
>>>>>>> 9889d20a

    Initialize();  // initialize program-specific parameters

    ParseCommandLine(argc,
                     argv);  // initialize general parameters & read input file

    Log::current_level = Log::error;
    if (op_vm_.count("verbose")) {
      Log::current_level = Log::warning;
    }
    if (op_vm_.count("verbose1")) {
      Log::current_level = Log::info;
    }

    if (op_vm_.count("verbose2")) {
      Log::current_level = Log::debug;
    }

    if (op_vm_.count("help")) {
      ShowHelpText(cout);
      return 0;
    }

    if (!EvaluateOptions()) {
      ShowHelpText(cout);
      return -1;
    }

    if (continue_execution_) {
      Run();
    } else {
      cout << "nothing to be done - stopping here\n";
    }
  } catch (std::exception &error) {
    cerr << "an error occurred:\n" << error.what() << endl;
    return -1;
  }
  return 0;
}

boost::program_options::options_description_easy_init
    Application::AddProgramOptions(const string &group) {
  // if no group is given, add it to standard options
  if (group == "") {
    return op_desc_.add_options();
  }

  // does group already exist, if yes, add it there
  std::map<string, boost::program_options::options_description>::iterator iter =
      op_groups_.find(group);
  if (iter != op_groups_.end()) {
    return iter->second.add_options();
  }

  // no group with given name was found -> create group
  op_groups_.insert(
      make_pair(group, boost::program_options::options_description(group)));

  return op_groups_[group].add_options();
}

void Application::ParseCommandLine(int argc, char **argv) {
  namespace po = boost::program_options;

  // default options should be added to visible (the rest is handled via a map))
  visible_options_.add(op_desc_);

  // add all categories to list of available options
  for (const auto &pair : op_groups_) {
    op_desc_.add(pair.second);
    if (pair.first != "Hidden") {
      visible_options_.add(pair.second);
    }
  }

  // parse the command line
  try {
    po::store(po::parse_command_line(argc, argv, op_desc_), op_vm_);
    po::notify(op_vm_);
  } catch (boost::program_options::error &err) {
    throw runtime_error(string("error parsing command line: ") + err.what());
  }
}

void Application::CheckRequired(const string &option_name,
                                const string &error_msg) {
  if (!op_vm_.count(option_name)) {
    ShowHelpText(cout);
    throw std::runtime_error("missing argument " + option_name + "\n" +
                             error_msg);
  }
}

void Application::PrintDescription(std::ostream &out,
                                   const string &calculator_name,
                                   const string help_path, HelpType help_type) {
  boost::format format("%|3t|%1% %|20t|%2% \n");
  string help_string;
  boost::filesystem::path arg_path;
  Property options;
  // loading the documentation xml file from VOTCASHARE
  string xmlFile = (arg_path / tools::GetVotcaShare() / help_path /
                    (boost::format("%1%.%2%") % calculator_name % "xml").str())
                       .string()
                       .c_str();

  try {

    options.LoadFromXML(xmlFile);
    Property &calculator_options = options.get("options." + calculator_name);
    Property::AttributeIterator atr_it =
        calculator_options.findAttribute("help");

    if (atr_it != calculator_options.lastAttribute()) {
      help_string = atr_it->second;
    } else {
      if (Log::current_level > 0) {
        out << format % calculator_name % "Undocumented";
      }
      return;
    }

    switch (help_type) {
      default:
        break;
      case HelpShort:  // short description of the calculator
        out << format % calculator_name % help_string;
        break;
      case HelpLong:
        PropertyIOManipulator iom(PropertyIOManipulator::HLP, 2, "");
        out << iom << options;
        break;
    }

  } catch (std::exception &) {
    if (Log::current_level > 0) {
      out << format % calculator_name % "Undocumented";
    }
  }
}

}  // namespace tools
}  // namespace votca<|MERGE_RESOLUTION|>--- conflicted
+++ resolved
@@ -59,15 +59,10 @@
 
 int Application::Exec(int argc, char **argv) {
   try {
-    // continue_execution_ = true;
     AddProgramOptions()("help,h", "  display this help and exit");
     AddProgramOptions()("verbose", "  be loud and noisy");
     AddProgramOptions()("verbose1", "  be very loud and noisy");
     AddProgramOptions()("verbose2,v", "  be extremly loud and noisy");
-<<<<<<< HEAD
-    AddProgramOptions("Hidden")("man", "  output man-formatted manual pages");
-=======
->>>>>>> 9889d20a
 
     Initialize();  // initialize program-specific parameters
 
