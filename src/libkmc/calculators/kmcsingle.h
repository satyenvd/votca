/*
 * Copyright 2009-2011 The VOTCA Development Team (http://www.votca.org)
 *
 * Licensed under the Apache License, Version 2.0 (the "License");
 * you may not use this file except in compliance with the License.
 * You may obtain a copy of the License at
 *
 *     http://www.apache.org/licenses/LICENSE-2.0
 *
 * Unless required by applicable law or agreed to in writing, software
 * distributed under the License is distributed on an "AS IS" BASIS,
 * WITHOUT WARRANTIES OR CONDITIONS OF ANY KIND, either express or implied.
 * See the License for the specific language governing permissions and
 * limitations under the License.
 *
 */

#ifndef __VOTCA_KMC_SINGLE_H
#define	__VOTCA_KMC_SINGLE_H

#include <votca/kmc/vssmgroup.h>
#include <vector>
#include <map>
#include <iostream>
#include <votca/tools/vec.h>
#include <votca/tools/database.h>
#include <votca/tools/statement.h>
#include <votca/tools/tokenizer.h>
#include <votca/tools/globals.h>
#include "node.h"

using namespace std;
using namespace votca::kmc;



class KMCSingle : public KMCCalculator 
{
public:
    KMCSingle() {};
   ~KMCSingle() {};

    void Initialize(const char *filename, Property *options );
    bool EvaluateFrame();

protected:
	    void LoadGraph();
            void RunKMC(void);
            void WriteOcc(void);

            map<int , node_t *> _nodes_lookup;
            vector<node_t *> _nodes;
            map<int , node_t *> _injection_lookup;
            vector<node_t *> _injection;
            string _injection_name;
            double _runtime;
            double _dt;
            int _seed;
            string _filename; // HACK
            
};

void KMCSingle::Initialize(const char *filename, Property *options )
{
    	if (options->exists("options.kmcsingle.runtime")) {
	    _runtime = options->get("options.kmcsingle.runtime").as<double>();
	}
	else {
	    throw invalid_argument("Error in kmcsingle: total run time is not provided");
        }

    	if (options->exists("options.kmcsingle.outputtime")) {
	    _dt = options->get("options.kmcsingle.outputtime").as<double>();
	}
	else {
	    throw invalid_argument("Error in kmcsingle: output frequency is not provided");
        }

    	if (options->exists("options.kmcsingle.seed")) {
	    _seed = options->get("options.kmcsingle.seed").as<int>();
	}
	else {
	    throw invalid_argument("Error in kmcsingle: seed is not provided");
        }
        
   	if (options->exists("options.kmcsingle.injection")) {
	    _injection_name = options->get("options.kmcsingle.injection").as<string>();
	}
        else {
	    throw invalid_argument("Error in kmcsingle: injection pattern is not provided");
        }
        
        _filename = filename;

       srand(_seed);
       //votca::tools::Random::init(rand() % 178 + 1, rand() % 178 + 1, rand() % 178 + 1, rand() % 169 );
       votca::tools::Random::init(rand(), rand(), rand(), rand());
       
}

bool KMCSingle::EvaluateFrame()
{

    LoadGraph();
    RunKMC();
    return true;
}

void KMCSingle::LoadGraph() {

    Database db;
    db.Open( _filename );
    cout << " Loading graph from " << _filename << endl;
    Statement *stmt = db.Prepare("SELECT id, name FROM segments;");

    while (stmt->Step() != SQLITE_DONE) {
        int id = stmt->Column<int>(0);
        string name = stmt->Column<string>(1);
        node_t *n =new node_t(id);
        _nodes.push_back(n);
        _nodes_lookup[id] = _nodes.back();
        if (wildcmp(_injection_name.c_str(), name.c_str())) {
            _injection.push_back(n);
            _injection_lookup[id] = _injection.back();
        }
    }
    //delete stmt;
    cout << "  -Nodes: " << _nodes.size() << endl;
    cout << "seed:" << _seed << endl;
    //if(_seed > _nodes.size()){ throw invalid_argument ("Seed is bigger than number of nodes. Please specify a smaller seed in your input file."); }
    cout << "  -Injection Points: " << _injection.size() << endl;

    delete stmt;

    int links = 0;
    stmt = db.Prepare("SELECT seg1, seg2, rate12h, rate21h, drX, drY, drZ FROM pairs;"); // electron rates, check (think about) this
    while (stmt->Step() != SQLITE_DONE) {
        node_t *n1 = _nodes_lookup[stmt->Column<int>(0)];
        node_t *n2 = _nodes_lookup[stmt->Column<int>(1)];
        double rate12 = stmt->Column<double>(2);
        double rate21 = stmt->Column<double>(3);
        vec r = vec(stmt->Column<double>(4), stmt->Column<double>(5), stmt->Column<double>(6));
        n1->AddEvent(new link_t(n2, rate12, r));
        n2->AddEvent(new link_t(n1, rate21, -r));
        links += 2;
        
        if ( votca::tools::globals::verbose ) {
            cout << "rate12=" << rate12 << endl;
            cout << "rate21=" << rate21 << endl;
            cout << "r=" << r << endl;
        }
    }
    delete stmt;
    cout << "  -Links: " << links << endl;

}

void KMCSingle::RunKMC(void)
{

	double t = 0;

        //srand(_seed);
        //votca::tools::Random::init(rand(), rand(), rand(), rand());

        // cout << " seed:size:site " << _seed << ":" << _injection.size() << ":" << Random::rand_uniform_int(_injection.size()) << endl;
	
//        cout << endl;
//        int run_in = rand() % 100;
//        cout << "RUN IN " << run_in << endl;
//        for (int i = 0; i < run_in; ++i) {
//            cout << i << " --- " << Random::rand_uniform_int(_injection.size()) << endl;
//        }
        
//        FILE *out;
//        string marsout = "mars111.out";
//        out = fopen(marsout.c_str(),"a");
//        
//        for (int i = 0; i < 100000 + _seed; ++i) {
//            
//            int rnd = Random::rand_uniform_int(_injection.size());
//            if (i == 40) {
//                fprintf(out, "%6d \n", rnd);
//            }
//            //fprintf(out, "%6d \n", rnd);
//        }
//        fclose(out);
        
        int inj = Random::rand_uniform_int(_injection.size());
        current=_injection[inj];
        //current = _injection[_seed];
        
        cout <<" Starting simulation at node: "<<current->_id-1<< " (inj " << inj << "). " << endl;
	double next_output = _dt;
    int i=0;
    while(t<_runtime) {
    	t+=current->WaitingTime();
		current->onExecute(); // this line causes a Segmentation fault
    	if(t > next_output) {
    		next_output = t + _dt;
    		cout << t << ": " << r << endl;
    	}
    }
    _runtime = t;
    WriteOcc();
    cout << std::scientific << "\nKMC run finished\nAverage velocity (m/s): " << r/t*1e-9 << endl;
}

void KMCSingle::WriteOcc()
{
    Database db;
    cout << "Opening for writing " << _filename << endl;
	db.Open(_filename);
	db.Exec("BEGIN;");
	Statement *stmt = db.Prepare("UPDATE segments SET occPh = ? WHERE id = ?;");  // electron occ. prob., check (think about) this
	for(int i=0; i<_nodes.size(); ++i) {
		stmt->Reset();
<<<<<<< HEAD
                stmt->Bind(1, _nodes[i]->_occ/_runtime);
=======
		stmt->Bind(1, _nodes[i]->_occ);
>>>>>>> ee8d03e5
		stmt->Bind(2, _nodes[i]->_id);
		stmt->Step();
	}
	db.Exec("END;");
	delete stmt;
}

#endif	/* __VOTCA_KMC_SINGLE_H */<|MERGE_RESOLUTION|>--- conflicted
+++ resolved
@@ -212,14 +212,10 @@
     cout << "Opening for writing " << _filename << endl;
 	db.Open(_filename);
 	db.Exec("BEGIN;");
-	Statement *stmt = db.Prepare("UPDATE segments SET occPh = ? WHERE id = ?;");  // electron occ. prob., check (think about) this
+	Statement *stmt = db.Prepare("UPDATE segments SET occPh = ? WHERE id = ?;");  // site occ. prob., 
 	for(int i=0; i<_nodes.size(); ++i) {
 		stmt->Reset();
-<<<<<<< HEAD
                 stmt->Bind(1, _nodes[i]->_occ/_runtime);
-=======
-		stmt->Bind(1, _nodes[i]->_occ);
->>>>>>> ee8d03e5
 		stmt->Bind(2, _nodes[i]->_id);
 		stmt->Step();
 	}
