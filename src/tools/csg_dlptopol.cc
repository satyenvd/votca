/*
 * Copyright 2009-2019 The VOTCA Development Team (http://www.votca.org)
 *
 * Licensed under the Apache License, Version 2.0 (the "License");
 * you may not use this file except in compliance with the License.
 * You may obtain a copy of the License at
 *
 *     http://www.apache.org/licenses/LICENSE-2.0
 *
 * Unless required by applicable law or agreed to in writing, software
 * distributed under the License is distributed on an "AS IS" BASIS,
 * WITHOUT WARRANTIES OR CONDITIONS OF ANY KIND, either express or implied.
 * See the License for the specific language governing permissions and
 * limitations under the License.
 *
 */

#include <boost/format.hpp>
#include <fstream>
#include <iostream>
#include <votca/csg/csgapplication.h>

using namespace votca::csg;
using namespace std;
using boost::format;

/**
    \brief class for writing dlpoly topology files

    This class encapsulates the dlpoly topology writing functions

*/

class DLPTopolApp : public CsgApplication {
 public:
  string ProgramName() { return "csg_dlptopol"; }
  void HelpText(ostream &out) {
    out << "Create a dlpoly topology template based on an existing (atomistic) "
           "topology and \n"
        << "a mapping xml-file. The created template file needs to be "
           "inspected and amended by the user!\n\n"
        << "Examples:\n"
        << "* csg_dlptopol --top .dlpf --out .dlpf --cg cg-map.xml\n  convert "
           "FIELD to FIELD_CGV using cg-map.xml\n"
        << "* csg_dlptopol --top FA-dlpoly.dlpf --out CG-dlpoly.dlpf --cg "
           "cg-map.xml\n"
        << "* csg_dlptopol --top FA-gromacs.tpr --out FA-dlpoly.dlpf "
           "--no-map\n";
  }

  bool DoMapping(void) { return true; }

  void Initialize(void);
  bool EvaluateOptions(void) {
    CsgApplication::EvaluateOptions();
    CheckRequired("out", "no output topology specified");
    return true;
  }
  bool EvaluateTopology(Topology *top, Topology *top_ref);

 protected:
  void WriteMoleculeAtoms(ostream &out, Molecule &cg);
  void WriteMoleculeInteractions(ostream &out, Molecule &cg);
  void WriteVDWInteractions(ostream &out, Molecule &cg);
  void WriteMolecularType(ostream &out, Molecule &cg, int nummol);
};

void DLPTopolApp::Initialize(void) {
  CsgApplication::Initialize();
  // AddProgramOptions()
  //("top", boost::program_options::value<string>(),
  //"  input topology in any known format:\n  <name>.dlpf for dlpoly, <name>.tpr
  // for gromacs\n  (convention: '.dlpf'='use FIELD')");
  AddProgramOptions()("out", boost::program_options::value<string>(),
                      "  output topology in dlpoly format");
}

bool DLPTopolApp::EvaluateTopology(Topology *top, Topology *top_ref) {
  // check the file names from options

  string fname = OptionsMap()["top"].as<string>();

  if (fname == ".dlpf") {
    fname = "FIELD";
  }

  cout << "input  file-name: " << fname << endl;

  fname = OptionsMap()["out"].as<string>();

#ifdef DEBUG
  cout << "output file-name given: " << fname << endl;
#endif

  if (fname == ".dlpf") {
    fname = "FIELD_CGV";
  }

#ifdef DEBUG
  cout << "output file-name actual: " << fname << endl;
#else
  cout << "output file-name: " << fname << endl;
#endif

  // do CG mapping

  MoleculeContainer &mols = top->Molecules();
  MoleculeContainer MolecularTypes;
  MoleculeContainer::iterator iter;

  int prv_mol_number = 1;
  string prv_mol_name;
  vector<int> nummols;

  vector<string> vdw_pairs;

  // find all unique molecular types

  for (iter = mols.begin(); iter != mols.end(); ++iter) {
    Molecule *mol = *iter;

    // molecules are ignored during the mapping stage
    // i.e. the ignored ones do not enter the CG topology (*top) - ?
    // if( IsIgnored(mol->getName()) ) continue;

    if (mol->getName() == prv_mol_name) {
      prv_mol_number++;
      continue;
    }

    nummols.push_back(prv_mol_number);
    prv_mol_number = 1;
    prv_mol_name = mol->getName();

    //#ifdef DEBUG
    cout << "'" << mol->getName() << "' added to CG molecular types" << endl;
    //#endif

    MolecularTypes.push_back(mol);

    // collect unique bead pairs over all molecular types found

    for (int ib1 = 0; ib1 < mol->BeadCount(); ib1++) {
      string bead_name1 = mol->getBead(ib1)->getType();
      bead_name1 = bead_name1.substr(
          0,
          bead_name1.find_first_of("#"));  // skip #index of atom from its name

      for (unsigned int imt = 0; imt < MolecularTypes.size(); imt++) {

        for (int ib2 = 0; ib2 < MolecularTypes[imt]->BeadCount(); ib2++) {

          string bead_name2 = MolecularTypes[imt]->getBead(ib2)->getType();
          bead_name2 = bead_name2.substr(
              0, bead_name2.find_first_of("#"));  // skip #index of atom from
                                                  // its name

          stringstream ss_bp1, ss_bp2;

          ss_bp1 << format("%8s%8s") % bead_name1 % bead_name2;
          ss_bp2 << format("%8s%8s") % bead_name2 % bead_name1;

          bool is_new_pair = true;

          for (unsigned int ibp = 0; ibp < vdw_pairs.size(); ibp++) {
            if (ss_bp1.str() == vdw_pairs[ibp] ||
                ss_bp2.str() == vdw_pairs[ibp]) {
              is_new_pair = false;
              break;
            }
          }
          if (is_new_pair) {
            vdw_pairs.push_back(ss_bp1.str());
#ifdef DEBUG
            cout << "'" << ss_bp1.str() << "' added to CG vdw pairs" << endl;
#endif
          }
        }
      }
    }
  }
  nummols.push_back(prv_mol_number);

  if (MolecularTypes.size() > 1)
    cout << "WARNING: creation of topology for multiple molecular types "
            "is experimental at this stage\n";

  ofstream fl;
  fl.open(fname.c_str());

  fl << "From VOTCA with love"
     << " # check/amend this file if needed!\n";
  fl << "units kJ\n";
  fl << "molecular types " << MolecularTypes.size() << endl;

  for (unsigned int i = 0; i < MolecularTypes.size(); i++) {
    WriteMolecularType(fl, *(MolecularTypes[i]), nummols[i + 1]);
  }

  // vdw seciton (pairwise vdw/CG interactions)

  if (vdw_pairs.size() > 0) {

    fl << "vdw " << vdw_pairs.size() << endl;

    for (unsigned int ibp = 0; ibp < vdw_pairs.size(); ibp++) {
      fl << vdw_pairs[ibp] << " tab   1.00000  0.00000\n";
    }
  }

  fl << "close" << endl;

  cout << "Created template for dlpoly topology - please, check & amend if "
          "needed!"
       << endl;

  fl.close();
  return true;
}

void DLPTopolApp::WriteMoleculeAtoms(ostream &out, Molecule &cg) {
  out << "atoms " << cg.BeadCount() << endl;
<<<<<<< HEAD
    out << "# name  mass  charge  nrept  ifrozen (optional: ngroup, index, name/type, type/residue, index/res-ID) \n";
    for(int i=0; i<cg.BeadCount(); ++i) {
        Bead *b=cg.getBead(i);

        string bname=b->getName();
        string btype=b->getType()->getName();
	
        bname = bname.substr(0,bname.find_first_of("#")); // skip #index of atom from its name
        btype = btype.substr(0,btype.find_first_of("#")); // skip #index of atom from its type

        out << format("%8s  %10f  %10f     1     0     1 %10d  %8s  %8s %10d \n")
            % btype % b->getM() % b->getQ() % (i+1) % btype % bname % (i+1);
	//% b->getType()->getName() % b->getM() % b->getQ() % (i+1) % b->getType()->getName() % b->getName() % (i+1);
    }
=======
  out << "# name  mass  charge  nrept  ifrozen (optional: ngroup, index, "
         "name/type, type/residue, index/res-ID) \n";
  for (int i = 0; i < cg.BeadCount(); ++i) {
    Bead *b = cg.getBead(i);

    string bname = b->getName();
    string btype = b->getType();

    bname = bname.substr(
        0, bname.find_first_of("#"));  // skip #index of atom from its name
    btype = btype.substr(
        0, btype.find_first_of("#"));  // skip #index of atom from its type

    out << format("%8s  %10f  %10f     1     0     1 %10d  %8s  %8s %10d \n") %
               btype % b->getMass() % b->getQ() % (i + 1) % btype % bname %
               (i + 1);
    //% b->getType()->getName() % b->getMass() % b->getQ() % (i+1) %
    // b->getType()->getName() % b->getName() % (i+1);
  }
>>>>>>> dd97ff36
}

void DLPTopolApp::WriteMoleculeInteractions(ostream &out, Molecule &cg) {
  InteractionContainer ics = cg.Interactions();
  vector<Interaction *>::iterator iter;

  stringstream sout;

  int n_entries = 0;
  int nb = -1;

  for (iter = ics.begin(); iter != ics.end(); ++iter) {
    Interaction *ic = *iter;
    if (nb != ic->BeadCount()) {

      if (sout.str() != "") out << n_entries << endl << sout.str();

      sout.str("");
      n_entries = 0;

      nb = ic->BeadCount();
      switch (nb) {
        case 2:
          out << "bonds ";
          break;
        case 3:
          out << "angles ";
          break;
        case 4:
          out << "dihedrals ";
          break;
        default:
          string err = "cannot handle number of beads in interaction:";
          err += to_string(ic->getMolecule() + 1) + ":" + ic->getGroup();
          err += ":" + to_string(ic->getIndex() + 1);
          throw runtime_error(err);
      }
    }
    n_entries++;
    // to do: is it possible to use bond/angle/dihedral function types for 1:1
    // mapping? (CG map overwrites ic->Group anyway)
    // sout << ic->getInteractionFunc(); // something like that (only for 1:1
    // mapping!)
    sout << " tab ";
    for (int i = 0; i < nb; ++i) sout << ic->getBeadId(i) + 1 << " ";
    sout << "   1.00000  0.00000"
         << " # ";
    sout << to_string(ic->getMolecule() + 1);
    sout << ":" + ic->getGroup();
    sout << ":" + to_string(ic->getIndex() + 1) << endl;
  }
  if (sout.str() != "") out << n_entries << endl << sout.str();
}

void DLPTopolApp::WriteMolecularType(ostream &out, Molecule &cg, int nummol) {
  out << cg.getName() << endl;
  out << "nummols " << nummol << endl;

  WriteMoleculeAtoms(out, cg);
  WriteMoleculeInteractions(out, cg);

  out << "finish" << endl;
}

int main(int argc, char **argv) {
  DLPTopolApp app;
  return app.Exec(argc, argv);
}<|MERGE_RESOLUTION|>--- conflicted
+++ resolved
@@ -220,22 +220,6 @@
 
 void DLPTopolApp::WriteMoleculeAtoms(ostream &out, Molecule &cg) {
   out << "atoms " << cg.BeadCount() << endl;
-<<<<<<< HEAD
-    out << "# name  mass  charge  nrept  ifrozen (optional: ngroup, index, name/type, type/residue, index/res-ID) \n";
-    for(int i=0; i<cg.BeadCount(); ++i) {
-        Bead *b=cg.getBead(i);
-
-        string bname=b->getName();
-        string btype=b->getType()->getName();
-	
-        bname = bname.substr(0,bname.find_first_of("#")); // skip #index of atom from its name
-        btype = btype.substr(0,btype.find_first_of("#")); // skip #index of atom from its type
-
-        out << format("%8s  %10f  %10f     1     0     1 %10d  %8s  %8s %10d \n")
-            % btype % b->getM() % b->getQ() % (i+1) % btype % bname % (i+1);
-	//% b->getType()->getName() % b->getM() % b->getQ() % (i+1) % b->getType()->getName() % b->getName() % (i+1);
-    }
-=======
   out << "# name  mass  charge  nrept  ifrozen (optional: ngroup, index, "
          "name/type, type/residue, index/res-ID) \n";
   for (int i = 0; i < cg.BeadCount(); ++i) {
@@ -255,7 +239,6 @@
     //% b->getType()->getName() % b->getMass() % b->getQ() % (i+1) %
     // b->getType()->getName() % b->getName() % (i+1);
   }
->>>>>>> dd97ff36
 }
 
 void DLPTopolApp::WriteMoleculeInteractions(ostream &out, Molecule &cg) {
