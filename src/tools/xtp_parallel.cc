--- conflicted
+++ resolved
@@ -63,36 +63,9 @@
 
   if (OptionsMap().count("list")) {
     cout << "Available XTP calculators: \n";
-<<<<<<< HEAD
-    for (xtp::JobCalculatorfactory::assoc_map::const_iterator iter =
-        xtp::JobCalculators().getObjects().begin();
-        iter != xtp::JobCalculators().getObjects().end(); ++iter) {
-      PrintDescription(std::cout, iter->first, "xtp/xml", Application::HelpShort);
-    }
-
-=======
     for (const auto& jobcalc:xtp::JobCalculators().getObjects()) {
       PrintDescription(std::cout, jobcalc.first, "xtp/xml", Application::HelpShort);
     }
-
-
-    cout << "Available (wrapped) CTP calculators: \n";
-    for (const auto& jobcalc:ctp::JobCalculators().getObjects()) {
-      bool printctp = true;
-      std::string ctpcalc = jobcalc.first.c_str();
-      for (const auto& xtpjobcalc:xtp::JobCalculators().getObjects()) {
-        if (ctpcalc.compare(xtpjobcalc.first.c_str()) == 0) {
-          printctp = false;
-          break;
-        }
-      }
-
-      if (printctp) {
-        PrintDescription(std::cout, jobcalc.first, "ctp/xml", Application::HelpShort);
-      }
-
-    }
->>>>>>> 6201e219
     StopExecution();
     return true;
   }
@@ -105,43 +78,14 @@
     for (const std::string &n: tok) {
       // loop over calculators
       bool printerror = true;
-<<<<<<< HEAD
-      for (xtp::JobCalculatorfactory::assoc_map::const_iterator iter = xtp::JobCalculators().getObjects().begin();
-          iter != xtp::JobCalculators().getObjects().end(); ++iter) {
-=======
       for (const auto& jobcalc:xtp::JobCalculators().getObjects()) {
->>>>>>> 6201e219
-
         if (n.compare(jobcalc.first.c_str()) == 0) {
           PrintDescription(std::cout, jobcalc.first, "xtp/xml", Application::HelpLong);
           printerror = false;
           break;
         }
       }
-<<<<<<< HEAD
-
-      if (printerror) cout << "Calculator " << *n << " does not exist\n";
-=======
-      for (const auto& jobcalc:ctp::JobCalculators().getObjects()) {
-
-        if (n.compare(jobcalc.first.c_str()) == 0) {
-          bool printctp = true;
-          std::string ctpcalc = jobcalc.first.c_str();
-          for (const auto& xtpjobcalc:xtp::JobCalculators().getObjects()) {
-            if (ctpcalc.compare(xtpjobcalc.first.c_str()) == 0) {
-              printctp = false;
-              break;
-            }
-          }
-          if (printctp) {
-            PrintDescription(std::cout, jobcalc.first, "ctp/xml", Application::HelpLong);
-            printerror = false;
-            break;
-          }
-        }
-      }
       if (printerror) cout << "Calculator " << n << " does not exist\n";
->>>>>>> 6201e219
     }
     StopExecution();
     return true;
@@ -150,43 +94,18 @@
   xtp::JobApplication::EvaluateOptions();
   CheckRequired("execute", "Nothing to do here: Abort.");
 
-<<<<<<< HEAD
   Tokenizer calcs(OptionsMap()["execute"].as<string>(), " ,\n\t");
-  Tokenizer::iterator it;
+  for (const std::string &n: calcs) {
+    bool _found_calc = false;
+    for(const auto& jobcalc:xtp::JobCalculators().getObjects()) {
 
-  for (it = calcs.begin(); it != calcs.end(); it++) {
-    bool _found_calc = false;
-    for(xtp::JobCalculatorfactory::assoc_map::const_iterator iter=xtp::JobCalculators().getObjects().begin(); 
-        iter != xtp::JobCalculators().getObjects().end(); ++iter) {
-
-      if ( (*it).compare( (iter->first).c_str() ) == 0 ) {
+      if ( n.compare( jobcalc.first.c_str() ) == 0 ) {
         cout << " This is a XTP app" << endl;
-        xtp::JobApplication::AddCalculator(xtp::JobCalculators().Create((*it).c_str()));
+        xtp::JobApplication::AddCalculator(xtp::JobCalculators().Create(n.c_str()));
         _found_calc = true;
       } 
-=======
-    Tokenizer calcs(OptionsMap()["execute"].as<string>(), " ,\n\t");
-    for (const std::string &n: calcs) {
-        bool _found_calc = false;
-       for(const auto& jobcalc:xtp::JobCalculators().getObjects()) {
-        
-            if ( n.compare( jobcalc.first.c_str() ) == 0 ) {
-                cout << " This is a XTP app" << endl;
-                xtp::JobApplication::AddCalculator(xtp::JobCalculators().Create(n.c_str()));
-                _found_calc = true;
-            } 
-        }
-        if (!_found_calc) {
-      for (const auto& jobcalc:ctp::JobCalculators().getObjects()) {
+    }
 
-        if (n.compare(jobcalc.first.c_str()) == 0) {
-          cout << " This is a CTP app" << endl;
-          xtp::JobApplication::AddCalculator(ctp::JobCalculators().Create(n.c_str()));
-            _found_calc = true;
-        }
-      }
->>>>>>> 6201e219
-    }
     if (!_found_calc) {
       cout << "Jobcalculator " << n << " does not exist\n";
       StopExecution();
