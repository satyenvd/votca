--- conflicted
+++ resolved
@@ -125,19 +125,11 @@
     /// used if threebody interaction)
     string type1, type2, type3;  //
 
-<<<<<<< HEAD
     /// \brief pointer to Property object to handle input options
-    Property *_options;
+    votca::tools::Property *_options;
   };
   /// \brief Property object to handle input options
-  Property _options;
-=======
-    /// \brief pointer to Property object to hande input options
-    votca::tools::Property *_options;
-  };
-  /// \brief Property object to hande input options
   votca::tools::Property _options;
->>>>>>> 41040972
   /// \brief list of bonded interactions
   std::vector<votca::tools::Property *> _bonded;
   /// \brief list of non-bonded interactions
