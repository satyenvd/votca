--- conflicted
+++ resolved
@@ -256,15 +256,9 @@
                 _ERIs.CalculateERIs(_dftAOdmat, _auxAOoverlap, _AOIntegrals);
                 // LOG(logDEBUG, *_pLog) << TimeStamp() << " Filled DFT Electron repulsion matrix of dimension: " << _ERIs.getSize1() << " x " << _ERIs.getSize2()<< flush<<flush;
 
-<<<<<<< HEAD
 /*
                 // ERI from 4cs
-                 ub::matrix<double> ERI4c = ub::zero_matrix<double>(size4c,size4c);
-=======
-
-                /* ERI from 4cs*/
                 /* ub::matrix<double> ERI4c = ub::zero_matrix<double>(size4c,size4c);
->>>>>>> dbd79b15
                 for ( int ii=0; ii< size4c; ii++){
                     for ( int jj=0; jj< size4c; jj++){
                         for ( int kk=0; kk< size4c; kk++){
@@ -279,13 +273,8 @@
                         }
                     }
                 }
-<<<<<<< HEAD
-                
+                */
        */         
-=======
-                */
-                
->>>>>>> dbd79b15
 		ub::matrix<double> VXC=_gridIntegration.IntegrateVXC_Atomblock(_dftAOdmat,  basis);
                 //ub::matrix<double> VXC2=_gridIntegration.IntegrateVXC(_dftAOdmat,  basis);
 /*		 for ( int iout=0; iout<_dftAOdmat.size1();iout++){
