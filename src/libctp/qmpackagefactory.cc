--- conflicted
+++ resolved
@@ -23,10 +23,7 @@
 #include "qmpackages/gaussian.h"
 #include "qmpackages/turbomole.h"
 #include "qmpackages/nwchem.h"
-<<<<<<< HEAD
-=======
 #include "qmpackages/gw.h"
->>>>>>> e80c3742
 
 namespace votca { namespace ctp {
 
@@ -35,10 +32,6 @@
         QMPackages().Register<Gaussian>         ("gaussian");
         QMPackages().Register<Turbomole>        ("turbomole");
         QMPackages().Register<NWChem>           ("nwchem");
-<<<<<<< HEAD
-}
-=======
         QMPackages().Register<GW>               ("gw");}
->>>>>>> e80c3742
 
 }}