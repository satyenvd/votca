--- conflicted
+++ resolved
@@ -119,8 +119,8 @@
 Atom *Topology::AddAtomType(Molecule *owner, int atom_id, string atom_name, 
         int residue_number, double weight)
 {
-     Atom* atom = new Atom(owner, atom_id, atom_name, residue_number, weight);
-     _atom_types.push_back(atom);  
+    Atom* atom = new Atom(owner, atom_id, atom_name, residue_number, weight);
+    _atom_types.push_back(atom); 
     return atom;
 }
 
@@ -128,7 +128,7 @@
 {
     string fragment_name = property->get("name").as<string>();    
     Fragment* fragment = new Fragment(fragment_id, fragment_name);
-     _fragment_types.push_back(fragment);  
+    _fragment_types.push_back(fragment);  
     return fragment;
 }
 
@@ -162,13 +162,6 @@
    
 void Topology::ParseSegmentDefinitions( Property &topology )
 {
-
-<<<<<<< HEAD
-=======
-    string molecule_name;
-    string segment_name;
->>>>>>> 05a9806e
-    string fragment_name;
    
     if ( tools::globals::verbose ) {
         cout << "Topology: Parsing the partitioning on segments and fragments" << endl;
@@ -190,11 +183,7 @@
         // load the segments
         list<Property *> segments = (*it_molecule)->Select("segments.segment"); 
         list<Property *>::iterator it_segment;
-<<<<<<< HEAD
         cout << "  - Found " << segments.size() << " segments in this molecule type" << endl;
-=======
-        cout << "  - Found " << segments.size() << " segments in molecule " << molecule->getName() << endl;
->>>>>>> 05a9806e
         
         int segment_id = 1;
         for ( it_segment = segments.begin(); it_segment != segments.end(); ++it_segment ){
@@ -209,30 +198,13 @@
                 
                 int fragment_id = 1;
                 for ( it_fragment = fragments.begin(); it_fragment != fragments.end(); ++it_fragment ){
-<<<<<<< HEAD
                     Fragment* fragment = AddFragmentType(fragment_id, *it_fragment);
                     segment->AddFragment( fragment );
                     
                     string mdatoms = (*it_fragment)->get("mdatoms").as<string>();
                     string qmatoms = (*it_fragment)->get("qmatoms").as<string>();
-                    string weights = (*it_fragment)->get("weights").as<string>();
-                    
-                    Atom *atom = AddAtomType(molecule, atom_id, atom_name, residue_number, weight);
-                    fragment->AddAtom( atom );
-                    segment->AddAtom( atom );
-                    
-
-                    
-=======
-                    fragment_name = (*it_fragment)->get("name").as<string>();
-                    Fragment* fragment = new Fragment( fragment_id++, fragment_name );
-                    _fragments.push_back(fragment);
-
-                    // loading atom descriptions which belong to the fragment
-                    string mdatoms = (*it_fragment)->get("mdatoms").as<string>();
-                    string qmatoms = (*it_fragment)->get("mdatoms").as<string>();
-                    string weights = (*it_fragment)->get("mdatoms").as<string>();
-                    
+                    string weights = (*it_fragment)->get("weights").as<string>();                    
+
                     Tokenizer tok_md_atoms(mdatoms, " ");
                     Tokenizer tok_qm_atoms(qmatoms, " ");
                     Tokenizer tok_weights(weights, " ");
@@ -253,30 +225,28 @@
                         string residue_name = md_atom_info[1];
                         string md_atom_name =  md_atom_info[2];
                         
-                        Atom* atom = new Atom( molecule, 0, md_atom_name, residue_number, 0, 0);                     
-                        molecule->AddAtom( atom );
+                        // TODO
+                        double weight = 0.0;
+                        int atom_id = 0;
+                        
+                        Atom *atom = AddAtomType(molecule, atom_id, md_atom_name, residue_number, weight);
+                        fragment->AddAtom( atom );
+                        segment->AddAtom( atom );
+                      
                     }         
                     cout << "      - Found " // TO DO << fragment->NumberOfAtoms(); 
                          << " atoms in the fragment " 
                          <<  fragment->getName() << endl;
-
->>>>>>> 05a9806e
                 }
                 cout <<  "    - Total of " // TO DO << segment->NumberOfAtoms() 
                      << " atoms in the segment " 
                      << segment->getName() << endl; 
  
         }
-<<<<<<< HEAD
-       
-=======
         cout <<  "  - Total of " << molecule->NumberOfAtoms() 
              << " atoms in the molecule " 
              << molecule->getName() << endl; 
 
-
-        
->>>>>>> 05a9806e
     }
     
     /*
