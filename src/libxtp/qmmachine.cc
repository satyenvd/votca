--- conflicted
+++ resolved
@@ -46,11 +46,8 @@
             _crit_dE_MM = opt->ifExistsReturnElseReturnDefault<double>(key + ".dE_MM", _crit_dE_QM); //eV
             _maxIter = opt->ifExistsReturnElseReturnDefault<int>(key + ".max_iter", 32);
             
-<<<<<<< HEAD
-=======
              _alpha = opt->ifExistsReturnElseReturnDefault<double>(key + ".mixing", 0.0); 
             
->>>>>>> 2e8b6b50
            
   
 
