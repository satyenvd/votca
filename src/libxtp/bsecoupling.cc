/*
 *            Copyright 2009-2016 The VOTCA Development Team
 *                       (http://www.votca.org)
 *
 *      Licensed under the Apache License, Version 2.0 (the "License")
 *
 * You may not use this file except in compliance with the License.
 * You may obtain a copy of the License at
 *
 *              http://www.apache.org/licenses/LICENSE-2.0
 *
 * Unless required by applicable law or agreed to in writing, software
 * distributed under the License is distributed on an "AS IS" BASIS,
 * WITHOUT WARRANTIES OR CONDITIONS OF ANY KIND, either express or implied.
 * See the License for the specific language governing permissions and
 * limitations under the License.
 *
 */

// Overload of uBLAS prod function with MKL/GSL implementations
#include <votca/tools/linalg.h>

#include <votca/xtp/bsecoupling.h>
#include <votca/tools/linalg.h>
#include <votca/tools/constants.h>
#include <boost/format.hpp>
#include <boost/numeric/ublas/operation.hpp>
#include <boost/numeric/ublas/banded.hpp>
#include <boost/numeric/ublas/matrix_proxy.hpp>
#include <boost/numeric/ublas/vector_proxy.hpp>
#include <boost/numeric/ublas/symmetric.hpp>

#include <boost/progress.hpp>



namespace votca { namespace xtp {

namespace ub = boost::numeric::ublas;
using boost::format;

void BSECoupling::Initialize(Property* options){
    
    #if (GWBSE_DOUBLE)
        LOG(logDEBUG, *_pLog) <<  " Compiled with full double support" << flush;   
    #else
        LOG(logDEBUG, *_pLog) <<  " Compiled with float/double mixture (standard)" << flush;   
    #endif
    
    std::string key = Identify(); 
    _doSinglets=false;
    _doTriplets=false;
    _do_perturbation=false;
    _do_full_diag=false;
<<<<<<< HEAD
    
    _openmp_threads = 0;
    
    if ( options->exists( key + ".openmp") ) {
                 _openmp_threads = options->get(key + ".openmp").as<int> ();
            }
    
=======
    
    _openmp_threads = 0;
    
    if ( options->exists( key + ".openmp") ) {
                 _openmp_threads = options->get(key + ".openmp").as<int> ();
            }
    
>>>>>>> 8072bf04
    string spintype   = options->get(key + ".spin").as<string> ();
        if(spintype=="all"){
            _doSinglets=true;
            _doTriplets=true;
        }
        else if(spintype=="triplet"){
            _doTriplets=true;
        }
        else if(spintype=="singlet"){
            _doSinglets=true;
        }
        else{
            throw std::runtime_error((boost::format("Choice % for type not known. Available singlet,triplet,all") % spintype).str());
        }
    _degeneracy = options->get(key + ".degeneracy").as<double> ();
     string algorithm;
   if ( options->exists( key + ".algorithm") ) {
                algorithm = options->get(key + ".algorithm").as<string> ();
                 if(algorithm=="perturbation"){
                    _do_perturbation=true;
           
                }
                else if(algorithm=="fulldiag"){
                    _do_full_diag=true;
            }
        else{
            throw std::runtime_error((boost::format("Choice % for algorithm not known. Available fulldiag(default),perturbation.") % algorithm).str());
        }
            }
   else{
       _do_full_diag=true;
       algorithm="fulldiag";
   }
    
    LOG(logDEBUG, *_pLog) <<  " Using "<< algorithm << " to solve for couplings"<< flush;   
    
        _levA  = options->get(key + ".moleculeA.states").as<int> ();
        _levB  = options->get(key + ".moleculeB.states").as<int> ();
        _occA  = options->get(key + ".moleculeA.occLevels").as<int> ();
        _occB  = options->get(key + ".moleculeB.occLevels").as<int> ();
        _unoccA  = options->get(key + ".moleculeA.unoccLevels").as<int> ();
        _unoccB  = options->get(key + ".moleculeB.unoccLevels").as<int> ();
        
        if ( options->exists(key+".moleculeA.Frenkel")) {
         _FeA = options->get(key + ".moleculeA.Frenkel").as<int> ();
        
        }
        else{
            _FeA=_levA;
        }
        if ( options->exists(key+".moleculeB.Frenkel")) {
         _FeB = options->get(key + ".moleculeB.Frenkel").as<int> ();
        
        }
        else{
            _FeB=_levB;
        }
        
        
}

void BSECoupling::addoutput(Property *_type_summary,Orbitals* _orbitalsA, 
                               Orbitals* _orbitalsB){
    //cout << JAB_singlet<<endl;
    //cout << JAB_singlet*conv::ryd2ev_f<<endl;
    string algorithm="";
    if (_do_perturbation){
        algorithm="perturbation";
    }
    else if(_do_full_diag){
        algorithm="full_diag";
    }
    _type_summary->setAttribute("algorithm",algorithm);
    if (_doSinglets){
        Property *_singlet_summary = &_type_summary->add("singlets","");
        for (int stateA = 0; stateA < _levA ; ++stateA ) {
           for (int stateB = 0; stateB <_levB ; ++stateB ) {
               real_gwbse JAB = getSingletCouplingElement( stateA , stateB );
               //real_gwbse_gwbse energyAD = getSingletDimerEnergy( stateA  );
               //real_gwbse energyBD = getSingletDimerEnergy( stateB  );
               Property *_coupling_summary = &_singlet_summary->add("coupling", boost::lexical_cast<string>(JAB)); 
               real_gwbse energyA = _orbitalsA->BSESingletEnergies()(stateA)*conv::ryd2ev_f;
               real_gwbse energyB = _orbitalsB->BSESingletEnergies()(stateB)*conv::ryd2ev_f;
               _coupling_summary->setAttribute("excitonA", stateA);
               _coupling_summary->setAttribute("excitonB", stateB);
               _coupling_summary->setAttribute("energyA", energyA);
               _coupling_summary->setAttribute("energyB", energyB);
               //_coupling_summary->setAttribute("energyA_dimer", energyAD);
               //_coupling_summary->setAttribute("energyB_dimer", energyBD);
           } 
        }
    }
    
    //cout << JAB_triplet<<endl;
    //cout << JAB_triplet*conv::ryd2ev_f<<endl;
    if ( _doTriplets){
        Property *_triplet_summary = &_type_summary->add("triplets","");
        for (int stateA = 0; stateA < _levA ; ++stateA ) {
           for (int stateB = 0; stateB < _levA ; ++stateB ) {
               real_gwbse JAB = getTripletCouplingElement( stateA , stateB );
               //real_gwbse energyAD = getTripletDimerEnergy( stateA  );
               //real_gwbse energyBD = getTripletDimerEnergy( stateB  );
               Property *_coupling_summary = &_triplet_summary->add("coupling", boost::lexical_cast<string>(JAB)); 
               real_gwbse energyA = _orbitalsA->BSETripletEnergies()(stateA)*conv::ryd2ev_f;
               real_gwbse energyB = _orbitalsB->BSETripletEnergies()(stateB)*conv::ryd2ev_f;
               _coupling_summary->setAttribute("excitonA", stateA);
               _coupling_summary->setAttribute("excitonB", stateB);
               _coupling_summary->setAttribute("energyA", energyA);
               _coupling_summary->setAttribute("energyB", energyB);
               //_coupling_summary->setAttribute("energyA_dimer", energyAD);
               //_coupling_summary->setAttribute("energyB_dimer", energyBD);
           } 
        }
    }       
}


real_gwbse BSECoupling::getSingletCouplingElement( int levelA, int levelB) {

    

    return JAB_singlet( levelA  , levelB +  _levA ) * votca::tools::conv::ryd2ev_f;
}
real_gwbse BSECoupling::getSingletDimerEnergy( int level) {

    

    return JAB_singlet( level  , level ) * votca::tools::conv::ryd2ev_f;
}
real_gwbse BSECoupling::getTripletDimerEnergy( int level) {

    

    return JAB_triplet( level  , level ) * votca::tools::conv::ryd2ev_f;
}



real_gwbse BSECoupling::getTripletCouplingElement( int levelA, int levelB) {

    
   
    //cout << levelA<<endl;
    //cout << levelB + _levA<<endl;
    return JAB_triplet( levelA  , levelB + _levA ) * votca::tools::conv::ryd2ev_f;


    /*int _statesA = _orbitalsA->BSE;
    int _statesB = _orbitalsB->getNumberOfLevels();    
    
    if ( _energy_difference != 0 ) {
        std::vector<int> list_levelsA = *_orbitalsA->getDegeneracy( levelA, _energy_difference );
        std::vector<int> list_levelsB = *_orbitalsA->getDegeneracy( levelB, _energy_difference );
        
        double _JAB_sq = 0; double _JAB_one_level;
        
        for (std::vector<int>::iterator iA = list_levelsA.begin()++; iA != list_levelsA.end(); iA++) {
                for (std::vector<int>::iterator iB = list_levelsB.begin()++; iB != list_levelsB.end(); iB++) { 
                    //cout << *iA << ':' << *iB << endl;
                    _JAB_one_level = _JAB->at_element( *iA - 1  , *iB -1 + _levelsA );
                    _JAB_sq +=  _JAB_one_level*_JAB_one_level ;
                }
        }
        
        return sqrt(_JAB_sq / ( list_levelsA.size() * list_levelsB.size() ) ) * _conv_Hrt_eV ;
        
    } else {
        return _JAB->at_element( levelA  , levelB + _levelsA ) * _conv_Ryd_eV;
    }*/
    // the  matrix should be symmetric, could also return this element
    // _JAB.at_element( _levelsA + levelB - 1  , levelA - 1 );
}

/**
 * \brief evaluates electronic couplings  
 * 
 * This is a slow version with a rather large block matrix AxB
 * 
 * @param _orbitalsA molecular orbitals of molecule A
 * @param _orbitalsB molecular orbitals of molecule B
 * @param _orbitalsAB molecular orbitals of the dimer AB
 * @param _JAB matrix with electronic couplings
 * @return false if failed
 */
 bool BSECoupling::CalculateCouplings_OLD(Orbitals* _orbitalsA, Orbitals* _orbitalsB, 
    Orbitals* _orbitalsAB, ub::matrix<real_gwbse>* _JAB) {

    LOG(logDEBUG, *_pLog) << TimeStamp()  << "Calculating exciton couplings" << flush;
    


        
    // constructing the direct product orbA x orbB
    int _basisA = _orbitalsA->getBasisSetSize();
    int _basisB = _orbitalsB->getBasisSetSize();
    
    if ( ( _basisA == 0 ) || ( _basisB == 0 ) ) {
        LOG(logERROR,*_pLog) << "Basis set size is not stored in monomers" << flush;
        return false;
    }

    // number of levels stored in monomers
    int _levelsA = _orbitalsA->getNumberOfLevels();
    int _levelsB = _orbitalsB->getNumberOfLevels();
    
    boost::timer t; // start timing
    double _st = t.elapsed();
    
    
    
        
    // get exciton information of molecule A
    ub::matrix<real_gwbse>& _bseA = _orbitalsA->BSESingletCoefficients();
    int _bseA_cmax = _orbitalsA->getBSEcmax();
    int _bseA_cmin = _orbitalsA->getBSEcmin();
    int _bseA_vmax = _orbitalsA->getBSEvmax();
    int _bseA_vmin = _orbitalsA->getBSEvmin();
    int _bseA_vtotal = _bseA_vmax - _bseA_vmin +1 ;
    int _bseA_ctotal = _bseA_cmax - _bseA_cmin +1 ;
    int _bseA_size   = _bseA_vtotal * _bseA_ctotal;
    int _bseA_exc    = _bseA.size2();
    
    LOG(logDEBUG, *_pLog) << TimeStamp()   << " molecule A has " << _bseA_exc << " excitons with dimension " << _bseA_size << flush;
    // now, two storage assignment matrices for two-particle functions
    ub::matrix<int> _combA;
    _combA.resize(_bseA_size,2);
    int _cnt = 0;
    for ( int _v = 0; _v < _bseA_vtotal; _v++){
        for ( int _c = 0; _c < _bseA_ctotal; _c++){
            _combA(_cnt,0) = _v;
            _combA(_cnt,1) = _bseA_vtotal + _c;
            _cnt++;
        }
    }
    
    
    // get exciton information of molecule B
    ub::matrix<real_gwbse>& _bseB = _orbitalsB->BSESingletCoefficients();
    int _bseB_cmax = _orbitalsB->getBSEcmax();
    int _bseB_cmin = _orbitalsB->getBSEcmin();
    int _bseB_vmax = _orbitalsB->getBSEvmax();
    int _bseB_vmin = _orbitalsB->getBSEvmin();
    int _bseB_vtotal = _bseB_vmax - _bseB_vmin +1 ;
    int _bseB_ctotal = _bseB_cmax - _bseB_cmin +1 ;
    int _bseB_size   = _bseB_vtotal * _bseB_ctotal;
    int _bseB_exc    = _bseB.size2();
    
    LOG(logDEBUG, *_pLog) << TimeStamp()   << " molecule B has " << _bseB_exc << " excitons with dimension " << _bseB_size << flush;
    // now, two storage assignment matrices for two-particle functions
    ub::matrix<int> _combB;
    _combB.resize(_bseB_size,2);
    _cnt = 0;
    for ( int _v = 0; _v < _bseB_vtotal; _v++){
        for ( int _c = 0; _c < _bseB_ctotal; _c++){
            _combB(_cnt,0) = _bseA_vtotal + _bseA_ctotal + _v;
            _combB(_cnt,1) = _bseA_vtotal + _bseA_ctotal + _bseB_vtotal + _c;
            _cnt++;
        }
    }
    
    // get exciton information of pair AB
    ub::matrix<real_gwbse>& _bseAB = _orbitalsAB->BSESingletCoefficients();
    int _bseAB_cmax = _orbitalsAB->getBSEcmax();
    int _bseAB_cmin = _orbitalsAB->getBSEcmin();
    int _bseAB_vmax = _orbitalsAB->getBSEvmax();
    int _bseAB_vmin = _orbitalsAB->getBSEvmin();
    int _bseAB_vtotal = _bseAB_vmax - _bseAB_vmin +1 ;
    int _bseAB_ctotal = _bseAB_cmax - _bseAB_cmin +1 ;
    int _bseAB_size   = _bseAB_vtotal * _bseAB_ctotal;
    int _bseAB_exc    = _bseAB.size2();
    
    LOG(logDEBUG, *_pLog) << TimeStamp()   << " dimer AB has " << _bseAB_exc << " excitons with dimension " << _bseAB_size << flush;
    // now, two storage assignment matrices for two-particle functions
    ub::matrix<int> _combAB;
    _combAB.resize(_bseAB_size,2);
    _cnt = 0;
    for ( int _v = 0; _v < _bseAB_vtotal; _v++){
        for ( int _c = 0; _c < _bseAB_ctotal; _c++){
            _combAB(_cnt,0) = _v;
            _combAB(_cnt,1) = _bseAB_vtotal + _c;
            _cnt++;
        }
    }
    
    
    LOG(logDEBUG, *_pLog) << TimeStamp()  << "Levels stored: Basis A[" << _levelsA << ":" << _basisA << "]"
                                     << " B[" << _levelsB << ":" << _basisB << "]" << flush;
    
    // DFT levels can be reduced to those used in BSE
    _levelsA = _bseA_vtotal + _bseA_ctotal;
    _levelsB = _bseB_vtotal + _bseB_ctotal;
    LOG(logDEBUG, *_pLog) << TimeStamp()  << " Levels used in BSE of molA: " << _bseA_vmin << " to " << _bseA_cmax << " total: " << _bseA_vtotal + _bseA_ctotal <<  flush;
    LOG(logDEBUG, *_pLog) << TimeStamp()  << " Levels used in BSE of molB: " << _bseB_vmin << " to " << _bseB_cmax << " total: " << _bseB_vtotal + _bseB_ctotal <<  flush;
    
    
    if ( ( _levelsA == 0 ) || (_levelsB == 0) ) {
        LOG(logERROR,*_pLog) << "No information about number of occupied/unoccupied levels is stored" << flush;
        return false;
    } 
    
    //       | Orbitals_A          0 |      | Overlap_A |     
    //       | 0          Orbitals_B |  X   | Overlap_B |  X  Transpose( Orbitals_AB )
    ub::zero_matrix<double> zeroB( _levelsA, _basisB ) ;
    ub::zero_matrix<double> zeroA( _levelsB, _basisA ) ;
    ub::matrix<double> _psi_AxB ( _levelsA + _levelsB, _basisA + _basisB  );
    
     
     LOG(logDEBUG, *_pLog) << TimeStamp()  << "Constructing direct product AxB [" 
            << _psi_AxB.size1() << "x" 
            << _psi_AxB.size2() << "]";    
    
    ub::project( _psi_AxB, ub::range (0, _levelsA ), ub::range ( _basisA, _basisA +_basisB ) ) = zeroB;
    ub::project( _psi_AxB, ub::range (_levelsA, _levelsA + _levelsB ), ub::range ( 0, _basisA ) ) = zeroA;    
    
     
    //ub::project( _psi_AxB, ub::range (0, _levelsA ), ub::range ( 0, _basisA ) ) = *_orbitalsA->getOrbitals();
    // ub::project( _psi_AxB, ub::range (_levelsA, _levelsA + _levelsB ), ub::range ( _basisA, _basisA + _basisB ) ) = *_orbitalsB->getOrbitals(); 

    ub::project( _psi_AxB, ub::range (0, _levelsA ), ub::range ( 0, _basisA ) ) = ub::project( *_orbitalsA->getOrbitals() , ub::range(_bseA_vmin, _bseA_cmax+1) , ub::range ( 0, _basisA ));
    ub::project( _psi_AxB, ub::range (_levelsA, _levelsA + _levelsB ), ub::range ( _basisA, _basisA + _basisB ) ) = ub::project( *_orbitalsB->getOrbitals(), ub::range(_bseB_vmin, _bseB_cmax+1) , ub::range ( 0, _basisB )); 
    LOG(logDEBUG, *_pLog) << TimeStamp()   << " (" << t.elapsed() - _st << "s) " << flush; _st = t.elapsed();

    
    // psi_AxB * S_AB * psi_AB
    LOG(logDEBUG, *_pLog) << TimeStamp()  << "Projecting  monomer orbitals onto dimer "; 
    ub::matrix<double> _orbitalsAB_Transposed = ub::trans( *_orbitalsAB->getOrbitals() );  
    if ( (*_orbitalsAB->getOverlap()).size1() == 0 ) {
            LOG(logERROR,*_pLog) << "Overlap matrix is not stored"; 
            return false;
    }
    #ifdef OVERLAP_DEBUG 
        cout << "\n\t\tprod1 [" 
             << (*_orbitalsAB->getOverlap()).size1() << "x" << (*_orbitalsAB->getOverlap()).size2() << "] ["
             << _orbitalsAB_Transposed.size1()  << "x" << _orbitalsAB_Transposed.size2() << "] ";  
    #endif    
    ub::matrix<double> _psi_AB = ub::prod( *_orbitalsAB->getOverlap(), _orbitalsAB_Transposed );  
    #ifdef OVERLAP_DEBUG 
        cout << "\t\tprod2 [" 
             << _psi_AxB.size1() << "x" << _psi_AxB.size2() << "] ["
             << _psi_AB.size1()  << "x" << _psi_AB.size2() << "] ";  
    #endif     
    ub::matrix<double> _psi_AxB_dimer_basis = ub::prod( _psi_AxB, _psi_AB );  
    _psi_AB.clear();
    LOG(logDEBUG, *_pLog) << TimeStamp()   << " (" << t.elapsed() - _st << "s) " << flush; _st = t.elapsed();    

    // row: monomer orbitals, col: dimer orbitals
    ub::matrix<double> _proj_check = ub::zero_matrix<double>(_levelsA + _levelsB, _psi_AxB_dimer_basis.size2() );
    
    for ( int i = 0; i < _levelsA + _levelsB; i++ ){
        // occupied dimer levels
        for ( int j = 0; j < _bseAB_vtotal ; j++ ){
            
            _proj_check(i,0) += _psi_AxB_dimer_basis(i,j)*_psi_AxB_dimer_basis(i,j);
            
        }
        
        // empty dimer levels
        for ( unsigned j = _bseAB_vtotal ; j < _psi_AxB_dimer_basis.size2() ; j++ ){
            
            _proj_check(i,1) += _psi_AxB_dimer_basis(i,j)*_psi_AxB_dimer_basis(i,j);
            
        }
 
        
        //cout << " Monomer level projection (occ:virt:total)" << i << " : " << _proj_check(i,0) << " : " << _proj_check(i,1) << " : " << _proj_check(i,0) + _proj_check(i,1) << endl; 
        
        
    }
    
    
 
    
    
    
    
    
    
    
    
    
    // some more convenient storage
    
    ub::matrix<real_gwbse> _kap;
    _kap.resize(_bseA_size,_bseAB_size);
    for ( int _i_bseA = 0 ; _i_bseA < _bseA_size ; _i_bseA++){
        for ( int _i_bseAB = 0 ; _i_bseAB < _bseAB_size ; _i_bseAB++){
            _kap(_i_bseA,_i_bseAB) = _psi_AxB_dimer_basis( _combA(_i_bseA,0), _combAB( _i_bseAB,0) ) * _psi_AxB_dimer_basis( _combA(_i_bseA,1), _combAB( _i_bseAB,1) );
            
        }
    }

    
    ub::matrix<real_gwbse> _kbp;
    _kbp.resize(_bseB_size,_bseAB_size);
    for ( int _i_bseB = 0 ; _i_bseB < _bseB_size ; _i_bseB++){
        for ( int _i_bseAB = 0 ; _i_bseAB < _bseAB_size ; _i_bseAB++){
            _kbp(_i_bseB,_i_bseAB) = _psi_AxB_dimer_basis( _combB(_i_bseB,0), _combAB( _i_bseAB,0) ) * _psi_AxB_dimer_basis( _combB(_i_bseB,1), _combAB( _i_bseAB,1) );
        }
    }

    
     LOG(logDEBUG, *_pLog) << TimeStamp()   << " projection of product functions(" << t.elapsed() - _st << "s) " << flush; _st = t.elapsed();    
    
     
     // now project the exciton functions (ugly!)
     // ub::matrix<real_gwbse> _proj_excA;
     // _proj_excA.resize(_bseA_exc,_bseAB_exc);
     ub::matrix<real_gwbse> _temp = ub::prod( _kap, _bseAB );
     ub::matrix<real_gwbse> _proj_excA = ub::prod( ub::trans(_bseA), _temp);
     
     /*
     for ( unsigned i = 0 ; i < _proj_excA.size1() ; i++ ){
     
        real_gwbse check = 0.0;
        
        for ( unsigned j = 0; j < _proj_excA.size2(); j++ ){
            
            check += _proj_excA(i,j) * _proj_excA(i,j) ;
        }
        
        cout << " Monomer exciton " << i << " norm " << check << endl;
        
     }
     
     */
     
     _temp = ub::prod( _kbp, _bseAB );
     ub::matrix<real_gwbse> _proj_excB = ub::prod( ub::trans(_bseB ), _temp);
     
     
    // cout << "exciton projectors: " << _proj_excA.size1() << " : " << _proj_excA.size2();
     
     
     
     
     
     
     LOG(logDEBUG, *_pLog) << TimeStamp()   << " projection of exciton wave functions (" << t.elapsed() - _st << "s) " << flush; _st = t.elapsed();  
     
     
     ub::matrix<real_gwbse> _Hamiltonian_AB = ub::zero_matrix<real_gwbse>(_bseAB_size,_bseAB_size );
     ub::vector<real_gwbse>& _bseAB_energies = _orbitalsAB->BSESingletEnergies();

     for ( int _i=0; _i<_bseAB_size; _i++){
         _Hamiltonian_AB(_i,_i) = _bseAB_energies(_i);
     }
     
 
     
     ub::matrix<real_gwbse> _J_dimer = ub::zero_matrix<real_gwbse>( _bseA_exc + _bseB_exc , _bseA_exc + _bseB_exc );
     ub::matrix<real_gwbse> _S_dimer = ub::zero_matrix<real_gwbse>( _bseA_exc + _bseB_exc , _bseA_exc + _bseB_exc );
     
     // setup J
     _temp = ub::prod( _Hamiltonian_AB , ub::trans(_proj_excA) );
     ub::project( _J_dimer,  ub::range (0, _bseA_exc ), ub::range ( 0, _bseA_exc )  ) = ub::prod( _proj_excA, _temp ); // J_AA = proj_excA x H x trans(proj_excA)
     ub::project( _J_dimer,  ub::range (_bseA_exc, _bseA_exc + _bseB_exc ), ub::range ( 0, _bseA_exc )  ) = ub::prod( _proj_excB, _temp ); // J_BA = proj_excB x H x trans(proj_excA)
     
     _temp = ub::prod( _Hamiltonian_AB , ub::trans(_proj_excB) );
     ub::project( _J_dimer,  ub::range (0, _bseA_exc ), ub::range ( _bseA_exc, _bseA_exc + _bseB_exc )  ) = ub::prod( _proj_excA, _temp ); // J_AB = proj_excA x H x trans(proj_excB)
     ub::project( _J_dimer,  ub::range (_bseA_exc, _bseA_exc + _bseB_exc ), ub::range ( _bseA_exc, _bseA_exc + _bseB_exc)  ) = ub::prod( _proj_excB, _temp ); // J_BB = proj_excB x H x trans(proj_excB)
     
     LOG(logDEBUG, *_pLog) << TimeStamp()   << " setup J (" << t.elapsed() - _st << "s) " << flush; _st = t.elapsed();  

     
     // setup S
     ub::project( _S_dimer,  ub::range (0, _bseA_exc ), ub::range ( 0, _bseA_exc )  ) = ub::prod( _proj_excA, ub::trans(_proj_excA) ); // S_AA = proj_excA x trans(proj_excA)
     ub::project( _S_dimer,  ub::range (_bseA_exc, _bseA_exc + _bseB_exc ), ub::range ( 0, _bseA_exc )  ) = ub::prod( _proj_excB, ub::trans(_proj_excA)); // S_BA = proj_excB x trans(proj_excA)
     ub::project( _S_dimer,  ub::range (0, _bseA_exc ), ub::range ( _bseA_exc, _bseA_exc + _bseB_exc )  ) = ub::prod( _proj_excA, ub::trans(_proj_excB)); // J_AB = proj_excA x H x trans(proj_excB)
     ub::project( _S_dimer,  ub::range (_bseA_exc, _bseA_exc + _bseB_exc ), ub::range ( _bseA_exc, _bseA_exc + _bseB_exc)  ) = ub::prod( _proj_excB, ub::trans(_proj_excB) ); // J_BB = proj_excB x H x trans(proj_excB)
     
     LOG(logDEBUG, *_pLog) << TimeStamp()   << " setup S (" << t.elapsed() - _st << "s) " << flush; _st = t.elapsed();  
     
     ub::vector<real_gwbse> _S_eigenvalues; 
     linalg_eigenvalues( _S_eigenvalues, _S_dimer);

     ub::matrix<real_gwbse> _diagS = ub::zero_matrix<real_gwbse>( _bseA_exc + _bseB_exc  , _bseA_exc + _bseB_exc );
     for ( int _i =0; _i < _bseA_exc + _bseB_exc ; _i++){
         _diagS(_i,_i) = 1.0/sqrt(_S_eigenvalues[_i]);
     }
     _temp=ub::prod( _diagS, ub::trans(_S_dimer) ) ;
     ub::matrix<real_gwbse> _transform = ub::prod( _S_dimer, _temp );
     LOG(logDEBUG, *_pLog) << TimeStamp()   << " transformation matrix (" << t.elapsed() - _st << "s) " << flush; _st = t.elapsed();  
     // final coupling elements
     _temp=ub::prod(_J_dimer, _transform);
     ub::matrix<real_gwbse> _J_eff = ub::prod( _transform, _temp);
     LOG(logDEBUG, *_pLog) << TimeStamp()   << " effective couplings (" << t.elapsed() - _st << "s) " << flush; _st = t.elapsed();
     
     
     //LOG(logDEBUG, *_pLog) << TimeStamp()   << " singlet coupling: " << _J_eff(0,_bseA_exc+1)*13.6058 << " and " <<  _J_eff(_bseA_exc+1, 0) * 13.6058 << endl;
     //LOG(logDEBUG, *_pLog) << TimeStamp()   << " singlet coupling: " << _J_eff(0,_bseA_exc)*13.6058 << " and " <<  _J_eff(_bseA_exc, 0) * 13.6058 << endl; 
     //LOG(logDEBUG, *_pLog) << TimeStamp()   << " singlet coupling: " << _J_eff(1,_bseA_exc+1)*13.6058 << " and " <<  _J_eff(_bseA_exc+1, 1) * 13.6058 << endl; 


  
    LOG(logDEBUG, *_pLog) << TimeStamp()   << " (" << t.elapsed() - _st << "s) " << flush; _st = t.elapsed(); 
    
    LOG(logDEBUG, *_pLog) << TimeStamp()  << "Done with exciton couplings" << flush;
    return true;   

} 

/**
 * \brief evaluates electronic couplings  
 * 
 * This is a different version with not diagonalized BSE Hamiltonian
 * 
 * @param _orbitalsA molecular orbitals of molecule A
 * @param _orbitalsB molecular orbitals of molecule B
 * @param _orbitalsAB molecular orbitals of the dimer AB
 * @param _JAB matrix with electronic couplings
 * @return false if failed
 */
bool BSECoupling::CalculateCouplings(Orbitals* _orbitalsA, Orbitals* _orbitalsB, Orbitals* _orbitalsAB) {
       LOG(logDEBUG, *_pLog) << TimeStamp()  << "  Calculating exciton couplings" << flush;
     // set the parallelization 
    #ifdef _OPENMP
    
    if ( _openmp_threads > 0 ) omp_set_num_threads(_openmp_threads);      
    LOG(logDEBUG, *_pLog) << TimeStamp()  << " Using "<< omp_get_max_threads()<<" threads" << flush;
    #endif
    
    
    
    _orbitalsAB->setCoupledExcitonsA(_levA);
    _orbitalsAB->setCoupledExcitonsB(_levB);
    //check to see if ordering of atoms agrees
    const std::vector<QMAtom*> atomsA=_orbitalsA->QMAtoms();
    const std::vector<QMAtom*> atomsB=_orbitalsB->QMAtoms();
    const std::vector<QMAtom*> atomsAB=_orbitalsAB->QMAtoms();
    
    for (unsigned i=0;i<atomsAB.size();i++){
        QMAtom* dimer=atomsAB[i];
        QMAtom* monomer=NULL;
        if (i<atomsA.size()){
            monomer=atomsA[i];
        }
        else if (i<atomsB.size()+atomsA.size() ){
            monomer=atomsB[i-atomsA.size()];
        }
        else{
            throw runtime_error((boost::format("Number of Atoms in dimer %3i and the two monomers A:%3i B:%3i does not agree") %atomsAB.size() %atomsA.size() %atomsB.size()).str());
        }
        
        if(monomer->type != dimer->type){
            throw runtime_error("\nERROR: Atom types do not agree in dimer and monomers\n");
        }
        if(std::abs(monomer->x-dimer->x)>0.001 || std::abs(monomer->y-dimer->y)>0.001 || std::abs(monomer->z-dimer->z)>0.001){
            LOG(logERROR,*_pLog) << "======WARNING=======\n Coordinates of monomers and dimer atoms do not agree, do you know what you are doing?\n " << flush;
            break;
        }
        
    }
    
    
    // constructing the direct product orbA x orbB
    int _basisA = _orbitalsA->getBasisSetSize();
    int _basisB = _orbitalsB->getBasisSetSize();
    
    if ( ( _basisA == 0 ) || ( _basisB == 0 ) ) {
        LOG(logERROR,*_pLog) << "Basis set size is not stored in monomers" << flush;
        return false;
    }

    // number of levels stored in monomers
    int _levelsA = _orbitalsA->getNumberOfLevels();
    int _levelsB = _orbitalsB->getNumberOfLevels();
    
    boost::timer t; // start timing
    //double _st = t.elapsed();
        
    // get exciton information of molecule A
    int _bseA_cmax        = _orbitalsA->getBSEcmax();
    int _bseA_cmin        = _orbitalsA->getBSEcmin();
    int _bseA_vmax        = _orbitalsA->getBSEvmax();
    int _bseA_vmin        = _orbitalsA->getBSEvmin();
    int _bseA_vtotal      = _bseA_vmax - _bseA_vmin +1 ;
    int _bseA_ctotal      = _bseA_cmax - _bseA_cmin +1 ;
    int _bseA_size        = _bseA_vtotal * _bseA_ctotal;
    int _bseA_singlet_exc = _orbitalsA->BSESingletCoefficients().size2();
    int _bseA_triplet_exc = _orbitalsA->BSETripletCoefficients().size2();

    LOG(logDEBUG, *_pLog) << TimeStamp()   << "   molecule A has " << _bseA_singlet_exc << " singlet excitons with dimension " << _bseA_size << flush;
    LOG(logDEBUG, *_pLog) << TimeStamp()   << "   molecule A has " << _bseA_triplet_exc << " triplet excitons with dimension " << _bseA_size << flush;
    
    // now, two storage assignment matrices for two-particle functions
    ub::matrix<int> _combA;
    _combA.resize(_bseA_size,2);
    int _cnt = 0;
    for ( int _v = 0; _v < _bseA_vtotal; _v++){
        for ( int _c = 0; _c < _bseA_ctotal; _c++){
            _combA(_cnt,0) = _v;
            _combA(_cnt,1) = _bseA_vtotal + _c;
            _cnt++;
        }
    }
    
    
    // get exciton information of molecule B
    int _bseB_cmax        = _orbitalsB->getBSEcmax();
    int _bseB_cmin        = _orbitalsB->getBSEcmin();
    int _bseB_vmax        = _orbitalsB->getBSEvmax();
    int _bseB_vmin        = _orbitalsB->getBSEvmin();
    int _bseB_vtotal      = _bseB_vmax - _bseB_vmin +1 ;
    int _bseB_ctotal      = _bseB_cmax - _bseB_cmin +1 ;
    int _bseB_size        = _bseB_vtotal * _bseB_ctotal;
    int _bseB_singlet_exc = _orbitalsB->BSESingletCoefficients().size2();
    int _bseB_triplet_exc = _orbitalsB->BSETripletCoefficients().size2();
    

    
    LOG(logDEBUG, *_pLog) << TimeStamp()   << "   molecule B has " << _bseB_singlet_exc << " singlet excitons with dimension " << _bseB_size << flush;
    LOG(logDEBUG, *_pLog) << TimeStamp()   << "   molecule B has " << _bseB_triplet_exc << " triplet excitons with dimension " << _bseB_size << flush;
    
    // now, two storage assignment matrices for two-particle functions
    ub::matrix<int> _combB;
    _combB.resize(_bseB_size,2);
    _cnt = 0;
    for ( int _v = 0; _v < _bseB_vtotal; _v++){
        for ( int _c = 0; _c < _bseB_ctotal; _c++){
            _combB(_cnt,0) = _bseA_vtotal + _bseA_ctotal + _v;
            _combB(_cnt,1) = _bseA_vtotal + _bseA_ctotal + _bseB_vtotal + _c;
            _cnt++;
        }
    }
    
    if(_levA>_bseA_singlet_exc){
        LOG(logDEBUG, *_pLog) << TimeStamp()  << "  Number of excitons you want is greater than stored for molecule B. Setting to max number available" << flush; 
        _levA=_bseA_singlet_exc;
    }
    if(_levB>_bseB_singlet_exc){
        LOG(logDEBUG, *_pLog) << TimeStamp()  << "  Number of excitons you want is greater than stored for molecule B. Setting to max number available" << flush; 
        _levB=_bseB_singlet_exc;
    }
    
    
    if(_FeA>_bseA_singlet_exc){
        LOG(logDEBUG, *_pLog) << TimeStamp()  << "  Number of Frenkel states you want is greater than stored for molecule B. Setting to max number available" << flush; 
        _FeA=_bseA_singlet_exc;
    }
    if(_FeB>_bseB_singlet_exc){
        LOG(logDEBUG, *_pLog) << TimeStamp()  << "  Number of Frenkel states you want is greater than stored for molecule B. Setting to max number available" << flush; 
        _FeB=_bseB_singlet_exc;
    }
    
    if(_unoccA>_bseA_ctotal){
        LOG(logDEBUG, *_pLog) << TimeStamp()  << "  Number of occupied orbitals in molecule A for CT creation exceeds number of KS-orbitals in BSE" << flush; 
        _unoccA=_bseA_ctotal;
    }
    else if (_unoccA<0){
        _unoccA=_bseA_ctotal;
    }
    if(_unoccB>_bseB_ctotal){
        LOG(logDEBUG, *_pLog) << TimeStamp()  << "  Number of occupied orbitals in molecule B for CT creation exceeds number of KS-orbitals in BSE" << flush; 
<<<<<<< HEAD
        _unoccB=_bseB_ctotal;
    }
    else if (_unoccB<0){
        _unoccB=_bseB_ctotal;
    }
=======
        _unoccB=_bseB_ctotal;
    }
    else if (_unoccB<0){
        _unoccB=_bseB_ctotal;
    }
>>>>>>> 8072bf04
    
    if(_occA>_bseA_vtotal){
        LOG(logDEBUG, *_pLog) << TimeStamp()  << "  Number of unoccupied orbitals in molecule A for CT creation exceeds number of KS-orbitals in BSE" << flush; 
        _occA=_bseA_vtotal;
    }
    else if (_occA<0){
        _occA=_bseA_vtotal;
    }
    if(_occB>_bseB_vtotal){
        LOG(logDEBUG, *_pLog) << TimeStamp()  << "  Number of unoccupied orbitals in molecule B for CT creation exceeds number of KS-orbitals in BSE" << flush; 
        _occB=_bseB_vtotal;
    }else if (_occB<0){
        _occB=_bseB_vtotal;
    }
    
    
    // get exciton information of pair AB
    int _bseAB_cmax = _orbitalsAB->getBSEcmax();
    int _bseAB_cmin = _orbitalsAB->getBSEcmin();
    int _bseAB_vmax = _orbitalsAB->getBSEvmax();
    int _bseAB_vmin = _orbitalsAB->getBSEvmin();
    int _bseAB_vtotal = _bseAB_vmax - _bseAB_vmin +1 ;
    int _bseAB_ctotal = _bseAB_cmax - _bseAB_cmin +1 ;
    int _bseAB_size   = _bseAB_vtotal * _bseAB_ctotal;
    // check if electron-hole interaction matrices are stored
    if ( ! _orbitalsAB->hasEHinteraction() ){
        LOG(logERROR,*_pLog) << "BSE EH int not stored in dimer " << flush;
        return false;
    }
    ub::matrix<real_gwbse>&    _eh_d = _orbitalsAB->eh_d(); 
    ub::matrix<real_gwbse>&    _eh_x = _orbitalsAB->eh_x(); 
    
    LOG(logDEBUG, *_pLog) << TimeStamp()   << "   dimer AB has BSE EH interaction (direct)   with dimension " << _eh_d.size1() << " x " <<  _eh_d.size2() << flush;
    LOG(logDEBUG, *_pLog) << TimeStamp()   << "   dimer AB has BSE EH interaction (exchange) with dimension " << _eh_x.size1() << " x " <<  _eh_x.size2() << flush;
    // now, two storage assignment matrices for two-particle functions
    ub::matrix<int> _combAB;
    _combAB.resize(_bseAB_size,2);
    _cnt = 0;
    for ( int _v = 0; _v < _bseAB_vtotal; _v++){
        for ( int _c = 0; _c < _bseAB_ctotal; _c++){
            //_combAB(_cnt,0) = _v;
            //_combAB(_cnt,1) = _bseAB_vtotal + _c;
            
            _combAB(_cnt,0) = _bseAB_vmin + _v;
            _combAB(_cnt,1) = _bseAB_vmin + _bseAB_vtotal + _c;
            
            _cnt++;
        }
    }
    
    

    
    // DFT levels of monomers can be reduced to those used in BSE
    _levelsA = _bseA_vtotal + _bseA_ctotal;
    _levelsB = _bseB_vtotal + _bseB_ctotal;
    LOG(logDEBUG, *_pLog) << TimeStamp()  << "   levels used in BSE of molA: " << _bseA_vmin << " to " << _bseA_cmax << " total: " << _bseA_vtotal + _bseA_ctotal <<  flush;
    LOG(logDEBUG, *_pLog) << TimeStamp()  << "   levels used in BSE of molB: " << _bseB_vmin << " to " << _bseB_cmax << " total: " << _bseB_vtotal + _bseB_ctotal <<  flush;
    
    
    if ( ( _levelsA == 0 ) || (_levelsB == 0) ) {
        LOG(logERROR,*_pLog) << "No information about number of occupied/unoccupied levels is stored" << flush;
        return false;
    } 
    
    //       | Orbitals_A          0 |      | Overlap_A |     
    //       | 0          Orbitals_B |  X   | Overlap_B |  X  Transpose( Orbitals_AB )
    ub::zero_matrix<double> zeroB( _levelsA, _basisB ) ;
    ub::zero_matrix<double> zeroA( _levelsB, _basisA ) ;
    ub::matrix<double> _psi_AxB ( _levelsA + _levelsB, _basisA + _basisB  );
    
    // constructing merged orbitals
    ub::project( _psi_AxB, ub::range (0, _levelsA ), ub::range ( _basisA, _basisA +_basisB ) ) = zeroB;
    ub::project( _psi_AxB, ub::range (_levelsA, _levelsA + _levelsB ), ub::range ( 0, _basisA ) ) = zeroA;    
    ub::project( _psi_AxB, ub::range (0, _levelsA ), ub::range ( 0, _basisA ) ) = ub::project( *_orbitalsA->getOrbitals() , ub::range(_bseA_vmin, _bseA_cmax+1) , ub::range ( 0, _basisA ));
    ub::project( _psi_AxB, ub::range (_levelsA, _levelsA + _levelsB ), ub::range ( _basisA, _basisA + _basisB ) ) = ub::project( *_orbitalsB->getOrbitals(), ub::range(_bseB_vmin, _bseB_cmax+1) , ub::range ( 0, _basisB )); 
    
    // psi_AxB * S_AB * psi_AB
    LOG(logDEBUG, *_pLog) << TimeStamp()  << "   projecting monomer onto dimer orbitals" << flush; 
    ub::matrix<double> _orbitalsAB_Transposed = ub::trans( *_orbitalsAB->getOrbitals() );  
    if ( (*_orbitalsAB->getOverlap()).size1() == 0 ) {
            LOG(logERROR,*_pLog) << "Overlap matrix is not stored"; 
            return false;
    }
   
    ub::matrix<double> _psi_AB = ub::prod( *_orbitalsAB->getOverlap(), _orbitalsAB_Transposed );  
    ub::matrix<double> _psi_AxB_dimer_basis = ub::prod( _psi_AxB, _psi_AB );  
    _psi_AB.clear();
    //cout<< "_psi_AxB_dimer"<<endl;
    unsigned int LevelsA = _levelsA;
    for (unsigned i=0;i<_psi_AxB_dimer_basis.size1();i++){
        double mag=0.0;
        for (unsigned j=0;j<_psi_AxB_dimer_basis.size2();j++){
            mag+=_psi_AxB_dimer_basis(i,j)*_psi_AxB_dimer_basis(i,j);
            
    }
         if (mag<0.95){
            int monomer = 0;
            int level = 0;
            if ( i < LevelsA ) {
                monomer = 1;
                level   = _bseA_vmin + i;
            } else {
                monomer = 2;
                level   = _bseB_vmin + i -_levelsA;
                
            }
            LOG(logERROR,*_pLog) << "\nERROR: " << i << " Projection of orbital " << level << " of monomer " << monomer << " on dimer is insufficient,mag="<<mag<<" maybe the orbital order is screwed up, otherwise increase dimer basis.\n"<<flush;
        }
    }
    //exit(0);
    // _psi_AxB_dimer_basis = T in notes, dimension ( LA + LB, LD)
    
    
   // cout << "Size of _psi_AxB_dimer_basis " << _psi_AxB_dimer_basis.size1() << " : " <<  _psi_AxB_dimer_basis.size2() << flush; 
    
    
    //notation AB is CT states with A+B-, BA is the counterpart
    //Setting up CT-states:
    LOG(logDEBUG, *_pLog) << TimeStamp()  << "   Setting up CT-states" << flush; 
    //Number of A+B- states
    int noAB=_occA*_unoccB;
    //Number of A-B+ states
    int noBA=_unoccA*_occB;
    
    
    ub::matrix<int> comb_CTAB;
    comb_CTAB.resize(noAB,2);
    _cnt = 0;
    

    
    
    // iterate A over occupied, B over unoccupied
    int v_start=_bseA_vtotal-_occA;
    for ( int _v = v_start; _v < _bseA_vtotal; _v++){
        for ( int _c = 0; _c <_unoccB; _c++){            
            comb_CTAB(_cnt,0) =_v;
            comb_CTAB(_cnt,1) = _bseA_vtotal+_bseA_ctotal+_bseB_vtotal + _c;
           
            _cnt++;
        }
    }
    LOG(logDEBUG, *_pLog) << TimeStamp()  <<"  "<<noAB <<" CT states A+B- created" << flush;
    //cout << "comb_CTAB" << endl;
    //cout << comb_CTAB << endl;
    
    ub::matrix<int> comb_CTBA;
    comb_CTBA.resize(noBA,2);
    _cnt = 0;
    // iterate A over unoccupied, B over occupied
    v_start=_bseB_vtotal-_occB;
    for ( int _v = v_start; _v < _bseB_vtotal; _v++){
        for ( int _c = 0; _c <_unoccA; _c++){            
            comb_CTBA(_cnt,0) =_bseA_vtotal+_bseA_ctotal+_v;
            comb_CTBA(_cnt,1) = _bseA_vtotal+ _c;
            
            _cnt++;
        }
    }
    LOG(logDEBUG, *_pLog) << TimeStamp()  <<"  "<<noBA <<" CT states B+A- created" << flush;
    //cout << "comb_CTBA" << endl;
    //cout << comb_CTBA << endl;
    
    
    
    // these 4 matrixes, matrix(i,j) contains the j-th dimer MO component of the i-th excitation
    ub::matrix<real_gwbse> ctAB;
    ctAB.resize(noAB,_bseAB_size);
    #pragma omp parallel for
    for ( int _i_CT = 0 ; _i_CT < noAB ; _i_CT++){
    for ( int _i_bseAB = 0 ; _i_bseAB < _bseAB_size ; _i_bseAB++){
        ctAB(_i_CT,_i_bseAB)=_psi_AxB_dimer_basis( comb_CTAB(_i_CT,0), _combAB( _i_bseAB,0) ) * _psi_AxB_dimer_basis( comb_CTAB(_i_CT,1), _combAB( _i_bseAB,1) );
        }
    }
    
    ub::matrix<real_gwbse>ctBA;
    ctBA.resize(noBA,_bseAB_size);
    #pragma omp parallel for
    for ( int _i_CT = 0 ; _i_CT < noBA ; _i_CT++){
    for ( int _i_bseAB = 0 ; _i_bseAB < _bseAB_size ; _i_bseAB++){
        ctBA(_i_CT,_i_bseAB)=_psi_AxB_dimer_basis( comb_CTBA(_i_CT,0), _combAB( _i_bseAB,0) ) * _psi_AxB_dimer_basis( comb_CTBA(_i_CT,1), _combAB( _i_bseAB,1) );
        }
    }
    
      
    // some more convenient storage
    
    ub::matrix<real_gwbse> _kap;
    _kap.resize(_bseA_size,_bseAB_size);
    #pragma omp parallel for
    for ( int _i_bseA = 0 ; _i_bseA < _bseA_size ; _i_bseA++){
        for ( int _i_bseAB = 0 ; _i_bseAB < _bseAB_size ; _i_bseAB++){
            _kap(_i_bseA,_i_bseAB) = _psi_AxB_dimer_basis( _combA(_i_bseA,0), _combAB( _i_bseAB,0) ) * _psi_AxB_dimer_basis( _combA(_i_bseA,1), _combAB( _i_bseAB,1) );
            
        }
    }

    //ub::matrix<real_gwbse> check;
    //check.resize(_bseA_size,_bseA_size);
    //check= ub::prod(_kap,ub::trans(_kap));
    //cout << "check"<<endl;
    
    //cout <<ub::project(check, ub::range (0, 10 ), ub::range ( 0, 10 ) ) <<endl;
    
    
    ub::matrix<real_gwbse> _kbp;
    _kbp.resize(_bseB_size,_bseAB_size);
    #pragma omp parallel for
    for ( int _i_bseB = 0 ; _i_bseB < _bseB_size ; _i_bseB++){
        for ( int _i_bseAB = 0 ; _i_bseAB < _bseAB_size ; _i_bseAB++){
            _kbp(_i_bseB,_i_bseAB) = _psi_AxB_dimer_basis( _combB(_i_bseB,0), _combAB( _i_bseAB,0) ) * _psi_AxB_dimer_basis( _combB(_i_bseB,1), _combAB( _i_bseAB,1) );
        }
    }
    
    // Same routines but also take <v|c'> <c|v'> projections into account 
    /*
    ub::matrix<real_gwbse> _kap;
    _kap.resize(_bseA_size,_bseAB_size);
    for ( int _i_bseA = 0 ; _i_bseA < _bseA_size ; _i_bseA++){
        for ( int _i_bseAB = 0 ; _i_bseAB < _bseAB_size ; _i_bseAB++){
            _kap(_i_bseA,_i_bseAB) = _psi_AxB_dimer_basis( _combA(_i_bseA,0), _combAB( _i_bseAB,0) ) * _psi_AxB_dimer_basis( _combA(_i_bseA,1), _combAB( _i_bseAB,1) )+
              _psi_AxB_dimer_basis( _combA(_i_bseA,1), _combAB( _i_bseAB,0) ) * _psi_AxB_dimer_basis( _combA(_i_bseA,0), _combAB( _i_bseAB,1) )     ;
            
        }
    }

    

    
    
    ub::matrix<real_gwbse> _kbp;
    _kbp.resize(_bseB_size,_bseAB_size);
    for ( int _i_bseB = 0 ; _i_bseB < _bseB_size ; _i_bseB++){
        for ( int _i_bseAB = 0 ; _i_bseAB < _bseAB_size ; _i_bseAB++){
            _kbp(_i_bseB,_i_bseAB) = _psi_AxB_dimer_basis( _combB(_i_bseB,0), _combAB( _i_bseAB,0) ) * _psi_AxB_dimer_basis( _combB(_i_bseB,1), _combAB( _i_bseAB,1) )+
                    _psi_AxB_dimer_basis( _combB(_i_bseB,1), _combAB( _i_bseAB,0) ) * _psi_AxB_dimer_basis( _combB(_i_bseB,0), _combAB( _i_bseAB,1) );
        }
    }
    */ 
  

    LOG(logDEBUG, *_pLog) << TimeStamp()   << "   construct projection of product functions " << flush; 

   
    
        
    //     cout << "Size of _kap " << _kap.size1() << " : " <<  _kap.size2() << "\n" << flush; 
    //     cout << "Size of _kbp " << _kbp.size1() << " : " <<  _kbp.size2() << "\n" << flush; 
    
    // now the different spin types
    if ( _doSinglets){
         LOG(logDEBUG, *_pLog) << TimeStamp()   << "   Evaluating singlets"  << flush; 
      // get singlet BSE Hamiltonian from _orbitalsAB
      ub::matrix<real_gwbse> _Hamiltonian_AB = _eh_d + 2.0 * _eh_x;
        const ub::matrix<real_gwbse>& _bseA = ub::project( _orbitalsA->BSESingletCoefficients(),
                ub::range (0, _orbitalsA->BSESingletCoefficients().size1() ), ub::range ( 0, _FeA )  );
        const ub::matrix<real_gwbse>& _bseB = ub::project( _orbitalsB->BSESingletCoefficients(),
                ub::range (0, _orbitalsB->BSESingletCoefficients().size1() ), ub::range ( 0, _FeB )  );
        
      //  cout << "Size of _Hamiltonian_AB " << _Hamiltonian_AB.size1() << " : " <<  _Hamiltonian_AB.size2() << flush;
// cout << "Size of _bseA " << _bseA.size1() << " : " <<  _bseA.size2() << flush; 
   //      cout << "Size of _bseB " << _bseB.size1() << " : " <<  _bseB.size2() << flush; 

     
        bool _singlets = ProjectExcitons( _kap, _kbp,ctAB,ctBA, _bseA, _bseB, _Hamiltonian_AB, JAB_singlet);
        if ( _singlets ) {
            LOG(logDEBUG, *_pLog) << TimeStamp()   << "   calculated singlet couplings " << flush;
        }
        /*
        // diagonalize the effective Hamiltonian?
        ub::vector<real_gwbse> _coupled_energies;
        ub::matrix<real_gwbse> _coupled_coefficients;
	std::vector< std::vector<double> >& _free_dipolesA = _orbitalsA->TransitionDipoles();
	std::vector< std::vector<double> >& _free_dipolesB = _orbitalsB->TransitionDipoles();
        linalg_eigenvalues(*_JAB_singlet, _coupled_energies, _coupled_coefficients,_JAB_singlet->size1() );
        LOG(logDEBUG, *_pLog) << TimeStamp()   << "   calculated EVs of coupling matrix " << flush;
	cout << "\n" << endl;
        for ( int i =0 ; i< _JAB_singlet->size1(); i++){
            
            
	    std::vector<double> tdipole(3,0.0);
            for ( int j = 0; j < 50; j++){
	      tdipole[0] += _coupled_coefficients(j,i)*_free_dipolesA[j][0] + _coupled_coefficients(j+50,i)*_free_dipolesB[j][0];
	      tdipole[1] += _coupled_coefficients(j,i)*_free_dipolesA[j][1] + _coupled_coefficients(j+50,i)*_free_dipolesB[j][1];
	      tdipole[2] += _coupled_coefficients(j,i)*_free_dipolesA[j][2] + _coupled_coefficients(j+50,i)*_free_dipolesB[j][2];
	    }
	    double tdipole_strength = tdipole[0]*tdipole[0] + tdipole[1]*tdipole[1] + tdipole[2]*tdipole[2];
            double oscillator_strength = tdipole_strength * _coupled_energies(i) /3.0;

	    LOG(logINFO, *_pLog) << (format("  S = %1$4d Omega = %2$+1.4f eV  lamdba = %3$+3.2f nm ") % (i + 1) % (13.6058 * _coupled_energies(i)) % (1240.0/(13.6058 * _coupled_energies(i))) ).str() << flush;
	    LOG(logINFO, *_pLog) << (format("           TrDipole length gauge   dx = %1$+1.4f dy = %2$+1.4f dz = %3$+1.4f |d|^2 = %4$+1.4f f = %5$+1.4f") % (tdipole[0]) % (tdipole[1]) % (tdipole[2]) % (tdipole_strength) % (oscillator_strength)).str() << flush;
	    for (int _i_bse = 0; _i_bse < _JAB_singlet->size1(); _i_bse++) {
	      // if contribution is larger than 0.2, print
	      double _weight = pow(_coupled_coefficients(_i_bse, i), 2);
	      if (_weight > 0.2) {
                if ( _i_bse < 50) {
		LOG(logINFO, *_pLog) << (format("           EXCITON A %1$-3d : %2$3.1f%%") % _i_bse % (100.0 * _weight)).str() << flush;
		} else
		  {
		    LOG(logINFO, *_pLog) << (format("           EXCITON B %1$-3d : %2$3.1f%%") % (_i_bse-50) % (100.0 * _weight)).str() << flush;
		  }
	      }
	    }
	    LOG(logINFO, *_pLog) << (format("   ")).str() << flush;




            cout << " E" << i << " : " << _coupled_energies(i)*13.605 << " TD " << tdipole[0] << " " << tdipole[1] << " " << tdipole[2] << endl;          
	}
        //LOG(logDEBUG, *_pLog) << TimeStamp()   << " singlet coupling: " << _JAB_singlet->at_element(0,_bseA_singlet_exc)*13.6058 << " and " <<  _JAB_singlet->at_element(_bseA_singlet_exc, 0) * 13.6058 << endl; 
	*/
    }
    
                
        
    if ( _doTriplets){
        LOG(logDEBUG, *_pLog) << TimeStamp()   << "   Evaluating triplets" << flush; 
        // get triplet BSE Hamiltonian from _orbitalsAB
        ub::matrix<real_gwbse> _Hamiltonian_AB = _eh_d;
        
     
        
        
        //ub::matrix<real_gwbse>& _bseA= _orbitalsA->BSETripletCoefficients();
        
        
        const ub::matrix<real_gwbse>& _bseA = ub::project( _orbitalsA->BSETripletCoefficients(),
                ub::range (0, _orbitalsA->BSETripletCoefficients().size1() ), ub::range ( 0, _FeA )  );
        const ub::matrix<real_gwbse>& _bseB = ub::project( _orbitalsB->BSETripletCoefficients(),
                ub::range (0, _orbitalsB->BSETripletCoefficients().size1() ), ub::range ( 0, _FeB )  );
        //ub::matrix<real_gwbse>& _bseB = _orbitalsB->BSETripletCoefficients();
        
  
        
        
        bool _triplets = ProjectExcitons( _kap, _kbp,ctAB,ctBA, _bseA, _bseB, _Hamiltonian_AB, JAB_triplet);
        if ( _triplets ) {
            LOG(logDEBUG, *_pLog) << TimeStamp()   << "   calculated triplet couplings " << flush;
        }
    }
    
    
    LOG(logDEBUG, *_pLog) << TimeStamp()  << "  Done with exciton couplings" << flush;
    return true;   
};


bool BSECoupling::ProjectExcitons(const ub::matrix<real_gwbse>& _kap,const ub::matrix<real_gwbse>& _kbp,
                                  const ub::matrix<real_gwbse>& ctAB,const ub::matrix<real_gwbse>& ctBA, 
                                  const ub::matrix<real_gwbse>& _bseA, const ub::matrix<real_gwbse>& _bseB, 
                                  const ub::matrix<real_gwbse>& _H, ub::matrix<real_gwbse>& _J){
    
    
    //cout << " Dimensions of _bseA " << _bseA.size1() << " : " << _bseA.size2() << endl;

     
     
     // get projection of monomer excitons on dimer product functions
     ub::matrix<real_gwbse> _proj_excA = ub::prod( ub::trans( _bseA ), _kap);
     ub::matrix<real_gwbse> _proj_excB = ub::prod( ub::trans( _bseB ), _kbp);
    
 
     //cout << "_proj_excA"<<_proj_excA.size1()<<"x"<<_proj_excA.size2()<<endl;
 
     //cout << "_proj_excB"<<_proj_excB.size1()<<"x"<<_proj_excB.size2()<<endl;
     
     
     //cout << "_ctAB"<<ctAB.size1()<<"x"<<ctAB.size2()<<endl;
     
     //cout << "_ctBA"<<ctBA.size1()<<"x"<<ctBA.size2()<<endl;
     
     unsigned _bseA_exc = _proj_excA.size1();
     unsigned _bseB_exc = _proj_excB.size1();
     unsigned _bse_exc=_bseA_exc+_bseB_exc;
     
     _J=ub::zero_matrix<real_gwbse>(_bse_exc,_bse_exc);
     unsigned _ctAB=ctAB.size1();
     
     unsigned _ctBA=ctBA.size1();
     unsigned _ct=_ctAB+_ctBA;
     unsigned nobasisfunc=_H.size1();
     
     
     
     ub::matrix<double> fe_states=ub::matrix<double>(_bse_exc,nobasisfunc);
     ub::project(fe_states, ub::range ( 0, _bseA_exc ),ub::range (0, nobasisfunc )  )=_proj_excA;
     ub::project(fe_states, ub::range ( _bseA_exc, _bse_exc ),ub::range (0, nobasisfunc )  )=_proj_excB;
      
     ub::matrix<double> ct_states=ub::matrix<double>(_ct,nobasisfunc);
     
     //cout<< _ct<< "ct states"<<endl;
    if(_ct>0){ 
     //orthogonalize ct-states with respect to the FE states. 
       LOG(logDEBUG, *_pLog) << TimeStamp()  << " Orthogonalizing CT-states with respect to FE-states" << flush;
   
     if(_ctAB>0){
     ub::project(ct_states, ub::range ( 0 , _ctAB ) ,ub::range (0,nobasisfunc ) )=ctAB;
    }
    if(_ctBA>0){
     ub::project(ct_states, ub::range ( _ctAB, _ct ),ub::range (0, nobasisfunc )  )=ctBA;
     }
       
       
        //orthogonalize ct-states with respect to FE states
     ub::matrix<double> overlaps=ub::prod(fe_states,ub::trans(ct_states));
     
     //cout << "overlap"<< overlaps.size1()<< "x"<<overlaps.size2()<<endl;
     //cout << overlaps<<endl;
     ub::matrix<double> correction=ub::prod(ub::trans(overlaps),fe_states);
     //cout << "correction"<< correction.size1()<< "x"<<correction.size2()<<endl;
    // cout << "ct_states"<< ct_states.size1()<< "x"<<ct_states.size2()<<endl;
  
   

         ct_states=ct_states-correction;    

    
    
     overlaps.resize(0,0);
     correction.resize(0,0);
     //normalize
    
     for (unsigned i=0;i<_ct;i++){
         double norm=0.0;
         for (unsigned j=0;j<nobasisfunc;j++){
         norm+=ct_states(i,j)*ct_states(i,j);    
         }
         //cout << "norm ["<<i<<"]:" <<norm<<endl;
         norm=1/std::sqrt(norm);
         if(norm<0.95){
            LOG(logDEBUG, *_pLog) << TimeStamp()  << " WARNING: CT-state "<< i<< " norm is only"<< norm << flush; 
         }
         for (unsigned j=0;j<nobasisfunc;j++){
            ct_states(i,j)=norm*ct_states(i,j);    
         }
         
     }
    //cout <<ub::prod(fe_states,ub::trans(ct_states))<<endl; 
      
    } 

     
     
     //cout << _ctAB <<_ctBA<<endl;
     //ub::matrix<double> _J_dimer = ub::zero_matrix<double>( _bse_exc +_ct, _bse_exc+_ct );
     //ub::matrix<double> _S_dimer = ub::zero_matrix<double>( _bse_exc +_ct, _bse_exc +_ct);
     
     //cout << _J_dimer.size1()<< " : "<<_J_dimer.size2()<<endl;
     //cout << _S_dimer.size1()<< " : "<<_S_dimer.size2()<<endl;
     
     #if (GWBSE_DOUBLE)
<<<<<<< HEAD
        ub::matrix<double>& Htemp=_H;
#else
      ub::matrix<double> Htemp=_H;
=======
      const ub::matrix<double>& Htemp=_H;
#else
     ub::matrix<double> Htemp=_H;
>>>>>>> 8072bf04
     LOG(logDEBUG, *_pLog) << TimeStamp()  << " casting Hamiltonian to double  " << flush;

#endif
    
     ub::matrix<double> projection =ub::zero_matrix<double>(_bse_exc+_ct,nobasisfunc);
     
     
     LOG(logDEBUG, *_pLog) << TimeStamp()  << " merging projections into one vector  " << flush;
    
  ub::project(projection, ub::range (0 , _bse_exc) ,ub::range (0,nobasisfunc ) )=fe_states;
   
     if(_ct>0){
    ub::project(projection, ub::range ( _bse_exc , _bse_exc+_ct ) ,ub::range (0,nobasisfunc ) )=ct_states;
     }
      LOG(logDEBUG, *_pLog) << TimeStamp()  << "   Setting up coupling matrix size "<< _bse_exc +_ct<<"x"<<_bse_exc +_ct << flush;
     // matrix _J
     
    //  E_A         J_AB        J_A_ABCT        J_A_BACT
    //  J_BA        E_B         J_B_ABCT        J_B_BACT
    //  J_ABCT_A    J_ABCT_B    E_ABCT          J_ABCT_BACT
    //  J_BACT_A   J_BACT_B    J_BACT_ABCT     E_BACT
     
     // I think this only works for hermitian/symmetric H so only in TDA
     // setup J
     
    
     
     ub::matrix<double> _temp=ub::prod(Htemp,ub::trans(projection));
     ub::matrix<double> _J_dimer=ub::prod(projection,_temp);
<<<<<<< HEAD
     
     Htemp.resize(0,0);
=======
       #if (GWBSE_DOUBLE)
    LOG(logDEBUG, *_pLog) << TimeStamp()  << " no Casting  " << flush;
    #else
     Htemp.resize(0,0);
     #endif
>>>>>>> 8072bf04
     _temp.resize(0,0);
     

    
    LOG(logDEBUG, *_pLog) << TimeStamp()  << "   Setting up overlap matrix size "<< _bse_exc +_ct<<"x"<<_bse_exc +_ct << flush;
     // setup S
    
    ub::matrix<double> _S_dimer=ub::prod(projection,ub::trans(projection));
    
    projection.resize(0,0);
    if(tools::globals::verbose &&  _bse_exc+_ct<100){
         LOG(logDEBUG, *_pLog) << "---------------------------------------"<<flush;
     LOG(logDEBUG, *_pLog) << "_J_dimer[Ryd]"<<flush;
     
     LOG(logDEBUG, *_pLog) << _J_dimer<<flush;
     LOG(logDEBUG, *_pLog) << "_S_dimer"<<flush;
     
     LOG(logDEBUG, *_pLog) << _S_dimer<<flush;
      LOG(logDEBUG, *_pLog) << "---------------------------------------"<<flush;
    }
    //LOG(logDEBUG, *_pLog) << TimeStamp()  << "  Diagonlaize overlap "<< flush;
    //ub::vector<double> _S_eigenvalues;
     //cout << "_J_ortho"<<endl;
     
     //cout << _J_dimer<<endl;
     //linalg_eigenvalues(_S_eigenvalues,_S_dimer);
     //LOG(logDEBUG, *_pLog) << TimeStamp()  << "  done "<< flush;
    double small=linalg_loewdin(_J_dimer,_S_dimer);
    
    if(tools::globals::verbose && _bse_exc+_ct<100){
         LOG(logDEBUG, *_pLog) << "---------------------------------------"<<flush;
    LOG(logDEBUG, *_pLog) << "_J_ortho[Ryd]"<<flush;
    LOG(logDEBUG, *_pLog) << _J_dimer<<flush;
    LOG(logDEBUG, *_pLog) << "_S-1/2"<<flush;
    LOG(logDEBUG, *_pLog) << _S_dimer<<flush;
     LOG(logDEBUG, *_pLog) << "---------------------------------------"<<flush;
    }
     LOG(logDEBUG, *_pLog) << TimeStamp()  << "   Smallest value of dimer overlapmatrix is "<< small<< flush;
     
     //Diagonalize ct states
     
     if(_do_perturbation){
         bool _diag_ct=true;
     if (_ct > 0 && _diag_ct) {
        
         
                ub::matrix<double> transformation = ub::identity_matrix<double>(_bse_exc + _ct, _bse_exc + _ct);
                ub::vector<double> eigenvalues_ct;



                ub::matrix<double> Ct = ub::project(_J_dimer, ub::range(_bse_exc, _bse_exc + _ct), ub::range(_bse_exc, _bse_exc + _ct));
                linalg_eigenvalues(eigenvalues_ct, Ct);
                ub::project(transformation, ub::range(_bse_exc, _bse_exc + _ct), ub::range(_bse_exc, _bse_exc + _ct)) = Ct;
                
                Ct.resize(0, 0);

                if (tools::globals::verbose) {

                    LOG(logDEBUG, *_pLog) << "FE state hamiltonian" << flush;
                    LOG(logDEBUG, *_pLog) << ub::project(_J_dimer, ub::range(0, _bse_exc), ub::range(0, _bse_exc)) << flush;
                    if (_ct > 0 ) {
                        LOG(logDEBUG, *_pLog) << "eigenvalues of CT states" << flush;
                        LOG(logDEBUG, *_pLog) << eigenvalues_ct << flush;
                    }

                }

                _temp = ub::prod(_J_dimer, transformation);
                _J_dimer = ub::prod(ub::trans(transformation), _temp);
                if (tools::globals::verbose && _bse_exc + _ct < 100) {
                    LOG(logDEBUG, *_pLog) << "---------------------------------------" << flush;
                    LOG(logDEBUG, *_pLog) << "_J_ortho[Ryd] CT-state diag" << flush;
                    LOG(logDEBUG, *_pLog) << _J_dimer << flush;
                    LOG(logDEBUG, *_pLog) << "---------------------------------------" << flush;
                    }
     }
                    for (int stateA = 0; stateA < _levA; stateA++) {
                        double Ea = _J_dimer(stateA, stateA);
                        for (int stateB = 0; stateB < _levB; stateB++) {
                            int stateBd = stateB + _bseA_exc;
                            LOG(logDEBUG, *_pLog) << TimeStamp() << "   Calculating coupling between exciton A" << stateA + 1 << " and exciton B" << stateB + 1 << flush;
                            double J = _J_dimer(stateA, stateBd);
                            
                            double Eb = _J_dimer(stateBd, stateBd);
                            for (unsigned k = _bse_exc; k < (_bse_exc + _ct); k++) {
                                double Eab = _J_dimer(k, k);
                                if (std::abs(Eab-Ea)<0.0001){
                                    LOG(logDEBUG, *_pLog) << TimeStamp() << "Energydifference between state A"<< stateA+1<< "and CT state "<< k+1<< " is "<< Eab-Ea<< "[Ryd]"<< flush;
                                }
                                if (std::abs(Eab-Eb)<0.0001){
                                    LOG(logDEBUG, *_pLog) << TimeStamp() << "Energydifference between state B"<< stateB+1<< "and CT state "<< k+1<< " is "<< Eab-Ea<< "[Ryd]"<< flush;

                                }
                                J += 0.5*_J_dimer(k, stateA) * _J_dimer(k, stateBd)*(1 / (Ea - Eab) + 1 / (Eb - Eab));// Have no clue why 0.5
                            }
                            _J(stateA, stateBd) = J;
                            _J(stateBd, stateA) = J;


                        }
                    }
     }
    
     
     
     else if(_do_full_diag){
     

     ub::vector<double> _J_eigenvalues;
   
  
     linalg_eigenvalues(_J_eigenvalues,_J_dimer);
     if(tools::globals::verbose && _bse_exc+_ct<100){
          LOG(logDEBUG, *_pLog) << "---------------------------------------"<<flush;
     LOG(logDEBUG, *_pLog) << "Eigenvectors of J"<<flush;
     
     LOG(logDEBUG, *_pLog) << _J_dimer<<flush;
     LOG(logDEBUG, *_pLog) << "J_eigenvalues[Ryd]"<< flush;
     LOG(logDEBUG, *_pLog) << _J_eigenvalues<< flush;
      LOG(logDEBUG, *_pLog) << "---------------------------------------"<<flush;
     }
     //Calculate projection on subspace for every pair of excitons separately
     for (int stateA=0;stateA<_levA; stateA++){
          for (int stateB=0;stateB<_levB; stateB++){
              int stateBd=stateB+_bseA_exc;
              LOG(logDEBUG, *_pLog) << TimeStamp()  << "   Calculating coupling between exciton A"<< stateA+1<<" and exciton B"<<stateB+1 << flush;
              std::vector<unsigned> index;
              std::vector<int> signvec;
              for (unsigned i = 0; i < _bse_exc+_ct; i++) {
                        if (i == unsigned(stateA) || i == unsigned(stateBd)) {

                            double close = 0.0;
                            unsigned ind = 0;
                            int sign=0;
                            //row
                            for (unsigned j = 0; j < _bse_exc+_ct; j++) {
                                bool check = true;
                                // if index i is already in index
                                // should not happen but if one vector was similar to two others.
                                for (unsigned l = 0; l < index.size(); l++) {
                                    if (j == index[l]) {
                                        check = false;
                                        break;
                                    }
                                }

                                if (check && std::abs(_J_dimer(i, j)) > close) {
                                    ind = j;
                                    close = std::abs(_J_dimer(i, j));
                                    if (_J_dimer(i, j)>=0){
                                        sign=1;
                                    }
                                    else{
                                        sign=-1;
                                    }
                                }
                            }
                            index.push_back(ind);
                            signvec.push_back(sign);
                        }
                    }
              
              
    LOG(logDEBUG, *_pLog) << TimeStamp()  << "   Order is: [Initial state n->nth eigenvalue]"<<flush;
    LOG(logDEBUG, *_pLog) << "    A" << stateA+1<<":"<<stateA+1<<"->"<<index[0]+1<<" " ;   
    LOG(logDEBUG, *_pLog) << "    B" << stateB+1<<":"<<stateBd+1<<"->"<<index[1]+1<<" "<<flush ;  
       
   
     
     //setting up transformation matrix _T and diagonal matrix _E for the eigenvalues;
     
     ub::matrix<double> _E=ub::zero_matrix<double>(2,2);
     ub::matrix<double> _T=ub::zero_matrix<double>(2,2);
     //find the eigenvectors which are most similar to the initial states
     
    //row 
    for (unsigned i = 0; i < 2; i++) {
    unsigned k=index[i];
    double sign=signvec[i];       
    double normr=1/std::sqrt(_J_dimer(stateA,k)*_J_dimer(stateA,k)+_J_dimer(stateBd,k)*_J_dimer(stateBd,k));
           _T(0,i ) = sign*_J_dimer(stateA,k)* normr;
           _T(1,i ) = sign*_J_dimer(stateBd,k)*normr;
           _E(i,i)=_J_eigenvalues(k);
       }
     
   
     if ((_T(1,1)*_T(0,0)-_T(1,0)*_T(0,1))<0){
         LOG(logDEBUG, *_pLog) << " Reduced state matrix is not in a right handed basis, multiplying second eigenvector by -1 "<<flush ;
         _T(0,1)=-_T(0,1);
         _T(1,1)=-_T(1,1);
     }
     
      if(tools::globals::verbose){
     LOG(logDEBUG, *_pLog) << "---------------------------------------"<<flush;
     LOG(logDEBUG, *_pLog) << "_T"<<flush;
     LOG(logDEBUG, *_pLog) << _T<<flush;
     
     }
     
     ub::matrix<double> S_small=ub::prod(_T,ub::trans(_T));
      if(tools::globals::verbose){
     
     LOG(logDEBUG, *_pLog) << "S_small"<<flush;
     LOG(logDEBUG, *_pLog) << S_small<<flush;
    
     }
     //orthogonalize that matrix
     small=linalg_loewdin(_E,S_small);
     LOG(logDEBUG, *_pLog) << TimeStamp()  << "   Smallest value of dimer overlapmatrix is "<< small<< flush;
       if(tools::globals::verbose){
    
     LOG(logDEBUG, *_pLog) << "S-1/2"<<flush;
     LOG(logDEBUG, *_pLog) << S_small<<flush;
      LOG(logDEBUG, *_pLog) << "E_ortho"<<flush;
     LOG(logDEBUG, *_pLog) << _E<<flush;
<<<<<<< HEAD
     }
     _T=ub::prod(_T,S_small);
     //cout <<  ub::prod(_T,ub::trans(_T))<<endl;
   if(tools::globals::verbose){
    
     LOG(logDEBUG, *_pLog) << "T_ortho"<<flush;
     LOG(logDEBUG, *_pLog) << _T<<flush;
    LOG(logDEBUG, *_pLog) << "---------------------------------------"<<flush;
     }
     
     ub::matrix<double> temp=ub::prod(_T,_E);
     
=======
     }
     _T=ub::prod(_T,S_small);
     //cout <<  ub::prod(_T,ub::trans(_T))<<endl;
   if(tools::globals::verbose){
    
     LOG(logDEBUG, *_pLog) << "T_ortho"<<flush;
     LOG(logDEBUG, *_pLog) << _T<<flush;
    LOG(logDEBUG, *_pLog) << "---------------------------------------"<<flush;
     }
     
     ub::matrix<double> temp=ub::prod(_T,_E);
     
>>>>>>> 8072bf04
      
    
    
     ub::matrix<double> _J_small=ub::prod(temp,ub::trans(_T));
     if(tools::globals::verbose){
    
     LOG(logDEBUG, *_pLog) << "T_ortho*E_ortho"<<flush;
     LOG(logDEBUG, *_pLog) << temp<<flush;
      LOG(logDEBUG, *_pLog) << "T_ortho*E_ortho*T_ortho^T"<<flush;
     LOG(logDEBUG, *_pLog) << _J_small<<flush;
     }
     
          
     _J(stateA,stateBd)=_J_small(0,1);
     //_J(stateA,stateBd)=_J_small(0,0);
    // _J(stateBd,stateBd)=_J_small(1,1);
     _J(stateBd,stateA)=_J_small(1,0);
     //cout << _temp2<<endl;
   
     
    
         }
     }
  
     }
       if(tools::globals::verbose){
     LOG(logDEBUG, *_pLog) << "---------------------------------------"<<flush;
     LOG(logDEBUG, *_pLog) << "Jeff[Ryd]"<<flush;
     LOG(logDEBUG, *_pLog) << _J<<flush;
     LOG(logDEBUG, *_pLog) << "---------------------------------------"<<flush;
     }
      
     return true;
    
    
    
    
}
    
}}<|MERGE_RESOLUTION|>--- conflicted
+++ resolved
@@ -52,7 +52,6 @@
     _doTriplets=false;
     _do_perturbation=false;
     _do_full_diag=false;
-<<<<<<< HEAD
     
     _openmp_threads = 0;
     
@@ -60,15 +59,6 @@
                  _openmp_threads = options->get(key + ".openmp").as<int> ();
             }
     
-=======
-    
-    _openmp_threads = 0;
-    
-    if ( options->exists( key + ".openmp") ) {
-                 _openmp_threads = options->get(key + ".openmp").as<int> ();
-            }
-    
->>>>>>> 8072bf04
     string spintype   = options->get(key + ".spin").as<string> ();
         if(spintype=="all"){
             _doSinglets=true;
@@ -722,19 +712,11 @@
     }
     if(_unoccB>_bseB_ctotal){
         LOG(logDEBUG, *_pLog) << TimeStamp()  << "  Number of occupied orbitals in molecule B for CT creation exceeds number of KS-orbitals in BSE" << flush; 
-<<<<<<< HEAD
         _unoccB=_bseB_ctotal;
     }
     else if (_unoccB<0){
         _unoccB=_bseB_ctotal;
     }
-=======
-        _unoccB=_bseB_ctotal;
-    }
-    else if (_unoccB<0){
-        _unoccB=_bseB_ctotal;
-    }
->>>>>>> 8072bf04
     
     if(_occA>_bseA_vtotal){
         LOG(logDEBUG, *_pLog) << TimeStamp()  << "  Number of unoccupied orbitals in molecule A for CT creation exceeds number of KS-orbitals in BSE" << flush; 
@@ -1188,15 +1170,9 @@
      //cout << _S_dimer.size1()<< " : "<<_S_dimer.size2()<<endl;
      
      #if (GWBSE_DOUBLE)
-<<<<<<< HEAD
-        ub::matrix<double>& Htemp=_H;
-#else
-      ub::matrix<double> Htemp=_H;
-=======
       const ub::matrix<double>& Htemp=_H;
 #else
      ub::matrix<double> Htemp=_H;
->>>>>>> 8072bf04
      LOG(logDEBUG, *_pLog) << TimeStamp()  << " casting Hamiltonian to double  " << flush;
 
 #endif
@@ -1226,16 +1202,11 @@
      
      ub::matrix<double> _temp=ub::prod(Htemp,ub::trans(projection));
      ub::matrix<double> _J_dimer=ub::prod(projection,_temp);
-<<<<<<< HEAD
-     
-     Htemp.resize(0,0);
-=======
        #if (GWBSE_DOUBLE)
     LOG(logDEBUG, *_pLog) << TimeStamp()  << " no Casting  " << flush;
     #else
      Htemp.resize(0,0);
      #endif
->>>>>>> 8072bf04
      _temp.resize(0,0);
      
 
@@ -1452,7 +1423,6 @@
      LOG(logDEBUG, *_pLog) << S_small<<flush;
       LOG(logDEBUG, *_pLog) << "E_ortho"<<flush;
      LOG(logDEBUG, *_pLog) << _E<<flush;
-<<<<<<< HEAD
      }
      _T=ub::prod(_T,S_small);
      //cout <<  ub::prod(_T,ub::trans(_T))<<endl;
@@ -1465,20 +1435,6 @@
      
      ub::matrix<double> temp=ub::prod(_T,_E);
      
-=======
-     }
-     _T=ub::prod(_T,S_small);
-     //cout <<  ub::prod(_T,ub::trans(_T))<<endl;
-   if(tools::globals::verbose){
-    
-     LOG(logDEBUG, *_pLog) << "T_ortho"<<flush;
-     LOG(logDEBUG, *_pLog) << _T<<flush;
-    LOG(logDEBUG, *_pLog) << "---------------------------------------"<<flush;
-     }
-     
-     ub::matrix<double> temp=ub::prod(_T,_E);
-     
->>>>>>> 8072bf04
       
     
     
