--- conflicted
+++ resolved
@@ -82,18 +82,6 @@
 }
 
 void BSECoupling::WriteToProperty(const Orbitals& orbitalsA, const Orbitals& orbitalsB, 
-<<<<<<< HEAD
-                        Property& summary, int stateA, int stateB, double JAB){
-  Property &coupling_summary = summary.add("coupling", (format("%1$1.6e") % JAB).str()); 
-  double energyA = orbitalsA.BSETripletEnergies()(stateA)*conv::hrt2ev;
-  double energyB = orbitalsB.BSETripletEnergies()(stateB)*conv::hrt2ev;
-  coupling_summary.setAttribute("excitonA", stateA);
-  coupling_summary.setAttribute("excitonB", stateB);
-  coupling_summary.setAttribute("energyA", (format("%1$1.6e") % energyA).str());
-  coupling_summary.setAttribute("energyB", (format("%1$1.6e") % energyB).str());
-  coupling_summary.setAttribute("pert", (format("%1$1.6e") % getTripletCouplingElement( stateA , stateB, 0)).str());
-  coupling_summary.setAttribute("diag", (format("%1$1.6e") % getTripletCouplingElement( stateA , stateB, 1)).str());
-=======
                         Property& summary, const QMState& stateA, const QMState& stateB){
   Property &coupling_summary = summary.add("coupling",""); 
   double energyA =0; 
@@ -117,30 +105,15 @@
   coupling_summary.setAttribute("eB", (format("%1$1.6e") % energyB).str());
   coupling_summary.setAttribute("j_pert", (format("%1$1.6e") % JAB_pert).str());
   coupling_summary.setAttribute("j_diag", (format("%1$1.6e") % JAB_diag).str());
->>>>>>> d4744c08
 }
 
 void BSECoupling::Addoutput(Property &type_summary,const Orbitals& orbitalsA, 
                                const Orbitals& orbitalsB){
     tools::Property& bsecoupling= type_summary.add(Identify(),"");
-<<<<<<< HEAD
-    string algorithm="full_diag";
-    int methodindex=1;
-=======
     string algorithm="j_diag";
->>>>>>> d4744c08
     if (_output_perturbation){
         algorithm="j_pert";
     }
-<<<<<<< HEAD
-    bsecoupling.setAttribute("algorithm",algorithm);
-    if (_doSinglets){
-        Property &singlet_summary = bsecoupling.add("singlets","");
-        for (int stateA = 0; stateA < _levA ; ++stateA ) {
-           for (int stateB = 0; stateB <_levB ; ++stateB ) {
-               double JAB = getSingletCouplingElement( stateA , stateB, methodindex);
-               WriteToProperty(orbitalsA, orbitalsB, singlet_summary, stateA, stateB, JAB);    
-=======
     if (_doSinglets){
         QMStateType singlet=QMStateType(QMStateType::Singlet);
         Property &singlet_summary = bsecoupling.add(singlet.ToLongString(),"");
@@ -150,19 +123,11 @@
            for (int stateB = 0; stateB <_levB ; ++stateB ) {             
                QMState qmstateB=QMState(singlet,stateB,false);
                WriteToProperty(orbitalsA, orbitalsB, singlet_summary, qmstateA, qmstateB);    
->>>>>>> d4744c08
            } 
         }
     }
      
     if ( _doTriplets){
-<<<<<<< HEAD
-        Property &triplet_summary = bsecoupling.add("triplets","");
-        for (int stateA = 0; stateA < _levA ; ++stateA ) {
-           for (int stateB = 0; stateB < _levA ; ++stateB ) {
-               double JAB = getTripletCouplingElement( stateA , stateB, methodindex);
-               WriteToProperty(orbitalsA, orbitalsB, triplet_summary, stateA, stateB, JAB);           
-=======
         QMStateType triplet=QMStateType(QMStateType::Triplet);
         Property &triplet_summary = bsecoupling.add(triplet.ToLongString(),"");
         triplet_summary.setAttribute("algorithm",algorithm);
@@ -171,7 +136,6 @@
            for (int stateB = 0; stateB <_levB ; ++stateB ) {             
                QMState qmstateB=QMState(triplet,stateB,false);
                WriteToProperty(orbitalsA, orbitalsB, triplet_summary, qmstateA, qmstateB);           
->>>>>>> d4744c08
            } 
         }
     }       
@@ -546,18 +510,6 @@
         ct_states -= correction;
         correction.resize(0, 0);
         //normalize
-<<<<<<< HEAD
-
-        for (int i = 0; i < _ct; i++) {
-          double norm = ct_states.row(i).norm();
-          if (norm < 0.95) {
-            CTP_LOG(ctp::logDEBUG, *_pLog) << ctp::TimeStamp() << " WARNING: CT-state " << i << " norm is only" << norm << flush;
-          }
-          ct_states.row(i) /= norm;
-        }
-      }
-      
-=======
         Eigen::VectorXd norm=ct_states.rowwise().norm();
         for (int i = 0; i < _ct; i++) {
           ct_states.row(i) /= norm(i);
@@ -568,7 +520,6 @@
           CTP_LOG(ctp::logDEBUG, *_pLog) << ctp::TimeStamp() << " WARNING: CT-state " << minstateindex << " norm is only " << minnorm << flush;
         }
         }
->>>>>>> d4744c08
      Eigen::MatrixXd projection(_bse_exc+_ct,nobasisfunc);
      CTP_LOG(ctp::logDEBUG, *_pLog) << ctp::TimeStamp()  << " merging projections into one vector  " << flush;
   projection.block(0 ,0, _bse_exc,nobasisfunc)=fe_states;
@@ -584,17 +535,10 @@
     //  J_BACT_A   J_BACT_B    J_BACT_ABCT     E_BACT
      
      // this only works for hermitian/symmetric H so only in TDA
-<<<<<<< HEAD
     
      Eigen::MatrixXd J_dimer=projection*H*projection.transpose();
      H.resize(0,0);
     
-=======
-    
-     Eigen::MatrixXd J_dimer=projection*H*projection.transpose();
-     H.resize(0,0);
-    
->>>>>>> d4744c08
     CTP_LOG(ctp::logDEBUG, *_pLog) << ctp::TimeStamp()  << "   Setting up overlap matrix size "<< _bse_exc +_ct<<"x"<<_bse_exc +_ct << flush;    
     Eigen::MatrixXd S_dimer=projection*projection.transpose();
     
