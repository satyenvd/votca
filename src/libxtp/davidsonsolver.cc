--- conflicted
+++ resolved
@@ -41,7 +41,7 @@
                              " is not a valid Davidson correction method");
 }
 
-Eigen::ArrayXi DavidsonSolver::_sort_index(Eigen::VectorXd &V) const {
+Eigen::ArrayXi DavidsonSolver::sort_index(Eigen::VectorXd &V) const {
   /* return the index of the sorted vector */
   Eigen::ArrayXi idx = Eigen::ArrayXi::LinSpaced(V.rows(), 0, V.rows() - 1);
   std::sort(idx.data(), idx.data() + idx.size(),
@@ -49,14 +49,14 @@
   return idx;
 }
 
-Eigen::MatrixXd DavidsonSolver::_get_initial_eigenvectors(
+Eigen::MatrixXd DavidsonSolver::get_initial_eigenvectors(
     Eigen::VectorXd &d, int size_initial_guess) const {
 
   /* Initialize the guess eigenvector so that they 'target' the lowest diagonal
    * elements */
 
   Eigen::MatrixXd guess = Eigen::MatrixXd::Zero(d.size(), size_initial_guess);
-  Eigen::ArrayXi idx = DavidsonSolver::_sort_index(d);
+  Eigen::ArrayXi idx = DavidsonSolver::sort_index(d);
 
   for (int j = 0; j < size_initial_guess; j++) {
     guess(idx(j), j) = 1.0;
@@ -112,46 +112,25 @@
   return result;
 }
 
-<<<<<<< HEAD
-Eigen::MatrixXd DavidsonSolver::gramschmidt_ortho( Eigen::MatrixXd &A, int nstart ) const
-{
-    Eigen::MatrixXd Q = A;
 
-    for(int j = nstart; j < A.cols(); ++j) {
-        
-        Q.col(j) -= Q.leftCols(j) * (Q.leftCols(j).transpose() * A.col(j));
-        
-        if( Q.col(j).norm() <= 1e-14 * A.col(j).norm() ) {
-
-            CTP_LOG(ctp::logDEBUG, _log) 
-            << ctp::TimeStamp() << "Warning : Linear dependencies detected in GS orthogonalization" 
-            << flush;
-            
-            break;
-        } else {
-            Q.col(j).normalize();
-        }
-=======
-Eigen::MatrixXd DavidsonSolver::_gramschmidt(Eigen::MatrixXd &A,
-                                             int nstart) const {
+Eigen::MatrixXd DavidsonSolver::gramschmidt_ortho( Eigen::MatrixXd &A, 
+                                                      int nstart ) const {
   Eigen::MatrixXd Q = A;
 
-  for (unsigned int j = nstart; j < A.cols(); ++j) {
+  for(int j = nstart; j < A.cols(); ++j) {
+      
+      Q.col(j) -= Q.leftCols(j) * (Q.leftCols(j).transpose() * A.col(j));
+      
+      if( Q.col(j).norm() <= 1e-14 * A.col(j).norm() ) {
 
-    Q.col(j) -= Q.leftCols(j) * (Q.leftCols(j).transpose() * A.col(j));
-
-    if (Q.col(j).norm() <= 10e-14 * A.col(j).norm()) {
-
-      CTP_LOG(ctp::logDEBUG, _log)
-          << ctp::TimeStamp()
-          << "Warning : Linear dependencies detected in GS orthogonalization"
+          CTP_LOG(ctp::logDEBUG, _log) 
+          << ctp::TimeStamp() << "Warning : Linear dependencies detected in GS orthogonalization" 
           << flush;
-
-      break;
-    } else {
-      Q.col(j).normalize();
->>>>>>> e86c9e6d
-    }
+          
+          break;
+      } else {
+          Q.col(j).normalize();
+      }
   }
   return Q;
 }
