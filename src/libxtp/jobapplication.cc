--- conflicted
+++ resolved
@@ -129,56 +129,31 @@
 
 
 void JobApplication::BeginEvaluate(int nThreads = 1, 
-<<<<<<< HEAD
         xtp::ProgObserver< std::vector<xtp::Job*>, xtp::Job*, xtp::Job::JobResult > *obs = NULL) {
-    list< xtp::JobCalculator* > ::iterator it;
-    for (it = _calculators.begin(); it != _calculators.end(); it++) {
-        cout << "... " << (*it)->Identify() << " ";
-        (*it)->setnThreads(nThreads);
-        (*it)->setProgObserver(obs);
-        (*it)->Initialize(&_options);  
-=======
-        ctp::ProgObserver< std::vector<ctp::Job*>, ctp::Job*, ctp::Job::JobResult > *obs = NULL) {
 
-    for (ctp::JobCalculator* calculator:_calculators) {
+    for (xtp::JobCalculator* calculator:_calculators) {
         cout << "... " << calculator->Identify() << " ";
         calculator->setnThreads(nThreads);
         calculator->setProgObserver(obs);
         calculator->Initialize(&_options);  
->>>>>>> 6201e219
         cout << endl;
     }
 }
 
 bool JobApplication::EvaluateFrame() {
-<<<<<<< HEAD
-    list< xtp::JobCalculator* > ::iterator it;
-    for (it = _calculators.begin(); it != _calculators.end(); it++) {
-        cout << "... " << (*it)->Identify() << " " << flush;
-        if (_generate_input) (*it)->WriteJobFile(&_top);
-        if (_run) (*it)->EvaluateFrame(&_top);
-        if (_import) (*it)->ReadJobFile(&_top);
-=======
-    for (ctp::JobCalculator* calculator:_calculators) {
+    for (xtp::JobCalculator* calculator:_calculators) {
         cout << "... " << calculator->Identify() << " " << flush;
         if (_generate_input) calculator->WriteJobFile(&_top);
         if (_run) calculator->EvaluateFrame(&_top);
         if (_import) calculator->ReadJobFile(&_top);
->>>>>>> 6201e219
         cout << endl;
     }
     return true;
 }
 
 void JobApplication::EndEvaluate() {
-<<<<<<< HEAD
-    list< xtp::JobCalculator* > ::iterator it;
-    for (it = _calculators.begin(); it != _calculators.end(); it++) {
-        (*it)->EndEvaluate(&_top);
-=======
-   for (ctp::JobCalculator* calculator:_calculators) {
+   for (xtp::JobCalculator* calculator:_calculators) {
         calculator->EndEvaluate(&_top);
->>>>>>> 6201e219
     }
 }
 
