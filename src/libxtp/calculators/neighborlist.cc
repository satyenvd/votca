/*
 * Copyright 2009-2020 The VOTCA Development Team (http://www.votca.org)
 *
 * Licensed under the Apache License, Version 2.0 (the "License");
 * you may not use this file except in compliance with the License.
 * You may obtain a copy of the License at
 *
 *     http://www.apache.org/licenses/LICENSE-2.0
 *
 * Unless required by applicable law or agreed to in writing, software
 * distributed under the License is distributed on an "AS IS" BASIS,
 * WITHOUT WARRANTIES OR CONDITIONS OF ANY KIND, either express or implied.
 * See the License for the specific language governing permissions and
 * limitations under the License.
 *
 */

// Third party includes
#include <boost/format.hpp>
#include <boost/progress.hpp>

// Local private VOTCA includes
#include "neighborlist.h"

namespace votca {
namespace xtp {

bool InVector(const std::vector<std::string>& vec, const std::string& word) {
  return std::find(vec.begin(), vec.end(), word) != vec.end();
}


void Neighborlist::ParseOptions(const tools::Property& options) {

<<<<<<< HEAD
  if (options.exists(".segmentpairs")) {
    _useConstantCutoff = false;
    std::vector<const tools::Property*> segs =
        options.Select(".segmentpairs.pair");
    for (const tools::Property* segprop : segs) {
=======
  const std::string& cutoff_type = options.get("cutoff_type").as<std::string>();
  if (cutoff_type == "constant") {
    useConstantCutoff_ = true;
    constantCutoff_ =
        options.get(".constant").as<double>() * tools::conv::nm2bohr;
  } else {
    useConstantCutoff_ = false;
    for (const tools::Property* segprop : options.Select(".segments")) {
      std::string types = segprop->get("type").as<std::string>();
>>>>>>> be161bf1
      double cutoff =
          segprop->get("cutoff").as<double>() * tools::conv::nm2bohr;

      tools::Tokenizer tok(types, " ");
      std::vector<std::string> names = tok.ToVector();

      if (names.size() != 2) {
        throw std::runtime_error(
            "ERROR: Faulty pair definition for cut-off's: Need two segment "
            "names "
            "separated by a space");
      }
<<<<<<< HEAD
      _cutoffs[names[0]][names[1]] = cutoff;
      _cutoffs[names[1]][names[0]] = cutoff;
      if (!InVector(_included_segments, names[0])) {
        _included_segments.push_back(names[0]);
      }
      if (!InVector(_included_segments, names[1])) {
        _included_segments.push_back(names[1]);
      }
    }
  }
  else {
    _useConstantCutoff = true;
    _constantCutoff =
        options.get(".constant").as<double>() * tools::conv::nm2bohr;
  }

  if (options.exists(".exciton_cutoff")) {
    _useExcitonCutoff = true;
    _excitonqmCutoff =
=======
      cutoffs_[names[0]][names[1]] = cutoff;
      cutoffs_[names[1]][names[0]] = cutoff;
      if (std::find(included_segments_.begin(), included_segments_.end(),
                    names[0]) == included_segments_.end()) {
        included_segments_.push_back(names[0]);
      }
      if (std::find(included_segments_.begin(), included_segments_.end(),
                    names[1]) == included_segments_.end()) {
        included_segments_.push_back(names[1]);
      }
    }
  }
  if (options.get(".use_exciton_cutoff").as<bool>()) {
    useExcitonCutoff_ = true;
    excitonqmCutoff_ =
>>>>>>> be161bf1
        options.get(".exciton_cutoff").as<double>() * tools::conv::nm2bohr;
  } else {
    useExcitonCutoff_ = false;
  }
}

Index Neighborlist::DetClassicalPairs(Topology& top) {
  Index classical_pairs = 0;
#pragma omp parallel for
  for (Index i = 0; i < top.NBList().size(); i++) {
    const Segment* seg1 = top.NBList()[i]->Seg1();
    const Segment* seg2 = top.NBList()[i]->Seg2();
    if (top.GetShortestDist(*seg1, *seg2) > excitonqmCutoff_) {
      top.NBList()[i]->setType(QMPair::Excitoncl);
#pragma omp critical
      { classical_pairs++; }
    } else {
      top.NBList()[i]->setType(QMPair::Hopping);
    }
  }  // Type 3 Exciton_classical approx
  return classical_pairs;
}

bool Neighborlist::Evaluate(Topology& top) {

  double min = top.getBox().diagonal().minCoeff();

  std::vector<Segment*> segs;
  for (Segment& seg : top.Segments()) {
<<<<<<< HEAD
    if (_useConstantCutoff || InVector(_included_segments, seg.getType())) {
=======
    if (useConstantCutoff_ ||
        std::find(included_segments_.begin(), included_segments_.end(),
                  seg.getType()) != included_segments_.end()) {
>>>>>>> be161bf1
      segs.push_back(&seg);
      seg.getApproxSize();
    }
  }
  std::cout << std::endl;
  std::cout << "Evaluating " << segs.size() << " segments for neighborlist. ";
  if ((top.Segments().size() - segs.size()) != 0) {
    std::cout << top.Segments().size() - segs.size()
              << " segments are not taken into account as specified"
              << std::endl;
  } else {
    std::cout << std::endl;
  }
  if (!useConstantCutoff_) {
    std::cout << "The following segments are used in the neigborlist creation"
              << std::endl;
    std::cout << "\t" << std::flush;
<<<<<<< HEAD
    for (const std::string& st : _included_segments) {
      std::cout << " " << st;
=======
    for (const std::string& st : included_segments_) {
      std::cout << " " << st << std::flush;
>>>>>>> be161bf1
    }
    std::cout << std::endl;
  }

  std::cout << "\r ... ... Evaluating " << std::flush;
  std::vector<std::string> skippedpairs;

  top.NBList().Cleanup();

  boost::progress_display progress(segs.size());
  // cache approx sizes
  std::vector<double> approxsize = std::vector<double>(segs.size(), 0.0);
#pragma omp parallel for
  for (Index i = 0; i < Index(segs.size()); i++) {
    approxsize[i] = segs[i]->getApproxSize();
  }
#pragma omp parallel for schedule(guided)
  for (Index i = 0; i < Index(segs.size()); i++) {
<<<<<<< HEAD
    const Segment* seg1 = segs[i];
    double cutoff = _constantCutoff;
    for (Index j = i + 1; j < Index(segs.size()); j++) {
      const Segment* seg2 = segs[j];
      if (!_useConstantCutoff) {
=======
    Segment* seg1 = segs[i];
    double cutoff = constantCutoff_;
    for (Index j = i + 1; j < Index(segs.size()); j++) {
      Segment* seg2 = segs[j];
      if (!useConstantCutoff_) {
>>>>>>> be161bf1
        try {
          cutoff = cutoffs_.at(seg1->getType()).at(seg2->getType());
        } catch (const std::exception&) {
          std::string pairstring = seg1->getType() + "/" + seg2->getType();
          if (!InVector(skippedpairs, pairstring)) {
#pragma omp critical
            if (!InVector(skippedpairs, pairstring)) {  // nedded because other
                                                        // thread may have
                                                        // pushed back in the
                                                        // meantime.
              skippedpairs.push_back(pairstring);
            }
          }
          continue;
        }
      }

      if (cutoff > 0.5 * min) {
        throw std::runtime_error(
            (boost::format("Cutoff is larger than half the box size. Maximum "
                           "allowed cutoff is %1$1.1f (nm)") %
             (tools::conv::bohr2nm * 0.5 * min))
                .str());
      }
      double cutoff2 = cutoff * cutoff;
      Eigen::Vector3d segdistance =
          top.PbShortestConnect(seg1->getPos(), seg2->getPos());
      double segdistance2 = segdistance.squaredNorm();
      double outside = cutoff + approxsize[i] + approxsize[j];

      if (segdistance2 < cutoff2) {
#pragma omp critical
        { top.NBList().Add(*seg1, *seg2, segdistance); }

      } else if (segdistance2 > (outside * outside)) {
        continue;
      } else {
        double R = top.GetShortestDist(*seg1, *seg2);
        if ((R * R) < cutoff2) {
#pragma omp critical
          { top.NBList().Add(*seg1, *seg2, segdistance); }
        }
      }
    } /* exit loop seg2 */
#pragma omp critical
    { ++progress; }
  } /* exit loop seg1 */

  if (skippedpairs.size() > 0) {
    std::cout << "WARNING: No cut-off specified for segment pairs of type "
              << std::endl;
    for (const std::string& st : skippedpairs) {
      std::cout << st << std::endl;
    }
    std::cout << "pairs were skipped" << std::endl;
  }

  std::cout << std::endl
            << " ... ... Created " << top.NBList().size() << " direct pairs.";
  if (useExcitonCutoff_) {
    std::cout << std::endl
              << " ... ... Determining classical pairs " << std::endl;
    Index classical_pairs = DetClassicalPairs(top);
    std::cout << " ... ... Found " << classical_pairs << " classical pairs "
              << std::endl;
  }

  // sort qmpairs by seg1id and then by seg2id then reindex the pair id
  // according to that.
  top.NBList().sortAndReindex([](QMPair* a, QMPair* b) {
    if (a->Seg1()->getId() != b->Seg1()->getId()) {
      return a->Seg1()->getId() < b->Seg1()->getId();
    }
    return a->Seg2()->getId() < b->Seg2()->getId();
  });

  return true;
}
}  // namespace xtp
}  // namespace votca<|MERGE_RESOLUTION|>--- conflicted
+++ resolved
@@ -29,31 +29,18 @@
   return std::find(vec.begin(), vec.end(), word) != vec.end();
 }
 
-
 void Neighborlist::ParseOptions(const tools::Property& options) {
 
-<<<<<<< HEAD
   if (options.exists(".segmentpairs")) {
-    _useConstantCutoff = false;
+    useConstantCutoff_ = false;
     std::vector<const tools::Property*> segs =
         options.Select(".segmentpairs.pair");
     for (const tools::Property* segprop : segs) {
-=======
-  const std::string& cutoff_type = options.get("cutoff_type").as<std::string>();
-  if (cutoff_type == "constant") {
-    useConstantCutoff_ = true;
-    constantCutoff_ =
-        options.get(".constant").as<double>() * tools::conv::nm2bohr;
-  } else {
-    useConstantCutoff_ = false;
-    for (const tools::Property* segprop : options.Select(".segments")) {
+      useConstantCutoff_ = false;
       std::string types = segprop->get("type").as<std::string>();
->>>>>>> be161bf1
       double cutoff =
           segprop->get("cutoff").as<double>() * tools::conv::nm2bohr;
-
-      tools::Tokenizer tok(types, " ");
-      std::vector<std::string> names = tok.ToVector();
+      std::vector<std::string> names = tools::Tokenizer(types, " ").ToVector();
 
       if (names.size() != 2) {
         throw std::runtime_error(
@@ -61,43 +48,24 @@
             "names "
             "separated by a space");
       }
-<<<<<<< HEAD
-      _cutoffs[names[0]][names[1]] = cutoff;
-      _cutoffs[names[1]][names[0]] = cutoff;
-      if (!InVector(_included_segments, names[0])) {
-        _included_segments.push_back(names[0]);
-      }
-      if (!InVector(_included_segments, names[1])) {
-        _included_segments.push_back(names[1]);
-      }
-    }
-  }
-  else {
-    _useConstantCutoff = true;
-    _constantCutoff =
-        options.get(".constant").as<double>() * tools::conv::nm2bohr;
-  }
-
-  if (options.exists(".exciton_cutoff")) {
-    _useExcitonCutoff = true;
-    _excitonqmCutoff =
-=======
       cutoffs_[names[0]][names[1]] = cutoff;
       cutoffs_[names[1]][names[0]] = cutoff;
-      if (std::find(included_segments_.begin(), included_segments_.end(),
-                    names[0]) == included_segments_.end()) {
+      if (!InVector(included_segments_, names[0])) {
         included_segments_.push_back(names[0]);
       }
-      if (std::find(included_segments_.begin(), included_segments_.end(),
-                    names[1]) == included_segments_.end()) {
+      if (!InVector(included_segments_, names[1])) {
         included_segments_.push_back(names[1]);
       }
     }
-  }
-  if (options.get(".use_exciton_cutoff").as<bool>()) {
+  } else {
+    useConstantCutoff_ = true;
+    constantCutoff_ =
+        options.get(".constant").as<double>() * tools::conv::nm2bohr;
+  }
+
+  if (options.exists(".exciton_cutoff")) {
     useExcitonCutoff_ = true;
     excitonqmCutoff_ =
->>>>>>> be161bf1
         options.get(".exciton_cutoff").as<double>() * tools::conv::nm2bohr;
   } else {
     useExcitonCutoff_ = false;
@@ -127,13 +95,7 @@
 
   std::vector<Segment*> segs;
   for (Segment& seg : top.Segments()) {
-<<<<<<< HEAD
-    if (_useConstantCutoff || InVector(_included_segments, seg.getType())) {
-=======
-    if (useConstantCutoff_ ||
-        std::find(included_segments_.begin(), included_segments_.end(),
-                  seg.getType()) != included_segments_.end()) {
->>>>>>> be161bf1
+    if (useConstantCutoff_ || InVector(included_segments_, seg.getType())) {
       segs.push_back(&seg);
       seg.getApproxSize();
     }
@@ -151,13 +113,8 @@
     std::cout << "The following segments are used in the neigborlist creation"
               << std::endl;
     std::cout << "\t" << std::flush;
-<<<<<<< HEAD
-    for (const std::string& st : _included_segments) {
+    for (const std::string& st : included_segments_) {
       std::cout << " " << st;
-=======
-    for (const std::string& st : included_segments_) {
-      std::cout << " " << st << std::flush;
->>>>>>> be161bf1
     }
     std::cout << std::endl;
   }
@@ -176,19 +133,11 @@
   }
 #pragma omp parallel for schedule(guided)
   for (Index i = 0; i < Index(segs.size()); i++) {
-<<<<<<< HEAD
     const Segment* seg1 = segs[i];
-    double cutoff = _constantCutoff;
+    double cutoff = constantCutoff_;
     for (Index j = i + 1; j < Index(segs.size()); j++) {
       const Segment* seg2 = segs[j];
-      if (!_useConstantCutoff) {
-=======
-    Segment* seg1 = segs[i];
-    double cutoff = constantCutoff_;
-    for (Index j = i + 1; j < Index(segs.size()); j++) {
-      Segment* seg2 = segs[j];
       if (!useConstantCutoff_) {
->>>>>>> be161bf1
         try {
           cutoff = cutoffs_.at(seg1->getType()).at(seg2->getType());
         } catch (const std::exception&) {
