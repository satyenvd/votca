/*
 *            Copyright 2009-2017 The VOTCA Development Team
 *                       (http://www.votca.org)
 *
 *      Licensed under the Apache License, Version 2.0 (the "License")
 *
 * You may not use this file except in compliance with the License.
 * You may obtain a copy of the License at
 *
 *              http://www.apache.org/licenses/LICENSE-2.0
 *
 * Unless required by applicable law or agreed to in writing, software
 * distributed under the License is distributed on an "AS IS" BASIS,
 * WITHOUT WARRANTIES OR CONDITIONS OF ANY KIND, either express or implied.
 * See the License for the specific language governing permissions and
 * limitations under the License.
 *
 */
#include "votca/xtp/aobasis.h"
#include "votca/xtp/aoshell.h"
#include <votca/tools/constants.h>


namespace votca { namespace xtp {

 AOBasis::~AOBasis() {
        for (vector< AOShell* >::iterator it = _aoshells.begin(); it != _aoshells.end() ; it++ ) delete (*it);
        _aoshells.clear();
         }

AOShell* AOBasis::addShell( string shellType,int Lmax,int Lmin, double shellScale, int shellFunc, int startIndex, int offset, vec pos, string name, int index )
    {
        AOShell* aoshell = new AOShell( shellType,Lmax,Lmin, shellScale, shellFunc, startIndex, offset, pos, name, index, this );
        _aoshells.push_back(aoshell);
        return aoshell;
    }

void AOBasis::ReorderMOs(ub::matrix<double> &v,const string& start,const string& target )  {

          // cout << " Reordering MOs from " << start << " to " << target << endl;

    if (start==target){
        return;
    }

          // get reordering vector _start -> target
          vector<int> order;
          this->getReorderVector( start, target, order);

          // Sanity check
          if ( v.size2() != order.size() ) {
              cerr << "Size mismatch in ReorderMOs" << v.size2() << ":" << order.size() << endl;
              throw std::runtime_error( "Abort!");
          }

          // actual swapping of coefficients
          for ( unsigned _i_orbital = 0; _i_orbital < v.size1(); _i_orbital++ ){
                for ( unsigned s = 1, d; s < order.size(); ++ s ) {
                    for ( d = order[s]; d < s; d = order[d] ){
                        ;
                    }
                          if ( d == s ) while ( d = order[d], d != s ) swap( v(_i_orbital,s), v(_i_orbital,d) );
                }
          }

          // NWChem has some strange minus in d-functions
          if ( start == "nwchem" || start == "orca" ){

              // get vector with multipliers, e.g. NWChem -> Votca (bloody sign for d_xz)
              vector<int> multiplier;
              this->getMultiplierVector(start, target, multiplier);
              // and reorder rows of _orbitals->_mo_coefficients() accordingly
              this->MultiplyMOs( v , multiplier);

          }


          return;
       }

void AOBasis::MultiplyMOs(ub::matrix<double> &v, vector<int> const &multiplier )  {
          // Sanity check
          if ( v.size2() != multiplier.size() ) {
              cerr << "Size mismatch in MultiplyMOs" << v.size2() << ":" << multiplier.size() << endl;
              throw std::runtime_error( "Abort!");
          }

          for ( unsigned _i_orbital = 0; _i_orbital < v.size1(); _i_orbital++ ){

               for ( unsigned _i_basis = 0; _i_basis < v.size2(); _i_basis++ ){

                   v(_i_orbital, _i_basis ) = multiplier[_i_basis] * v(_i_orbital, _i_basis );

               }


           }
       }
//this is for gaussian only to transform from gaussian ordering cartesian to spherical in gaussian ordering not more
void AOBasis::getTransformationCartToSpherical(const string& package, ub::matrix<double>& _trafomatrix ){

    if ( package != "gaussian" ){
        cout << " I should not have been called, will do nothing! " << endl;
    } else {
        // go through basisset, determine function sizes
        int _dim_sph = 0;
        int _dim_cart = 0;
        for (AOShellIterator _is = this->firstShell(); _is != this->lastShell() ; _is++ ) {
            const AOShell* _shell = getShell( _is );
            const string& _type =  _shell->getType();

            _dim_sph  += NumFuncShell( _type );
            _dim_cart +=NumFuncShell_cartesian( _type );

        }


        // initialize _trafomatrix
        _trafomatrix = ub::zero_matrix<double>( _dim_sph , _dim_cart );

        // now fill it
        int _row_start = 0;
        int _col_start = 0;
        for (AOShellIterator _is = this->firstShell(); _is != this->lastShell() ; _is++ ) {
            const AOShell* _shell = getShell( _is );
            string _type =  _shell->getType();
            int _row_end = _row_start +NumFuncShell( _type );
            int _col_end = _col_start +NumFuncShell_cartesian( _type );

            ub::matrix_range< ub::matrix<double> > _submatrix = ub::subrange( _trafomatrix, _row_start, _row_end, _col_start, _col_end);
            addTrafoCartShell(  _shell, _submatrix  );

            _row_start = _row_end;
            _col_start = _col_end;

        }
    }
    return;
}

//only for gaussian package
void AOBasis::addTrafoCartShell(const AOShell* shell , ub::matrix_range< ub::matrix<double> >& _trafo ){


    // fill _local according to _lmax;
    int _lmax = shell->getLmax();
    string _type = shell->getType();

    int _sph_size =NumFuncShell( _type ) + OffsetFuncShell( _type );
    int _cart_size = NumFuncShell_cartesian( _type ) + OffsetFuncShell_cartesian( _type )  ;

    // cout << "    local size : " << _sph_size << " : " << _cart_size << endl;

    ub::matrix<double> _local =  ub::zero_matrix<double>(_sph_size,_cart_size);

    // s-functions
    _local(0,0) = 1.0; // s

    // p-functions
    if ( _lmax > 0 ){
        _local(1,1) = 1.0;
        _local(2,2) = 1.0;
        _local(3,3) = 1.0;
    }

    // d-functions
    if ( _lmax > 1 ){
        _local(4,4) = -0.5;             // d3z2-r2 (dxx)
        _local(4,5) = -0.5;             // d3z2-r2 (dyy)
        _local(4,6) =  1.0;             // d3z2-r2 (dzz)
        _local(5,8) =  1.0;             // dxz
        _local(6,9) =  1.0;             // dyz
        _local(7,4) = 0.5*sqrt(3.0);    // dx2-y2 (dxx)
        _local(7,5) = -_local(7,4);      // dx2-y2 (dyy)
        _local(8,7) = 1.0;              // dxy
     }

    if ( _lmax > 2 ){
        cerr << " Gaussian input with f- functions or higher not yet supported!" << endl;
        exit(1);
    }

    // now copy to _trafo
    for ( int _i_sph = 0 ; _i_sph < NumFuncShell( _type ) ; _i_sph++ ){
        for  ( int _i_cart = 0 ; _i_cart < NumFuncShell_cartesian( _type ) ; _i_cart++ ){


            _trafo( _i_sph , _i_cart ) = _local( _i_sph + OffsetFuncShell( _type ) , _i_cart +  OffsetFuncShell_cartesian( _type ) );

        }
    }
    return;
}


int AOBasis::getMaxFunctions () {

    int _maxfunc = 0;

    // go through basisset
    for (AOShellIterator _is = firstShell(); _is != lastShell() ; _is++ ) {
        const AOShell* _shell = this->getShell( _is );
        int _func_here = _shell->getNumFunc();
        if ( _func_here > _maxfunc ) _maxfunc = _func_here;
    }
    return _maxfunc;
}


void AOBasis::getMultiplierVector( const string& start, const string& target, vector<int>& multiplier){

    // go through basisset
    for (AOShellIterator _is = firstShell(); _is != lastShell() ; _is++ ) {
        const AOShell* _shell = this->getShell( _is );
        addMultiplierShell(  start, target, _shell->getType(), multiplier );
    }
    return;
    }

void AOBasis::addMultiplierShell(const string& start, const string& target, const string& shell_type, vector<int>& multiplier) {


    if (target == "xtp") {
        // current length of vector
        //int _cur_pos = multiplier.size() - 1;

        // single type shells defined here
        if (shell_type.length() == 1) {
            if (shell_type == "S") {
                multiplier.push_back(1);
            }
            else if (shell_type == "P") {
                multiplier.push_back(1);
                multiplier.push_back(1);
                multiplier.push_back(1);
            }
            else if (shell_type == "D") {
                if (start == "nwchem") {
                    multiplier.push_back(-1);
                    multiplier.push_back(1);
                    multiplier.push_back(1);
                    multiplier.push_back(1);
                    multiplier.push_back(1);
                } else if (start == "orca"){
                    multiplier.push_back(1);
                    multiplier.push_back(1);
                    multiplier.push_back(1);
                    multiplier.push_back(1);
                    multiplier.push_back(1);
                } else {
                    cerr << "Tried to get multipliers d-functions from package " << start << ".";
                    throw std::runtime_error("Multiplication not implemented yet!");
                }
            }
            else if (shell_type == "F") {
                if ( start == "orca" ){
                    multiplier.push_back(1);
                    multiplier.push_back(1);
                    multiplier.push_back(1);
                    multiplier.push_back(1);
                    multiplier.push_back(1);
                    multiplier.push_back(-1);
                    multiplier.push_back(-1);

                } else {
<<<<<<< HEAD
                cerr << "Tried to get multipliers for f-functions . ";
=======
                cerr << "Tried to get multipliers d-functions from package " << start << ".";
>>>>>>> 2a5142e2
                throw std::runtime_error("Multiplication not implemented yet!");
                }
            }
            else if (shell_type == "G") {
                cerr << "Tried to get multipliers g-functions . ";
                throw std::runtime_error("Multiplication not implemented yet!");
            }
        } else {
            // for combined shells, iterate over all contributions
            //_nbf = 0;
            for (unsigned i = 0; i < shell_type.length(); ++i) {
                string local_shell = string(shell_type, i, 1);
                addMultiplierShell(start, target, local_shell, multiplier);
            }
        }
    } else {

        cerr << "Tried to reorder functions (multiplier)  from " << start << " to " << target << endl;
        throw std::runtime_error("Reordering not implemented yet!");


    }
    return;
}


void AOBasis::getReorderVector(const string& start,const string& target, vector<int>& neworder){

    // go through basisset
    for (AOShellIterator _is = firstShell(); _is != lastShell() ; _is++ ) {
        const AOShell* _shell = getShell( _is );
        addReorderShell( start, target, _shell->getType(), neworder );
    }
    return;
}


void AOBasis::addReorderShell(const string& start,const string& target,const string& shell_type, vector<int>& neworder ) {

    // current length of vector
    int _cur_pos = neworder.size() -1 ;

    if ( target == "xtp" ){

    // single type shells defined here
    if ( shell_type.length() == 1 ){
       if ( shell_type == "S" ){
           neworder.push_back( _cur_pos + 1 );
       }//for S


       //votca order is z,y,x e.g. Y1,0 Y1,-1 Y1,1
       else if (shell_type == "P") {
                if (start == "orca") {
                    neworder.push_back(_cur_pos + 1);
                    neworder.push_back(_cur_pos + 3);
                    neworder.push_back(_cur_pos + 2);
                } else if (start == "gaussian" || start == "nwchem") {
                    neworder.push_back(_cur_pos + 3);
                    neworder.push_back(_cur_pos + 2);
                    neworder.push_back(_cur_pos + 1);
                } else if (start == "votca") {//for usage with old orb files
                    neworder.push_back(_cur_pos + 3);
                    neworder.push_back(_cur_pos + 2);
                    neworder.push_back(_cur_pos + 1);
                } else if (start == "xtp") {
                    neworder.push_back(_cur_pos + 1);
                    neworder.push_back(_cur_pos + 2);
                    neworder.push_back(_cur_pos + 3);
                }else {
               cerr << "Tried to reorder p-functions from package " << start << ".";
               throw std::runtime_error( "Reordering not implemented yet!");
           }
        } //for P
       //votca order is d3z2-r2 dyz dxz dxy dx2-y2 e.g. Y2,0 Y2,-1 Y2,1 Y2,-2 Y2,2
       else if ( shell_type == "D" ){
           //orca order is d3z2-r2 dxz dyz dx2-y2 dxy
           if ( start == "gaussian"|| start=="orca"){
               neworder.push_back( _cur_pos + 1 );
               neworder.push_back( _cur_pos + 3 );
               neworder.push_back( _cur_pos + 2 );
               neworder.push_back( _cur_pos + 5 );
               neworder.push_back( _cur_pos + 4 );
           } else if ( start == "nwchem") {
               // nwchem order is dxy dyz d3z2-r2 -dxz dx2-y2
               neworder.push_back( _cur_pos + 4  );
               neworder.push_back( _cur_pos + 2 );
               neworder.push_back( _cur_pos + 1 );
               //neworder.push_back( -(_cur_pos + 1) ); // bloody inverted sign // BUG!!!!!!!
               neworder.push_back( _cur_pos + 3 );
               neworder.push_back( _cur_pos + 5 );

           }else if ( start == "votca") { //for usage with old orb files

               neworder.push_back( _cur_pos + 3 );
               neworder.push_back( _cur_pos + 2 );
               neworder.push_back( _cur_pos + 4 );
               neworder.push_back( _cur_pos + 1 );
               neworder.push_back( _cur_pos + 5 );
            }else if ( start == "xtp") {

               neworder.push_back( _cur_pos + 1 );
               neworder.push_back( _cur_pos + 2 );
               neworder.push_back( _cur_pos + 3 );
               neworder.push_back( _cur_pos + 4 );
               neworder.push_back( _cur_pos + 5 );
            }else {
               cerr << "Tried to reorder d-functions from package " << start << ".";
               throw std::runtime_error( "Reordering not implemented yet!");
           }
       }
       else if ( shell_type == "F" ){
           if ( start == "gaussian" || start == "orca" ){
               neworder.push_back( _cur_pos + 1 );
               neworder.push_back( _cur_pos + 3 );
               neworder.push_back( _cur_pos + 2 );
               neworder.push_back( _cur_pos + 5 );
               neworder.push_back( _cur_pos + 4 );
               neworder.push_back( _cur_pos + 7 );
               neworder.push_back( _cur_pos + 6 );
           } else if ( start == "xtp" ){
               neworder.push_back( _cur_pos + 1 );
               neworder.push_back( _cur_pos + 2 );
               neworder.push_back( _cur_pos + 3 );
               neworder.push_back( _cur_pos + 4 );
               neworder.push_back( _cur_pos + 5 );
               neworder.push_back( _cur_pos + 6 );
               neworder.push_back( _cur_pos + 7 );
           } else {
               cerr << "Tried to reorder f-functions from package " << start << ".";
               throw std::runtime_error( "Reordering not implemented yet!");
           }
       }
       else{
           cerr << "Tried to reorder functions  of shell type "<<shell_type<<endl;
           throw std::runtime_error( "Reordering not implemented yet!");
       }
    } else {
        // for combined shells, iterate over all contributions
        //_nbf = 0;
        for( unsigned i = 0; i < shell_type.length(); ++i) {
           string local_shell =    string( shell_type, i, 1 );
           this->addReorderShell( start, target, local_shell, neworder  );
        }
    }
    } else {

        cerr << "Tried to reorder functions (neworder) from " << start << " to " << target << endl;
        throw std::runtime_error( "Reordering not implemented yet!");

    }
    return;
}




void AOBasis::AOBasisFill(BasisSet* bs , vector<ctp::QMAtom* > _atoms, int _fragbreak  ) {

        vector< ctp::QMAtom* > :: iterator ait;

       _AOBasisSize = 0;
       _AOBasisFragA=0;
       _AOBasisFragB=0;
       _is_stable = true; // _is_stable = true corresponds to gwa_basis%S_ev_stable = .false.

       int _atomidx = 0;

       // loop over atoms
       for (ait = _atoms.begin(); ait < _atoms.end(); ++ait) {
          // get coordinates of this atom and convert from Angstrom to Bohr
          vec pos=(*ait)->getPos()* tools::conv::ang2bohr;
          // get element type of the atom
          string  name = (*ait)->type;
          // get the basis set entry for this element
          Element* element = bs->getElement(name);
                    // and loop over all shells
          for (Element::ShellIterator its = element->firstShell(); its != element->lastShell(); its++) {
                    Shell* shell = (*its);
                    int numfuncshell=NumFuncShell(shell->getType());
                    AOShell* aoshell = addShell(shell->getType(), shell->getLmax(), shell->getLmin(), shell->getScale(),
                            numfuncshell, _AOBasisSize, OffsetFuncShell(shell->getType()), pos, name, _atomidx);
                    _AOBasisSize += numfuncshell;
                    for (Shell::GaussianIterator itg = shell->firstGaussian(); itg != shell->lastGaussian(); itg++) {
                        GaussianPrimitive* gaussian = *itg;
                        aoshell->addGaussian(gaussian->decay, gaussian->contraction);
                    }
                    aoshell->CalcMinDecay();
                }

          if ( _atomidx < _fragbreak ) _AOBasisFragA = _AOBasisSize;

          _atomidx++;
      }

       if ( _fragbreak < 0 ) {
           _AOBasisFragA = _AOBasisSize;
           _AOBasisFragB = 0;
       } else {
           _AOBasisFragB = _AOBasisSize - _AOBasisFragA;
       }
       return;
}





void AOBasis::ECPFill(BasisSet* bs , vector<ctp::QMAtom* > _atoms  ) {

        vector< ctp::QMAtom* > :: iterator ait;
        std::vector < ctp::QMAtom* > :: iterator atom;

       _AOBasisSize = 0;
       _is_stable = true; // _is_stable = true corresponds to gwa_basis%S_ev_stable = .false.

       int _atomidx = 0;

       // loop over atoms
       for (ait = _atoms.begin(); ait < _atoms.end(); ++ait) {
          // get coordinates of this atom and convert from Angstrom to Bohr
          vec pos=(*ait)->getPos()* tools::conv::ang2bohr;
          // get element type of the atom
          string  name = (*ait)->type;
          // get the basis set entry for this element
          if(name=="H" || name=="He"){continue;}
          Element* element = bs->getElement(name);

          // and loop over all shells

          int lmax=0;
          for (Element::ShellIterator its = element->firstShell(); its != element->lastShell(); its++) {
               Shell* shell = (*its);
               if(shell->getType().size()>1){
                   throw runtime_error("In ecps no combined shells e.g. SP are allowed");
               }
               int l=FindLmax(shell->getType() );
               if (its == element->firstShell()) lmax = l;
               // first shell is local component, identification my negative angular momentum

                //why is the shell not properly used, apparently it is only used in aoecp.cc and there it is iterated over so l and l make no difference CHECK!!
                   AOShell* aoshell = addShell( shell->getType(),l,l, shell->getScale(), lmax, l, l, pos, name, _atomidx );
                   _AOBasisSize += NumFuncShell( shell->getType() );
                   for (Shell::GaussianIterator itg = shell->firstGaussian(); itg != shell->lastGaussian(); itg++) {
                      GaussianPrimitive* gaussian = *itg;
                      aoshell->addGaussian(gaussian->power, gaussian->decay, gaussian->contraction);
               }
                   aoshell->CalcMinDecay();
          }

          _atomidx++;
      }
       return;
}











}}<|MERGE_RESOLUTION|>--- conflicted
+++ resolved
@@ -263,11 +263,7 @@
                     multiplier.push_back(-1);
 
                 } else {
-<<<<<<< HEAD
-                cerr << "Tried to get multipliers for f-functions . ";
-=======
                 cerr << "Tried to get multipliers d-functions from package " << start << ".";
->>>>>>> 2a5142e2
                 throw std::runtime_error("Multiplication not implemented yet!");
                 }
             }
