--- conflicted
+++ resolved
@@ -186,11 +186,7 @@
         void GWBSEENGINE::SaveRedirectedLogger(ctp::Logger* pLog) {
 
             // write logger to log file
-<<<<<<< HEAD
             std::ofstream ofs;
-=======
-	    std::ofstream ofs;
->>>>>>> f41212b4
             //string gwbse_logfile = "gwbse.log";
             ofs.open(_logger_file.c_str(), std::ofstream::out);
             if (!ofs.is_open()) {
