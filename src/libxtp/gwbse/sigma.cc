/*
 *            Copyright 2009-2018 The VOTCA Development Team
 *                       (http://www.votca.org)
 *
 *      Licensed under the Apache License, Version 2.0 (the "License")
 *
 * You may not use this file except in compliance with the License.
 * You may obtain a copy of the License at
 *
 *              http://www.apache.org/licenses/LICENSE-2.0
 *
 * Unless required by applicable law or agreed to in writing, software
 * distributed under the License is distributed on an "AS IS" BASIS,
 * WITHOUT WARRANTIES OR CONDITIONS OF ANY KIND, either express or implied.
 * See the License for the specific language governing permissions and
 * limitations under the License.
 *
 */



#include <votca/xtp/sigma.h>
#include <cmath>
#include <boost/math/constants/constants.hpp>
#include <votca/tools/constants.h>
#include <votca/xtp/ppm.h>


namespace votca {
  namespace xtp {

  Eigen::MatrixXd Sigma::CalcExchange()const{

    Eigen::MatrixXd result=Eigen::MatrixXd::Zero(_qptotal,_qptotal);
    int gwsize = _Mmn.auxsize();
      #pragma omp parallel for schedule(dynamic)
      for (int gw_level1 = 0; gw_level1 < _qptotal; gw_level1++) {
        const MatrixXfd& Mmn1 = _Mmn[ gw_level1 + _qpmin ];
        for (int gw_level2 = gw_level1; gw_level2 < _qptotal; gw_level2++) {
          const MatrixXfd & Mmn2 = _Mmn[ gw_level2 + _qpmin ];
          double sigma_x = 0;
          for (int i_gw = 0; i_gw < gwsize; i_gw++) {
            // loop over all occupied bands used in screening
            for (int i_occ = 0; i_occ <= _homo; i_occ++) {
              sigma_x -= Mmn1(i_occ,i_gw) * Mmn2(i_occ,i_gw);
            } // occupied bands
          } // gwbasis functions
          result(gw_level1, gw_level2) =  sigma_x;
          result(gw_level2, gw_level1) =  sigma_x;
        }
      }
    return result;
  }

   Eigen::VectorXd Sigma::CalcCorrelationDiag(const PPM & ppm,const Eigen::VectorXd& energies ){
        Eigen::VectorXd result=Eigen::VectorXd::Zero(_qptotal);
        int levelsum = _Mmn.nsize(); // total number of bands
        int gwsize = _Mmn.auxsize(); // size of the GW basis

         // loop over all GW levels
#pragma omp parallel for
      for (int gw_level = 0; gw_level < _qptotal; gw_level++) {
        const MatrixXfd & Mmn1 = _Mmn[ gw_level + _qpmin ];
        const double qpmin = energies(gw_level + _qpmin);
        double sigma_c = 0.0;
        // loop over all functions in GW basis
        for (int i_gw = 0; i_gw < gwsize; i_gw++) {
          // the ppm_weights smaller 1.e-5 are set to zero in rpa.cc PPM_construct_parameters
          if (ppm.getPpm_weight()(i_gw) < 1.e-9) {
            continue;
          }
          const double ppm_freq = ppm.getPpm_freq()(i_gw);
          const double fac = 0.5*ppm.getPpm_weight()(i_gw) * ppm_freq;
          // loop over all bands
          double sigma_c_loc=0.0;
          for (int i = 0; i < _homo+1; i++) {
            const double factor=Stabilize(qpmin - energies(i) +ppm_freq);
            // sigma_c diagonal elements
            sigma_c_loc += factor * Mmn1(i, i_gw) * Mmn1( i,i_gw);
          }// bands
          for (int i = _homo+1; i < levelsum; i++) {
            const double factor=Stabilize(qpmin - energies(i) -ppm_freq);
            // sigma_c diagonal elements
            sigma_c_loc += factor * Mmn1(i,i_gw) * Mmn1(i,i_gw);
          }// bands
          sigma_c+=sigma_c_loc*fac;
        }// GW functions
        result(gw_level) = sigma_c;
      }// all bands
        return result;
    }

<<<<<<< HEAD
    void Sigma::CalcdiagElements(const TCMatrix_gwbse& Mmn, const PPM & ppm) {
        X_diag(Mmn);
        if(_gwa_energies.size()<1){
            throw std::runtime_error("Sigma gwa_energies not set!");
        }
      _sigma_c=Eigen::MatrixXd::Zero(_qptotal,_qptotal);

      // initial _qp_energies are dft energies
      Eigen::VectorXd qp_old = _gwa_energies;
      // only diagonal elements except for in final iteration
      for (int g_iter = 0; g_iter < _g_sc_max_iterations; g_iter++) {
        
        C_diag(Mmn, ppm, qp_old);
        Eigen::VectorXd diff = qp_old - _gwa_energies;
        bool energies_converged = true;

        int state = 0;
        double diff_max = diff.cwiseAbs().maxCoeff(&state);
        if (diff_max > _g_sc_limit) {
          energies_converged = false;
        }

        if (tools::globals::verbose) {
          double _DFTgap = (*_dftenergies)(_homo + 1) - (*_dftenergies)(_homo);
          double _QPgap = _gwa_energies(_homo + 1) - _gwa_energies(_homo);
          CTP_LOG(ctp::logDEBUG, *_log) << ctp::TimeStamp() << " G_Iteration: " << g_iter + 1 << " shift=" << _QPgap - _DFTgap << " E_diff max=" << diff_max << " StateNo:" << state << std::flush;
        }
        double alpha = 0.0;
        _gwa_energies = (1 - alpha) * _gwa_energies + alpha*qp_old;

        if (energies_converged) {
          CTP_LOG(ctp::logDEBUG, *_log) << ctp::TimeStamp() << " Converged after " << g_iter + 1 << " G iterations." << std::flush;
          break;
        } else if (g_iter == _g_sc_max_iterations - 1) {
          CTP_LOG(ctp::logDEBUG, *_log) << ctp::TimeStamp() << " G-self-consistency cycle not converged after " << _g_sc_max_iterations << " iterations." << std::flush;
          break;

        } else {
          qp_old = _gwa_energies;
        }
      } // iterations
      return;
    }

    void Sigma::X_offdiag(const TCMatrix_gwbse& Mmn){
      int gwsize = Mmn.auxsize();
      #pragma omp parallel for schedule(dynamic)
      for (int gw_level1 = 0; gw_level1 < _qptotal; gw_level1++) {
        const MatrixXfd& Mmn1 = Mmn[ gw_level1 + _qpmin ];
        for (int gw_level2 = gw_level1+1; gw_level2 < _qptotal; gw_level2++) {
          const MatrixXfd & Mmn2 = Mmn[ gw_level2 + _qpmin ];
          double sigma_x = 0;
          for (int i_gw = 0; i_gw < gwsize; i_gw++) {
            // loop over all occupied bands used in screening
            for (int i_occ = 0; i_occ <= _homo; i_occ++) {
              sigma_x -= Mmn1(i_occ,i_gw) * Mmn2(i_occ,i_gw);
            } // occupied bands
          } // gwbasis functions
          _sigma_x(gw_level1, gw_level2) = (1.0 - _ScaHFX) * sigma_x;
          _sigma_x(gw_level2, gw_level1) = (1.0 - _ScaHFX) * sigma_x;
        }
      }
      return;
    }

    double Sigma::Stabilize(double denom){
      const double fourpi = 4*boost::math::constants::pi<double>();
      double stab = 1.0;
      if (std::abs(denom) < 0.25) {
        stab = 0.5 * (1.0 - std::cos(fourpi * denom));
      }
      return stab / denom;
    }
    
     void Sigma::Stabilize(Eigen::ArrayXd& denom){
         const double fourpi = 4*boost::math::constants::pi<double>();
         for(int i=0;i<denom.size();++i){
             if (std::abs(denom[i]) < 0.25) {
                 denom[i]=denom[i]/(0.5 * (1.0 - std::cos(fourpi * denom[i])));
            }
         }
    }

    double Sigma::SumSymmetric(real_gwbse Mmn1xMmn2, double qpmin1, double qpmin2, double gwa_energy){
      double factor=Stabilize(qpmin1 - gwa_energy);
      factor+= Stabilize(qpmin2 - gwa_energy);
      return Mmn1xMmn2 * factor;
    }

    void Sigma::C_offdiag(const TCMatrix_gwbse& Mmn, const PPM& ppm){

      #pragma omp parallel 
=======
   Eigen::MatrixXd Sigma::CalcCorrelationOffDiag(const PPM & ppm,const Eigen::VectorXd& energies)const{
       Eigen::MatrixXd result=Eigen::MatrixXd::Zero(_qptotal,_qptotal);
 #pragma omp parallel
>>>>>>> d7a2145e
      {
        int lumo=_homo+1;
        const int levelsum = _Mmn.nsize(); // total number of bands
        const int gwsize = _Mmn.auxsize(); // size of the GW basis
        const Eigen::VectorXd ppm_weight=ppm.getPpm_weight();
        const Eigen::VectorXd ppm_freqs=ppm.getPpm_freq();
        const Eigen::VectorXd fac=0.25*ppm_weight.cwiseProduct(ppm_freqs);
        
        const Eigen::VectorXd gwa_energies=_gwa_energies;
        #pragma omp for schedule(dynamic)
        for (int gw_level1 = 0; gw_level1 < _qptotal; gw_level1++) {
<<<<<<< HEAD
        const MatrixXfd& Mmn1=Mmn[ gw_level1 + _qpmin ];
        const double qpmin1 = gwa_energies(gw_level1 + _qpmin);
        for (int gw_level2 = gw_level1+1; gw_level2 < _qptotal; gw_level2++) {
          const MatrixXfd& Mmn2=Mmn[ gw_level2 + _qpmin ];
          const double qpmin2 = gwa_energies(gw_level2 + _qpmin);
=======
        const MatrixXfd& Mmn1=_Mmn[ gw_level1 + _qpmin ];
        for (int gw_level2 = gw_level1+1; gw_level2 < _qptotal; gw_level2++) {
          const MatrixXfd Mmn1xMmn2=_Mmn[ gw_level2 + _qpmin ].cwiseProduct(Mmn1);
          const Eigen::VectorXd gwa_energies=energies;
          const double qpmin1 = gwa_energies(gw_level1 + _qpmin);
          const double qpmin2 = gwa_energies(gw_level2 + _qpmin);

>>>>>>> d7a2145e
          double sigma_c=0;
          for (int i_gw = 0; i_gw < gwsize; i_gw++) {
            // the ppm_weights smaller 1.e-5 are set to zero in rpa.cc PPM_construct_parameters
            if (ppm_weight(i_gw) < 1.e-9) {
              continue;
            }            
            #if (GWBSE_DOUBLE)
     const Eigen::VectorXd Mmn1xMmn2=Mmn1.col(i_gw).cwiseProduct(Mmn2.col(i_gw));
#else
       const Eigen::VectorXd Mmn1xMmn2=(Mmn1.col(i_gw).cwiseProduct(Mmn2.col(i_gw))).cast<double>();
#endif
            
            Eigen::ArrayXd denom1=gwa_energies;
           
            denom1.segment(0,lumo)-=ppm_freqs(i_gw);
            denom1.segment(lumo,levelsum-lumo)+=ppm_freqs(i_gw);
          
            Eigen::ArrayXd denom2=(qpmin2-denom1);
            Stabilize(denom2);
            denom1=(qpmin1-denom1);
            Stabilize(denom1);
            sigma_c += fac(i_gw)*((denom1.inverse()+denom2.inverse())*Mmn1xMmn2.array()).sum();
            }
          result(gw_level1, gw_level2) = sigma_c;
          result(gw_level2, gw_level1) = sigma_c;
        }// GW row
      }//GW col
      }
       return result;
   }

    

    double Sigma::Stabilize(double denom){
      const double fourpi = 4*boost::math::constants::pi<double>();
      double stab = 1.0;
      if (std::abs(denom) < 0.25) {
        stab = 0.5 * (1.0 - std::cos(fourpi * denom));
      }
      return stab / denom;
    }

    double Sigma::SumSymmetric(real_gwbse Mmn1xMmn2, double qpmin1, double qpmin2, double gwa_energy){
      double factor=Stabilize(qpmin1 - gwa_energy);
      factor+= Stabilize(qpmin2 - gwa_energy);
      return Mmn1xMmn2 * factor;
    }

   
  }
};<|MERGE_RESOLUTION|>--- conflicted
+++ resolved
@@ -90,80 +90,8 @@
         return result;
     }
 
-<<<<<<< HEAD
-    void Sigma::CalcdiagElements(const TCMatrix_gwbse& Mmn, const PPM & ppm) {
-        X_diag(Mmn);
-        if(_gwa_energies.size()<1){
-            throw std::runtime_error("Sigma gwa_energies not set!");
-        }
-      _sigma_c=Eigen::MatrixXd::Zero(_qptotal,_qptotal);
-
-      // initial _qp_energies are dft energies
-      Eigen::VectorXd qp_old = _gwa_energies;
-      // only diagonal elements except for in final iteration
-      for (int g_iter = 0; g_iter < _g_sc_max_iterations; g_iter++) {
-        
-        C_diag(Mmn, ppm, qp_old);
-        Eigen::VectorXd diff = qp_old - _gwa_energies;
-        bool energies_converged = true;
-
-        int state = 0;
-        double diff_max = diff.cwiseAbs().maxCoeff(&state);
-        if (diff_max > _g_sc_limit) {
-          energies_converged = false;
-        }
-
-        if (tools::globals::verbose) {
-          double _DFTgap = (*_dftenergies)(_homo + 1) - (*_dftenergies)(_homo);
-          double _QPgap = _gwa_energies(_homo + 1) - _gwa_energies(_homo);
-          CTP_LOG(ctp::logDEBUG, *_log) << ctp::TimeStamp() << " G_Iteration: " << g_iter + 1 << " shift=" << _QPgap - _DFTgap << " E_diff max=" << diff_max << " StateNo:" << state << std::flush;
-        }
-        double alpha = 0.0;
-        _gwa_energies = (1 - alpha) * _gwa_energies + alpha*qp_old;
-
-        if (energies_converged) {
-          CTP_LOG(ctp::logDEBUG, *_log) << ctp::TimeStamp() << " Converged after " << g_iter + 1 << " G iterations." << std::flush;
-          break;
-        } else if (g_iter == _g_sc_max_iterations - 1) {
-          CTP_LOG(ctp::logDEBUG, *_log) << ctp::TimeStamp() << " G-self-consistency cycle not converged after " << _g_sc_max_iterations << " iterations." << std::flush;
-          break;
-
-        } else {
-          qp_old = _gwa_energies;
-        }
-      } // iterations
-      return;
-    }
-
-    void Sigma::X_offdiag(const TCMatrix_gwbse& Mmn){
-      int gwsize = Mmn.auxsize();
-      #pragma omp parallel for schedule(dynamic)
-      for (int gw_level1 = 0; gw_level1 < _qptotal; gw_level1++) {
-        const MatrixXfd& Mmn1 = Mmn[ gw_level1 + _qpmin ];
-        for (int gw_level2 = gw_level1+1; gw_level2 < _qptotal; gw_level2++) {
-          const MatrixXfd & Mmn2 = Mmn[ gw_level2 + _qpmin ];
-          double sigma_x = 0;
-          for (int i_gw = 0; i_gw < gwsize; i_gw++) {
-            // loop over all occupied bands used in screening
-            for (int i_occ = 0; i_occ <= _homo; i_occ++) {
-              sigma_x -= Mmn1(i_occ,i_gw) * Mmn2(i_occ,i_gw);
-            } // occupied bands
-          } // gwbasis functions
-          _sigma_x(gw_level1, gw_level2) = (1.0 - _ScaHFX) * sigma_x;
-          _sigma_x(gw_level2, gw_level1) = (1.0 - _ScaHFX) * sigma_x;
-        }
-      }
-      return;
-    }
-
-    double Sigma::Stabilize(double denom){
-      const double fourpi = 4*boost::math::constants::pi<double>();
-      double stab = 1.0;
-      if (std::abs(denom) < 0.25) {
-        stab = 0.5 * (1.0 - std::cos(fourpi * denom));
-      }
-      return stab / denom;
-    }
+   Eigen::MatrixXd Sigma::CalcCorrelationOffDiag(const PPM & ppm,const Eigen::VectorXd& energies)const{
+       Eigen::MatrixXd result=Eigen::MatrixXd::Zero(_qptotal,_qptotal);
     
      void Sigma::Stabilize(Eigen::ArrayXd& denom){
          const double fourpi = 4*boost::math::constants::pi<double>();
@@ -174,20 +102,7 @@
          }
     }
 
-    double Sigma::SumSymmetric(real_gwbse Mmn1xMmn2, double qpmin1, double qpmin2, double gwa_energy){
-      double factor=Stabilize(qpmin1 - gwa_energy);
-      factor+= Stabilize(qpmin2 - gwa_energy);
-      return Mmn1xMmn2 * factor;
-    }
-
-    void Sigma::C_offdiag(const TCMatrix_gwbse& Mmn, const PPM& ppm){
-
-      #pragma omp parallel 
-=======
-   Eigen::MatrixXd Sigma::CalcCorrelationOffDiag(const PPM & ppm,const Eigen::VectorXd& energies)const{
-       Eigen::MatrixXd result=Eigen::MatrixXd::Zero(_qptotal,_qptotal);
  #pragma omp parallel
->>>>>>> d7a2145e
       {
         int lumo=_homo+1;
         const int levelsum = _Mmn.nsize(); // total number of bands
@@ -199,21 +114,11 @@
         const Eigen::VectorXd gwa_energies=_gwa_energies;
         #pragma omp for schedule(dynamic)
         for (int gw_level1 = 0; gw_level1 < _qptotal; gw_level1++) {
-<<<<<<< HEAD
-        const MatrixXfd& Mmn1=Mmn[ gw_level1 + _qpmin ];
+        const MatrixXfd& Mmn1=_Mmn[ gw_level1 + _qpmin ];
         const double qpmin1 = gwa_energies(gw_level1 + _qpmin);
         for (int gw_level2 = gw_level1+1; gw_level2 < _qptotal; gw_level2++) {
           const MatrixXfd& Mmn2=Mmn[ gw_level2 + _qpmin ];
           const double qpmin2 = gwa_energies(gw_level2 + _qpmin);
-=======
-        const MatrixXfd& Mmn1=_Mmn[ gw_level1 + _qpmin ];
-        for (int gw_level2 = gw_level1+1; gw_level2 < _qptotal; gw_level2++) {
-          const MatrixXfd Mmn1xMmn2=_Mmn[ gw_level2 + _qpmin ].cwiseProduct(Mmn1);
-          const Eigen::VectorXd gwa_energies=energies;
-          const double qpmin1 = gwa_energies(gw_level1 + _qpmin);
-          const double qpmin2 = gwa_energies(gw_level2 + _qpmin);
-
->>>>>>> d7a2145e
           double sigma_c=0;
           for (int i_gw = 0; i_gw < gwsize; i_gw++) {
             // the ppm_weights smaller 1.e-5 are set to zero in rpa.cc PPM_construct_parameters
