/*
 *            Copyright 2009-2018 The VOTCA Development Team
 *                       (http://www.votca.org)
 *
 *      Licensed under the Apache License, Version 2.0 (the "License")
 *
 * You may not use this file except in compliance with the License.
 * You may obtain a copy of the License at
 *
 *              http://www.apache.org/licenses/LICENSE-2.0
 *
 * Unless required by applicable law or agreed to in writing, software
 * distributed under the License is distributed on an "AS IS" BASIS,
 * WITHOUT WARRANTIES OR CONDITIONS OF ANY KIND, either express or implied.
 * See the License for the specific language governing permissions and
 * limitations under the License.
 *
 */


#include <votca/xtp/bse.h>
#include <votca/tools/linalg.h>
#include <votca/xtp/aomatrix.h>
#include "votca/xtp/qmstate.h"
#include "votca/xtp/vc2index.h"
using boost::format;
using std::flush;

namespace votca {
  namespace xtp {

    void BSE::Solve_triplets() {
      MatrixXfd H = MatrixXfd::Zero(_bse_size,_bse_size);
      Add_Hd<real_gwbse>(H);
      Add_Hqp<real_gwbse>(H);
      XTP_LOG(logDEBUG, *_log)
        << TimeStamp() << " Setup TDA triplet hamiltonian " << flush;
      XTP_LOG(logDEBUG, *_log)
        << TimeStamp() << " Solving for first "<<_bse_nmax<<" eigenvectors"<< flush;
      tools::linalg_eigenvalues(H , _bse_triplet_energies, _bse_triplet_coefficients ,_bse_nmax );
      return;
    }

    void BSE::Solve_singlets() {
      MatrixXfd H = MatrixXfd::Zero(_bse_size,_bse_size);
      Add_Hd<real_gwbse>(H);
      Add_Hqp<real_gwbse>(H);
      Add_Hx<real_gwbse>(H,2.0);
      XTP_LOG(logDEBUG, *_log)
        << TimeStamp() << " Setup TDA singlet hamiltonian " << flush;
      XTP_LOG(logDEBUG, *_log)
        << TimeStamp() << " Solving for first "<<_bse_nmax<<" eigenvectors"<< flush;
      tools::linalg_eigenvalues(H, _bse_singlet_energies, _bse_singlet_coefficients , _bse_nmax );
      return;
    }
    
     void BSE::SetupHs(){
      _eh_s = MatrixXfd::Zero(_bse_size,_bse_size);
      Add_Hd<real_gwbse>(_eh_s);
      Add_Hqp<real_gwbse>(_eh_s);
      Add_Hx<real_gwbse>(_eh_s,2.0);
     }
  
  void BSE::SetupHt(){
      _eh_t = MatrixXfd::Zero(_bse_size,_bse_size);
      Add_Hd<real_gwbse>(_eh_t);
      Add_Hqp<real_gwbse>(_eh_t);
  }
    

    void BSE::Solve_singlets_BTDA() {

      // For details of the method, see EPL,78(2007)12001,
      // Nuclear Physics A146(1970)449, Nuclear Physics A163(1971)257.
      // setup resonant (A) and RARC blocks (B)
       //corresponds to 
      // _ApB = (_eh_d +_eh_qp + _eh_d2 + 4.0 * _eh_x);
      // _AmB = (_eh_d +_eh_qp - _eh_d2);
        Eigen::MatrixXd ApB=Eigen::MatrixXd::Zero(_bse_size,_bse_size);
        Add_Hd<double>(ApB);
        Add_Hqp<double>(ApB);
        
        Eigen::MatrixXd AmB=ApB;
        Add_Hd2<double>(AmB,-1.0);
 
        Add_Hx<double>(ApB,4.0);
        Add_Hd2<double>(ApB,1.0);
        XTP_LOG(logDEBUG, *_log)
        << TimeStamp() << " Setup singlet hamiltonian " << flush;
     
      // calculate Cholesky decomposition of A-B = LL^T. It throws an error if not positive definite
      //(A-B) is not needed any longer and can be overwritten
      XTP_LOG(logDEBUG, *_log) << TimeStamp() << " Trying Cholesky decomposition of KAA-KAB" << flush;
      Eigen::LLT< Eigen::Ref<Eigen::MatrixXd> > L(AmB);
      
       for (int i=0;i<AmB.rows();++i){
          for (int j=i+1;j<AmB.cols();++j){
          AmB(i,j)=0;
          }
        }

      if(L.info()!=0){
        XTP_LOG(logDEBUG, *_log) << TimeStamp() <<" Cholesky decomposition of KAA-KAB was unsucessful. Try a smaller basisset. This can indicate a triplet instability."<<flush;
        throw std::runtime_error("Cholesky decompostion failed");
      }else{
        XTP_LOG(logDEBUG, *_log) << TimeStamp() <<" Cholesky decomposition of KAA-KAB was successful"<<flush;
      }
      Eigen::MatrixXd temp= ApB*AmB;
      ApB.noalias() =AmB.transpose()*temp;
      temp.resize(0,0);
      XTP_LOG(logDEBUG, *_log) << TimeStamp() << " Calculated H = L^T(A+B)L " << flush;
      Eigen::VectorXd eigenvalues;
      Eigen::MatrixXd eigenvectors;     
      XTP_LOG(logDEBUG, *_log)
        << TimeStamp() << " Solving for first "<<_bse_nmax<<" eigenvectors"<< flush;
      bool success_diag=tools::linalg_eigenvalues(ApB, eigenvalues, eigenvectors ,_bse_nmax);
      if(!success_diag){
        XTP_LOG(logDEBUG, *_log) << TimeStamp() << " Could not solve problem" << flush;
      }else{
        XTP_LOG(logDEBUG, *_log) << TimeStamp() << " Solved HR_l = eps_l^2 R_l " << flush;
      }
      ApB.resize(0,0);
      eigenvalues=eigenvalues.cwiseSqrt();
     
#if (GWBSE_DOUBLE)
      _bse_singlet_energies =eigenvalues;
#else
      _bse_singlet_energies = eigenvalues.cast<float>(); 
#endif
      // reconstruct real eigenvectors X_l = 1/2 [sqrt(eps_l) (L^T)^-1 + 1/sqrt(eps_l)L ] R_l
      //                               Y_l = 1/2 [sqrt(eps_l) (L^T)^-1 - 1/sqrt(eps_l)L ] R_l
      // determine inverse of L^T
     Eigen::MatrixXd LmT = AmB.inverse().transpose();
      int dim = LmT.rows();
      _bse_singlet_energies.resize(_bse_nmax);
      _bse_singlet_coefficients.resize(dim, _bse_nmax); // resonant part (_X_evec)
      _bse_singlet_coefficients_AR.resize(dim, _bse_nmax); // anti-resonant part (_Y_evec)
      for (int level = 0; level < _bse_nmax; level++) {
        //real_gwbse sqrt_eval = sqrt(_eigenvalues(_i));
        double sqrt_eval = sqrt(_bse_singlet_energies(level));
        // get l-th reduced EV
#if (GWBSE_DOUBLE)
        _bse_singlet_coefficients.col(level) = (0.5 / sqrt_eval * (_bse_singlet_energies(level) * LmT + AmB) * eigenvectors.col(level));
        _bse_singlet_coefficients_AR.col(level) = (0.5 / sqrt_eval * (_bse_singlet_energies(level) * LmT - AmB) * eigenvectors.col(level));
#else
        _bse_singlet_coefficients.col(level) = (0.5 / sqrt_eval * (_bse_singlet_energies(level) * LmT + AmB) * eigenvectors.col(level)).cast<float>();
        _bse_singlet_coefficients_AR.col(level) = (0.5 / sqrt_eval * (_bse_singlet_energies(level) * LmT - AmB) * eigenvectors.col(level)).cast<float>();
#endif

      }

      return;
    }

   
template <typename T>
    void BSE::Add_Hqp(Eigen::Matrix<T, Eigen::Dynamic, Eigen::Dynamic>& H) {
    
    vc2index vc=vc2index(0,0,_bse_ctotal);
    
    const Eigen::MatrixXd& Hqp=*_Hqp;
#pragma omp parallel for
      for (int v1 = 0; v1 < _bse_vtotal; v1++) {
        for (int c1 = 0; c1 < _bse_ctotal; c1++) {
          int index_vc =vc.I(v1,c1);
          // diagonal
          H(index_vc, index_vc) += Hqp(c1 + _bse_vtotal, c1 + _bse_vtotal) -Hqp(v1, v1);
          // v->c
          for (int c2 = 0; c2 < _bse_ctotal; c2++) {
            int index_vc2 = vc.I(v1,c2);
            if (c1 != c2) {
              H(index_vc, index_vc2) += Hqp(c1 + _bse_vtotal, c2 + _bse_vtotal);
            }
          }
          // c-> v
          for (int v2 = 0; v2 < _bse_vtotal; v2++) {
            int index_vc2 = vc.I(v2,c1);
            if (v1 != v2) {
              H(index_vc, index_vc2) -= Hqp(v1, v2);
            }
          }
        }
      }
      return;
    }

template <typename T>
    void BSE::Add_Hd(Eigen::Matrix<T, Eigen::Dynamic, Eigen::Dynamic>& H) {
      // gwbasis size
      int auxsize = _Mmn->getAuxDimension();
      int vxv_size=_bse_vtotal * _bse_vtotal;
      int cxc_size=_bse_ctotal * _bse_ctotal;
      
      // messy procedure, first get two matrices for occ and empty subbparts
      // store occs directly transposed
      MatrixXfd storage_v = MatrixXfd::Zero(auxsize, vxv_size);
#pragma omp parallel for
      for (int v1 = 0; v1 < _bse_vtotal; v1++) {
        const MatrixXfd& Mmn = (*_Mmn)[v1 + _bse_vmin ];
        for (int i_gw = 0; i_gw < auxsize; i_gw++) {
          for (int v2 = 0; v2 < _bse_vtotal; v2++) {
            int index_vv = _bse_vtotal * v1 + v2;         
              storage_v(i_gw,index_vv) = Mmn( v2 + _bse_vmin,i_gw);
            }
        }
      }

      MatrixXfd storage_c = MatrixXfd::Zero(auxsize,cxc_size);
#pragma omp parallel for
      for (int c1 = 0; c1 < _bse_ctotal; c1++) {
        const MatrixXfd& Mmn = (*_Mmn)[c1 + _bse_cmin];
        for (int i_gw = 0; i_gw < auxsize; i_gw++) {
          for (int c2 = 0; c2 < _bse_ctotal; c2++) {
            int index_cc = _bse_ctotal * c1 + c2;
            storage_c(i_gw, index_cc) = Mmn( c2 + _bse_cmin,i_gw);
          }
        }
      }

      // store elements in a vtotal^2 x ctotal^2 matrix
      MatrixXfd storage_prod = storage_v.transpose() *storage_c;

      // now patch up _storage for screened interaction
#pragma omp parallel for
      for (int i_gw = 0; i_gw < auxsize; i_gw++) {
        if (_ppm->getPpm_weight()(i_gw) < 1.e-9) {
          for (int v = 0; v < vxv_size; v++) {
            storage_v(i_gw,v ) = 0;
          }
          for (int c = 0; c < cxc_size; c++) {
            storage_c(i_gw, c) = 0;
          }
        } else {
          double ppm_factor = sqrt(_ppm->getPpm_weight()(i_gw));
          for (int v = 0; v < vxv_size; v++) {
            storage_v(i_gw,v ) *= ppm_factor;
          }
          for (int c = 0; c < cxc_size; c++) {
            storage_c(i_gw, c) *= ppm_factor;
          }
        }
      }

      // multiply and subtract from _storage_prod
      storage_prod -= storage_v.transpose()*storage_c;
      // free storage_v and storage_c
      storage_c.resize(0, 0);
      storage_v.resize(0, 0);
      // finally resort into _eh_d
      
#pragma omp parallel for
      for (int v1 = 0; v1 < _bse_vtotal; v1++) {
        for (int v2 = 0; v2 < _bse_vtotal; v2++) {
          int index_vv = _bse_vtotal * v1 + v2;
          for (int c1 = 0; c1 < _bse_ctotal; c1++) {
            int index_vc1 = _bse_ctotal * v1 + c1;
            for (int c2 = 0; c2 < _bse_ctotal; c2++) {
              int index_vc2 = _bse_ctotal * v2 + c2;
              int index_cc = _bse_ctotal * c1 + c2;
              H(index_vc1, index_vc2) -= storage_prod(index_vv, index_cc);
            }
          }
        }
      }

      return;
    }
template <typename T>
    void BSE::Add_Hd2(Eigen::Matrix<T, Eigen::Dynamic, Eigen::Dynamic>& H, double factor) {
      // gwbasis size
      int auxsize = _Mmn->getAuxDimension();
      int bse_vxc_total=_bse_vtotal * _bse_ctotal;
      // messy procedure, first get two matrices for occ and empty subbparts
      // store occs directly transposed
      MatrixXfd storage_cv = MatrixXfd::Zero(auxsize,bse_vxc_total);
#pragma omp parallel for
      for (int c1 = 0; c1 < _bse_ctotal; c1++) {
        const MatrixXfd& Mmn = (*_Mmn)[c1 + _bse_cmin ];
        for (int i_gw = 0; i_gw < auxsize; i_gw++) {
          for (int v2 = 0; v2 < _bse_vtotal; v2++) {
            int index_cv = _bse_vtotal * c1 + v2;
            storage_cv(i_gw,index_cv ) = Mmn( v2 + _bse_vmin,i_gw);
          }
        }
      }

      MatrixXfd storage_vc = MatrixXfd::Zero(auxsize, bse_vxc_total);
#pragma omp parallel for
      for (int v1 = 0; v1 < _bse_vtotal; v1++) {
        const MatrixXfd& Mmn = (*_Mmn)[v1 + _bse_vmin];
        for (int i_gw = 0; i_gw < auxsize; i_gw++) {
          for (int c2 = 0; c2 < _bse_ctotal; c2++) {
            int index_vc = _bse_ctotal * v1 + c2;
            storage_vc(i_gw, index_vc) = Mmn(c2 + _bse_cmin,i_gw);
          }
        }
      }

      // store elements in a vtotal^2 x ctotal^2 matrix
      MatrixXfd storage_prod = storage_cv.transpose()* storage_vc;

      // now patch up _storage for screened interaction
#pragma omp parallel for
      for (int i_gw = 0; i_gw < auxsize; i_gw++) {
        if (_ppm->getPpm_weight()(i_gw) < 1.e-9) {
          for (int v = 0; v < bse_vxc_total; v++) {
            storage_vc(i_gw, v) = 0;
          }
          for (int c = 0; c < bse_vxc_total; c++) {
            storage_cv(i_gw,c ) = 0;
          }
        } else {
          double ppm_factor = sqrt(_ppm->getPpm_weight()(i_gw));
          for (int v = 0; v < bse_vxc_total; v++) {
            storage_vc(i_gw, v) *= ppm_factor;
          }
          for (int c = 0; c < bse_vxc_total; c++) {
            storage_cv(i_gw,c ) *= ppm_factor;
          }
        }
      }

      // multiply and subtract from _storage_prod
      storage_prod -= storage_cv.transpose() * storage_vc;
      // free storage_v and storage_c
      storage_cv.resize(0, 0);
      storage_vc.resize(0, 0);
  
#pragma omp parallel for
      for (int v1 = 0; v1 < _bse_vtotal; v1++) {
        for (int v2 = 0; v2 < _bse_vtotal; v2++) {
          for (int c1 = 0; c1 < _bse_ctotal; c1++) {
            int index_v1c1 = _bse_ctotal * v1 + c1;
            int index_c1v2 = _bse_vtotal * c1 + v2;
            for (int c2 = 0; c2 < _bse_ctotal; c2++) {
              int index_v2c2 = _bse_ctotal * v2 + c2;
              int index_v1c2 = _bse_ctotal * v1 + c2;
              H(index_v1c1, index_v2c2) -= factor*storage_prod(index_c1v2, index_v1c2);
            }
          }
        }
      }
      return;
    }

template <typename T>
    void BSE::Add_Hx(Eigen::Matrix<T, Eigen::Dynamic, Eigen::Dynamic>& H, double factor) { 
      // gwbasis size
      int auxsize = _Mmn->getAuxDimension();
       vc2index vc=vc2index(0,0,_bse_ctotal);
      // get a different storage for 3-center integrals we need
      Eigen::Matrix<T, Eigen::Dynamic, Eigen::Dynamic> storage = Eigen::Matrix<T, Eigen::Dynamic, Eigen::Dynamic>::Zero(auxsize, _bse_size);
      // occupied levels
#pragma omp parallel for
      for (int v = 0; v < _bse_vtotal; v++) {
        const MatrixXfd& Mmn = (*_Mmn)[v + _bse_vmin];
        // empty levels
        for (int i_gw = 0; i_gw < auxsize; i_gw++) {
          for (int c = 0; c < _bse_ctotal; c++) {
            int index_vc =vc.I(v,c);
            storage(i_gw, index_vc) = Mmn(c + _bse_cmin,i_gw);
          }
        }
      }
      // with this storage, _eh_x is obtained by matrix multiplication
      H += factor*storage.transpose() * storage;
      return;
    }

    void BSE::printFragInfo(const Population& pop, int i){
      XTP_LOG(logINFO, *_log) << format("           Fragment A -- hole: %1$5.1f%%  electron: %2$5.1f%%  dQ: %3$+5.2f  Qeff: %4$+5.2f")
              % (100.0 * pop.popH[i](0)) % (100.0 * pop.popE[i](0)) % (pop.Crgs[i](0)) % (pop.Crgs[i](0) + pop.popGs(0)) << flush;
      XTP_LOG(logINFO, *_log) << format("           Fragment B -- hole: %1$5.1f%%  electron: %2$5.1f%%  dQ: %3$+5.2f  Qeff: %4$+5.2f")
              % (100.0 * pop.popH[i](1)) % (100.0 * pop.popE[i](1)) % (pop.Crgs[i](1)) % (pop.Crgs[i](1) + pop.popGs(1)) << flush;
      return;
    }

    void BSE::printWeights(int i_bse, double weight){
        
      vc2index vc=vc2index(_bse_vmin,_bse_cmin,_bse_ctotal);
      if (weight > _min_print_weight) {
        XTP_LOG(logINFO, *_log) << format("           HOMO-%1$-3d -> LUMO+%2$-3d  : %3$3.1f%%")
<<<<<<< HEAD
                % (_homo - _index2v[i_bse]) % (_index2c[i_bse] - _homo - 1) % (100.0 * weight) << flush;
=======
                % (_homo - vc.v(i_bse)) % (vc.c(i_bse) - _homo - 1) % (100.0 * weight) << flush;
>>>>>>> cbd0ee5f
      }
      return;
    }

    void BSE::Analyze_singlets(const AOBasis& dftbasis) {

      Interaction act;
      Population pop;
      QMStateType singlet=QMStateType(QMStateType::Singlet);
      std::vector< Eigen::Vector3d > transition_dipoles=CalcCoupledTransition_Dipoles(dftbasis);
      _orbitals.TransitionDipoles()=transition_dipoles;
      std::vector<double> oscs = _orbitals.Oscillatorstrengths();
      
      if(tools::globals::verbose){
        act = Analyze_eh_interaction(singlet);
      }
      if(dftbasis.getAOBasisFragA() > 0 && dftbasis.getAOBasisFragB()>0){
        pop=FragmentPopulations(singlet,dftbasis);
        _orbitals.setFragmentChargesSingEXC(pop.Crgs);
        _orbitals.setFragment_E_localisation_singlet(pop.popE);
        _orbitals.setFragment_H_localisation_singlet(pop.popH);
        _orbitals.setFragmentChargesGS(pop.popGs);
      }
      
      double hrt2ev = tools::conv::hrt2ev;
      XTP_LOG(logINFO, *_log) << "  ====== singlet energies (eV) ====== "<< flush;
<<<<<<< HEAD
      for (int i = 0; i < _bse_nmax; ++i) {
=======
      int maxoutput=(_bse_nmax>200) ? 200:_bse_nmax;
      for (int i = 0; i < maxoutput; ++i) {     
>>>>>>> cbd0ee5f
        const Eigen::Vector3d& trdip = transition_dipoles[i];
        double osc = oscs[i];
        if (tools::globals::verbose) {
          XTP_LOG(logINFO, *_log) << format("  S = %1$4d Omega = %2$+1.12f eV  lamdba = %3$+3.2f nm <FT> = %4$+1.4f <K_x> = %5$+1.4f <K_d> = %6$+1.4f")
                  % (i + 1) % (hrt2ev * _bse_singlet_energies(i)) % (1240.0 / (hrt2ev * _bse_singlet_energies(i)))
                  % (hrt2ev * act.qp_contrib(i)) % (hrt2ev * act.exchange_contrib(i)) % (hrt2ev * act.direct_contrib(i)) << flush;
        } else {
          XTP_LOG(logINFO, *_log) << format("  S = %1$4d Omega = %2$+1.12f eV  lamdba = %3$+3.2f nm")
                  % (i + 1) % (hrt2ev * _bse_singlet_energies(i)) % (1240.0 / (hrt2ev * _bse_singlet_energies(i))) << flush;
        }
        XTP_LOG(logINFO, *_log) << format("           TrDipole length gauge[e*bohr]  dx = %1$+1.4f dy = %2$+1.4f dz = %3$+1.4f |d|^2 = %4$+1.4f f = %5$+1.4f")
                % trdip[0] % trdip[1] % trdip[2] % (trdip.squaredNorm()) % osc << flush;
        for (int i_bse = 0; i_bse < _bse_size; ++i_bse) {
          // if contribution is larger than 0.2, print
          double weight = std::pow(_bse_singlet_coefficients(i_bse, i), 2);
          if (_bse_singlet_coefficients_AR.rows()>0){
               weight-= std::pow(_bse_singlet_coefficients_AR(i_bse, i), 2);
          }
          printWeights(i_bse, weight);
        }
        // results of fragment population analysis 
        if (dftbasis.getAOBasisFragA() > 0 && dftbasis.getAOBasisFragB()>0) {
          printFragInfo(pop, i);
        }

        XTP_LOG(logINFO, *_log) << flush;
      }
      return;
    }
    
    
    
    
    void BSE::Analyze_triplets(const AOBasis& dftbasis) {

      Interaction act;
      Population pop;
      QMStateType triplet=QMStateType(QMStateType::Triplet);
      if(tools::globals::verbose){
        act = Analyze_eh_interaction(triplet);
      }
      if(dftbasis.getAOBasisFragA()>0){
        pop=FragmentPopulations(triplet,dftbasis);
        _orbitals.setFragmentChargesTripEXC(pop.Crgs);
        _orbitals.setFragment_E_localisation_triplet(pop.popE);
        _orbitals.setFragment_H_localisation_triplet(pop.popH);
        _orbitals.setFragmentChargesGS(pop.popGs);
      }
      XTP_LOG(logINFO, *_log) << "  ====== triplet energies (eV) ====== " << flush;
<<<<<<< HEAD
      for (int i = 0; i < _bse_nmax; ++i) {
=======
      int maxoutput=(_bse_nmax>200) ? 200:_bse_nmax;
      for (int i = 0; i < maxoutput; ++i) {    
>>>>>>> cbd0ee5f
        if (tools::globals::verbose) {
          XTP_LOG(logINFO, *_log) << format("  T = %1$4d Omega = %2$+1.12f eV  lamdba = %3$+3.2f nm <FT> = %4$+1.4f <K_d> = %5$+1.4f")
                  % (i + 1) % (tools::conv::hrt2ev * _bse_triplet_energies(i)) % (1240.0 / (tools::conv::hrt2ev * _bse_triplet_energies(i)))
                  % (tools::conv::hrt2ev * act.qp_contrib(i)) % (tools::conv::hrt2ev *act.direct_contrib(i)) << flush;
        } else {
          XTP_LOG(logINFO, *_log) << format("  T = %1$4d Omega = %2$+1.12f eV  lamdba = %3$+3.2f nm")
                  % (i + 1) % (tools::conv::hrt2ev * _bse_triplet_energies(i)) % (1240.0 / (tools::conv::hrt2ev * _bse_triplet_energies(i))) << flush;
        }
        for (int i_bse = 0; i_bse < _bse_size; ++i_bse) {
          // if contribution is larger than 0.2, print
          double weight = pow(_bse_triplet_coefficients(i_bse, i), 2);
          printWeights(i_bse, weight);
        }
        // results of fragment population analysis 
        if (dftbasis.getAOBasisFragA() > 0) {
          printFragInfo(pop, i);
        }
        XTP_LOG(logINFO, *_log) << format("   ") << flush;
      }
      // storage to orbitals object

      return;
    }

    Eigen::VectorXd BSE::Analyze_IndividualContribution(const QMStateType& type,const MatrixXfd& H){
        Eigen::VectorXd contrib=Eigen::VectorXd::Zero(_bse_nmax);
        if (type == QMStateType::Singlet) {
            for (int i_exc = 0; i_exc < _bse_nmax; i_exc++) {
                MatrixXfd _slice_R = _bse_singlet_coefficients.block(0, i_exc, _bse_size, 1);
                contrib(i_exc) =  (_slice_R.transpose()*H * _slice_R).value();
                if (_bse_singlet_coefficients_AR.cols() > 0) {
                    MatrixXfd _slice_AR = _bse_singlet_coefficients_AR.block(0, i_exc, _bse_size, 1);
                    // get anti-resonant contribution from direct Keh 
                    contrib(i_exc)-= (_slice_AR.transpose()*H * _slice_AR).value();           
                }
            }
        } else if (type == QMStateType::Triplet) {
            for (int i_exc = 0; i_exc < _bse_nmax; i_exc++) {
                MatrixXfd _slice_R = _bse_triplet_coefficients.block(0, i_exc, _bse_size, 1);
                contrib(i_exc) =  (_slice_R.transpose()*H * _slice_R).value();
            }
        } else {
            throw std::runtime_error("BSE::Analyze_eh_interaction:Spin not known!");
        }
        return contrib;
    }

    BSE::Interaction BSE::Analyze_eh_interaction(const QMStateType& type) {

      Interaction analysis;
      MatrixXfd H = MatrixXfd::Zero(_bse_size, _bse_size);
      Add_Hqp(H); 
      analysis.qp_contrib=Analyze_IndividualContribution(type,H);
      
      H = MatrixXfd::Zero(_bse_size, _bse_size);
      Add_Hd(H);
      analysis.direct_contrib=Analyze_IndividualContribution(type,H);
      if (type == QMStateType::Singlet) {
          H = MatrixXfd::Zero(_bse_size, _bse_size);
          Add_Hx(H,2.0);
          analysis.exchange_contrib=Analyze_IndividualContribution(type,H);
      }else{
            analysis.exchange_contrib=Eigen::VectorXd::Zero(0);
      }
      
      return analysis;
    }

    BSE::Population BSE::FragmentPopulations(const QMStateType& type, const AOBasis& dftbasis) {
      Population pop;
      // Mulliken fragment population analysis
        AOOverlap dftoverlap;
        dftoverlap.Fill(dftbasis);
        XTP_LOG(logDEBUG, *_log) << TimeStamp() << " Filled DFT Overlap matrix of dimension: " << dftoverlap.Matrix().rows() << flush;
        // ground state populations
        Eigen::MatrixXd DMAT = _orbitals.DensityMatrixGroundState();
        Eigen::VectorXd nuccharges = _orbitals.FragmentNuclearCharges(dftbasis.getAOBasisFragA());
        Eigen::VectorXd pops = _orbitals.LoewdinPopulation(DMAT, dftoverlap.Matrix(), dftbasis.getAOBasisFragA());
        pop.popGs=nuccharges - pops;
        // population to electron charges and add nuclear charges         
        for (int i_state = 0; i_state < _bse_nmax; i_state++) {
          QMState state=QMState(type,i_state,false);
          // checking Density Matrices
          std::vector< Eigen::MatrixXd > DMAT = _orbitals.DensityMatrixExcitedState(state);
          // hole part
          Eigen::VectorXd popsH = _orbitals.LoewdinPopulation(DMAT[0], dftoverlap.Matrix(), dftbasis.getAOBasisFragA());
          pop.popH.push_back(popsH);
          // electron part
          Eigen::VectorXd popsE = _orbitals.LoewdinPopulation(DMAT[1], dftoverlap.Matrix(), dftbasis.getAOBasisFragA());
          pop.popE.push_back(popsE);
          // update effective charges
          Eigen::VectorXd diff = popsH - popsE;
          pop.Crgs.push_back(diff);
        }
        XTP_LOG(logDEBUG, *_log) << TimeStamp() << " Ran Excitation fragment population analysis " << flush;
     
      return pop;
    }

    std::vector<Eigen::MatrixXd > BSE::CalcFreeTransition_Dipoles(const AOBasis& dftbasis) {
      const Eigen::MatrixXd& dft_orbitals = _orbitals.MOCoefficients();
      // Testing electric dipole AOMatrix
      AODipole dft_dipole;
      dft_dipole.Fill(dftbasis);

      // now transition dipole elements for free interlevel transitions
      std::vector<Eigen::MatrixXd > interlevel_dipoles;

      Eigen::MatrixXd empty = dft_orbitals.block(0,_bse_cmin,dftbasis.AOBasisSize() , _bse_ctotal);
      Eigen::MatrixXd occ = dft_orbitals.block(0,_bse_vmin, dftbasis.AOBasisSize(), _bse_vtotal);
      for (int i_comp = 0; i_comp < 3; i_comp++) {
        interlevel_dipoles.push_back(occ.transpose() * dft_dipole.Matrix()[i_comp] * empty);
      }
      XTP_LOG(logDEBUG, *_log) << TimeStamp() << " Calculated free interlevel transition dipole moments " << flush;
<<<<<<< HEAD
=======
      if(tools::globals::verbose){
          XTP_LOG(logDEBUG, *_log)<< TimeStamp() << "Free interlevel dipoles v c strength[bohr*e] " << std::flush;
          Eigen::MatrixXd result=(interlevel_dipoles[0].cwiseAbs2()+interlevel_dipoles[1].cwiseAbs2()+interlevel_dipoles[2].cwiseAbs2()).cwiseSqrt();
      for (int v = 0; v < _bse_vtotal; v++) {
          for (int c = 0; c < _bse_ctotal; c++) {
             XTP_LOG(logDEBUG, *_log)<< "\t\t" << v << " " << c << " "
                     <<result(v, c)<< std::flush;
          }}      
    }
      
>>>>>>> cbd0ee5f
      return interlevel_dipoles;
    }

    std::vector<Eigen::Vector3d > BSE::CalcCoupledTransition_Dipoles(const AOBasis& dftbasis) {
    std::vector<Eigen::MatrixXd > interlevel_dipoles= CalcFreeTransition_Dipoles(dftbasis);
<<<<<<< HEAD
=======
    vc2index vc=vc2index(0,0,_bse_ctotal);
>>>>>>> cbd0ee5f
    std::vector<Eigen::Vector3d > dipols;
    const double sqrt2 = sqrt(2.0);
      for (int i_exc = 0; i_exc < _bse_nmax; i_exc++) {
        Eigen::Vector3d tdipole = Eigen::Vector3d::Zero();
        for (int c = 0; c < _bse_ctotal; c++) {
          for (int v = 0; v < _bse_vtotal; v++) {
            int index_vc = vc.I(v,c);
            double factor = _bse_singlet_coefficients(index_vc, i_exc);
            if (_bse_singlet_coefficients_AR.rows()>0) {
              factor += _bse_singlet_coefficients_AR(index_vc, i_exc);
            }
            for(int i=0;i<3;i++){
                // The Transition dipole is sqrt2 bigger because of the spin, the excited state is a linear combination of 2 slater determinants, where either alpha or beta spin electron is excited
            tdipole[i] += factor * interlevel_dipoles[i](v, c);
            }

          }
        }
        
        dipols.push_back(-sqrt2 *tdipole);     //- because electrons are negative
      }
      return dipols;
    }
    


  }
};<|MERGE_RESOLUTION|>--- conflicted
+++ resolved
@@ -380,11 +380,7 @@
       vc2index vc=vc2index(_bse_vmin,_bse_cmin,_bse_ctotal);
       if (weight > _min_print_weight) {
         XTP_LOG(logINFO, *_log) << format("           HOMO-%1$-3d -> LUMO+%2$-3d  : %3$3.1f%%")
-<<<<<<< HEAD
-                % (_homo - _index2v[i_bse]) % (_index2c[i_bse] - _homo - 1) % (100.0 * weight) << flush;
-=======
                 % (_homo - vc.v(i_bse)) % (vc.c(i_bse) - _homo - 1) % (100.0 * weight) << flush;
->>>>>>> cbd0ee5f
       }
       return;
     }
@@ -411,12 +407,7 @@
       
       double hrt2ev = tools::conv::hrt2ev;
       XTP_LOG(logINFO, *_log) << "  ====== singlet energies (eV) ====== "<< flush;
-<<<<<<< HEAD
       for (int i = 0; i < _bse_nmax; ++i) {
-=======
-      int maxoutput=(_bse_nmax>200) ? 200:_bse_nmax;
-      for (int i = 0; i < maxoutput; ++i) {     
->>>>>>> cbd0ee5f
         const Eigen::Vector3d& trdip = transition_dipoles[i];
         double osc = oscs[i];
         if (tools::globals::verbose) {
@@ -466,12 +457,7 @@
         _orbitals.setFragmentChargesGS(pop.popGs);
       }
       XTP_LOG(logINFO, *_log) << "  ====== triplet energies (eV) ====== " << flush;
-<<<<<<< HEAD
       for (int i = 0; i < _bse_nmax; ++i) {
-=======
-      int maxoutput=(_bse_nmax>200) ? 200:_bse_nmax;
-      for (int i = 0; i < maxoutput; ++i) {    
->>>>>>> cbd0ee5f
         if (tools::globals::verbose) {
           XTP_LOG(logINFO, *_log) << format("  T = %1$4d Omega = %2$+1.12f eV  lamdba = %3$+3.2f nm <FT> = %4$+1.4f <K_d> = %5$+1.4f")
                   % (i + 1) % (tools::conv::hrt2ev * _bse_triplet_energies(i)) % (1240.0 / (tools::conv::hrt2ev * _bse_triplet_energies(i)))
@@ -586,8 +572,6 @@
         interlevel_dipoles.push_back(occ.transpose() * dft_dipole.Matrix()[i_comp] * empty);
       }
       XTP_LOG(logDEBUG, *_log) << TimeStamp() << " Calculated free interlevel transition dipole moments " << flush;
-<<<<<<< HEAD
-=======
       if(tools::globals::verbose){
           XTP_LOG(logDEBUG, *_log)<< TimeStamp() << "Free interlevel dipoles v c strength[bohr*e] " << std::flush;
           Eigen::MatrixXd result=(interlevel_dipoles[0].cwiseAbs2()+interlevel_dipoles[1].cwiseAbs2()+interlevel_dipoles[2].cwiseAbs2()).cwiseSqrt();
@@ -598,16 +582,12 @@
           }}      
     }
       
->>>>>>> cbd0ee5f
       return interlevel_dipoles;
     }
 
     std::vector<Eigen::Vector3d > BSE::CalcCoupledTransition_Dipoles(const AOBasis& dftbasis) {
     std::vector<Eigen::MatrixXd > interlevel_dipoles= CalcFreeTransition_Dipoles(dftbasis);
-<<<<<<< HEAD
-=======
     vc2index vc=vc2index(0,0,_bse_ctotal);
->>>>>>> cbd0ee5f
     std::vector<Eigen::Vector3d > dipols;
     const double sqrt2 = sqrt(2.0);
       for (int i_exc = 0; i_exc < _bse_nmax; i_exc++) {
