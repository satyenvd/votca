/*
 *            Copyright 2009-2018 The VOTCA Development Team
 *                       (http://www.votca.org)
 *
 *      Licensed under the Apache License, Version 2.0 (the "License")
 *
 * You may not use this file except in compliance with the License.
 * You may obtain a copy of the License at
 *
 *              http://www.apache.org/licenses/LICENSE-2.0
 *
 * Unless required by applicable law or agreed to in writing, software
 * distributed under the License is distributed on an "AS IS" BASIS,
 * WITHOUT WARRANTIES OR CONDITIONS OF ANY KIND, either express or implied.
 * See the License for the specific language governing permissions and
 * limitations under the License.
 *
 */

#include <boost/filesystem.hpp>
#include <boost/format.hpp>
#include <votca/xtp/logger.h>
#include <votca/tools/constants.h>
#include <votca/xtp/gwbse.h>
#include <votca/xtp/numerical_integrations.h>
#include <votca/xtp/bse.h>
#include <votca/xtp/orbitals.h>

using boost::format;
using namespace boost::filesystem;
using std::flush;
namespace votca {
namespace xtp {


int GWBSE::CountCoreLevels(){
    int ignored_corelevels=0;
    if(!_orbitals.hasECPName()){
        BasisSet basis;
        basis.LoadPseudopotentialSet("corelevels");
        int coreElectrons=0;
        for(const auto& atom:_orbitals.QMAtoms()){
            coreElectrons+=basis.getElement(atom.getElement()).getNcore();
        }
        ignored_corelevels = coreElectrons/2;
    }
    return ignored_corelevels;
}

void GWBSE::Initialize(tools::Property& options) {

#if (GWBSE_DOUBLE)
    XTP_LOG(logDEBUG, *_pLog) << " Compiled with full double support"
            << flush;
#else
    XTP_LOG(logDEBUG, *_pLog)
            << " Compiled with float/double mixture (standard)" << flush;
#endif

    std::string key = Identify();

    // getting level ranges
    int rpamax = 0;
    int rpamin = 0; //never changes
    int qpmin = 0;
    int qpmax = 0;
    int bse_vmin = 0;
    int bse_cmax = 0;

    int homo = _orbitals.getHomo(); // indexed from 0
    int num_of_levels = _orbitals.getBasisSetSize();
    int num_of_occlevels = _orbitals.getNumberOfAlphaElectrons();

    std::vector<std::string> range_choice = {"default", "factor", "explicit", "full"};
    std::string ranges = options.ifExistsAndinListReturnElseThrowRuntimeError<std::string>(key + ".ranges",
            range_choice);

    // now check validity, and get rpa, qp, and bse level ranges accordingly

    if (ranges == "factor") {

        double rpamaxfactor = options.get(key + ".rpamax").as<double>();
        rpamax = int(rpamaxfactor * num_of_levels) - 1; // total number of levels

        double qpminfactor = options.get(key + ".qpmin").as<double>();
        qpmin = num_of_occlevels - int(qpminfactor * num_of_occlevels) - 1;

        double qpmaxfactor = options.get(key + ".qpmax").as<double>();
        qpmax = num_of_occlevels + int(qpmaxfactor * num_of_occlevels) - 1;

        double bseminfactor = options.get(key + ".bsemin").as<double>();
        bse_vmin = num_of_occlevels - int(bseminfactor * num_of_occlevels) - 1;

        double bsemaxfactor = options.get(key + ".bsemax").as<double>();
        bse_cmax = num_of_occlevels + int(bsemaxfactor * num_of_occlevels) - 1;

    } else if (ranges == "explicit") {
        // get explicit numbers
        rpamax = options.get(key + ".rpamax").as<int>();
        qpmin = options.get(key + ".qpmin").as<int>();
        qpmax = options.get(key + ".qpmax").as<int>();
        bse_vmin = options.get(key + ".bsemin").as<int>();
        bse_cmax = options.get(key + ".bsemax").as<int>();
    } else if (ranges == "default") {
        rpamax = num_of_levels - 1;
        qpmin = 0;
        qpmax = 2 * homo + 1;
        bse_vmin = 0;
        bse_cmax = 2 * homo + 1;
    } else if (ranges == "full") {
        rpamax = num_of_levels - 1;
        qpmin = 0;
        qpmax = num_of_levels - 1;
        bse_vmin = 0;
        bse_cmax = num_of_levels - 1;
    }
    std::string ignore_corelevels = options.ifExistsReturnElseReturnDefault<std::string>(
            key + ".ignore_corelevels", "none");
    
    if(ignore_corelevels=="RPA" || ignore_corelevels=="GW" || ignore_corelevels=="BSE"){
        int ignored_corelevels = CountCoreLevels();
        if(ignore_corelevels=="RPA"){
            rpamin=ignored_corelevels;
        }
<<<<<<< HEAD
        if(bse_vmin<ignored_corelevels){
            bse_vmin = ignored_corelevels;
        XTP_LOG(logDEBUG, *_pLog) << TimeStamp() << " Ignoring "
                << ignored_corelevels << " core levels "
=======
        if(ignore_corelevels=="GW" || ignore_corelevels=="RPA"){
            if(qpmin<ignored_corelevels){
                qpmin = ignored_corelevels;
            }
        }
        if(ignore_corelevels=="GW" || ignore_corelevels=="RPA" || ignore_corelevels=="BSE"){
            if(bse_vmin<ignored_corelevels){
                bse_vmin = ignored_corelevels;
            }
        }
        
        CTP_LOG(ctp::logDEBUG, *_pLog) << ctp::TimeStamp() << " Ignoring "
                << ignored_corelevels << " core levels for "<<ignore_corelevels<< " and beyond."
>>>>>>> baa0868a
                << flush;
    }

    //check maximum and minimum sizes
    if (rpamax > num_of_levels) rpamax = num_of_levels - 1;
    if (qpmax > num_of_levels) qpmax = num_of_levels - 1;
    if (bse_cmax > num_of_levels) bse_cmax = num_of_levels - 1;
    if (bse_vmin < 0) bse_vmin = 0;
    if (qpmin < 0) qpmin = 0;

    // some QP - BSE consistency checks are required
    if (bse_vmin < qpmin) qpmin = bse_vmin;
    if (bse_cmax > qpmax) qpmax = bse_cmax;

    _gwopt.homo=homo;
    _gwopt.qpmin=qpmin;
    _gwopt.qpmax=qpmax;
    _gwopt.rpamin=rpamin;
    _gwopt.rpamax=rpamax;

    _bseopt.vmin=bse_vmin;
    _bseopt.cmax=bse_cmax;
    _bseopt.homo=homo;
    _bseopt.qpmin=qpmin;
    _bseopt.rpamin=rpamin;
    _bseopt.rpamax=rpamax;

  _orbitals.setRPAindices(rpamin, rpamax);
  _orbitals.setGWindices(qpmin, qpmax);
  _orbitals.setBSEindices(bse_vmin, bse_cmax);


    int bse_vmax = homo;
    int bse_cmin = homo + 1;
    int bse_vtotal = bse_vmax - bse_vmin + 1;
    int bse_ctotal = bse_cmax - bse_cmin + 1;
    int bse_size = bse_vtotal * bse_ctotal;

    XTP_LOG(logDEBUG, *_pLog) << TimeStamp() << " Set RPA level range ["
            << rpamin << ":" << rpamax << "]"
            << flush;
<<<<<<< HEAD
    XTP_LOG(logDEBUG, *_pLog) << TimeStamp() << " Set QP  level range ["
=======
    CTP_LOG(ctp::logDEBUG, *_pLog) << ctp::TimeStamp() << " Set GW  level range ["
>>>>>>> baa0868a
            << qpmin << ":" << qpmax << "]"
            << flush;
    XTP_LOG(logDEBUG, *_pLog)
            << TimeStamp() << " Set BSE level range occ[" << bse_vmin << ":"
            << bse_vmax << "]  virt[" << bse_cmin << ":" << bse_cmax
            << "]" << flush;
    XTP_LOG(logDEBUG, *_pLog)
            << TimeStamp() << " BSE Hamiltonian has size " << bse_size << "x"
            << bse_size << flush;

    _gwopt.reset_3c = options.ifExistsReturnElseReturnDefault<int>(
            key + ".rebuild_threecenter_freq", _gwopt.reset_3c);

    _bseopt.nmax =
            options.ifExistsReturnElseReturnDefault<int>(key + ".exctotal", _bseopt.nmax);
    if (_bseopt.nmax > bse_size || _bseopt.nmax < 0) _bseopt.nmax = bse_size;

    _fragA = options.ifExistsReturnElseReturnDefault<int>(key + ".fragment", -1);

    _bseopt.useTDA =
            options.ifExistsReturnElseReturnDefault<bool>(key + ".useTDA", _bseopt.useTDA);
      _orbitals.setTDAApprox(_bseopt.useTDA);
    if (!_bseopt.useTDA) {
        XTP_LOG(logDEBUG, *_pLog) << " BSE type: full" << flush;
    } else {
        XTP_LOG(logDEBUG, *_pLog) << " BSE type: TDA" << flush;
    }

    _openmp_threads =
            options.ifExistsReturnElseReturnDefault<int>(key + ".openmp", 0);

    if (options.exists(key + ".vxc")) {
        _doVxc =
                options.ifExistsReturnElseThrowRuntimeError<bool>(key + ".vxc.dovxc");
        if (_doVxc) {
            _functional = options.ifExistsReturnElseThrowRuntimeError<std::string>(
                    key + ".vxc.functional");
            _grid = options.ifExistsReturnElseReturnDefault<std::string>(
                    key + ".vxc.grid", "medium");
        }
    }

    _auxbasis_name =
            options.ifExistsReturnElseThrowRuntimeError<std::string>(key + ".gwbasis");
    _dftbasis_name =
            options.ifExistsReturnElseThrowRuntimeError<std::string>(key + ".dftbasis");
     if (_dftbasis_name != _orbitals.getDFTbasisName()) {
    throw std::runtime_error(
        "Name of the Basisset from .orb file: " + _orbitals.getDFTbasisName() +
        " and from GWBSE optionfile " + _dftbasis_name + " do not agree.");
  }

    std::vector<std::string> choices = {"G0W0", "evGW"};
    std::string mode = options.ifExistsAndinListReturnElseThrowRuntimeError<std::string>(key +".mode", choices);
    if (mode == "G0W0") {
        _gwopt.gw_sc_max_iterations = 1;
    }
    XTP_LOG(logDEBUG, *_pLog) << " Running GW as: " << mode << flush;
    _gwopt.ScaHFX=_orbitals.getScaHFX();

    _gwopt.shift = options.ifExistsReturnElseReturnDefault<double>(key + ".shift", _gwopt.shift);
    _gwopt.g_sc_limit = options.ifExistsReturnElseReturnDefault<double>(
            key + ".g_sc_limit", _gwopt.g_sc_limit); // convergence criteria for qp iteration [Hartree]]
    _gwopt.g_sc_max_iterations = options.ifExistsReturnElseReturnDefault<int>(
            key + ".g_sc_max_iterations",
            _gwopt.g_sc_max_iterations); // convergence criteria for qp iteration [Hartree]]

    _gwopt.gw_sc_max_iterations = options.ifExistsReturnElseReturnDefault<int>(
            key + ".gw_sc_max_iterations",
            _gwopt.gw_sc_max_iterations); // convergence criteria for qp iteration [Hartree]]

    _gwopt.gw_sc_limit = options.ifExistsReturnElseReturnDefault<double>(
            key + ".gw_sc_limit", _gwopt.gw_sc_limit); // convergence criteria for shift it
    XTP_LOG(logDEBUG, *_pLog) << " g_sc_limit [Hartree]: " << _gwopt.g_sc_limit
            << flush;
    if (_gwopt.gw_sc_max_iterations > 1) {
        XTP_LOG(logDEBUG, *_pLog) << " gw_sc_limit [Hartree]: " << _gwopt.gw_sc_limit
                << flush;
    }
    _bseopt.min_print_weight = options.ifExistsReturnElseReturnDefault<double>(
            key + ".bse_print_weight", _bseopt.min_print_weight);
    // print exciton WF composition weight larger than minimum

    // setting some defaults
    _do_qp_diag = false;
    _do_bse_singlets = false;
    _do_bse_triplets = false;
    // possible tasks
    // diagQP, singlets, triplets, all, ibse
    std::string _tasks_string =
            options.ifExistsReturnElseThrowRuntimeError<std::string>(key + ".tasks");
    if (_tasks_string.find("all") != std::string::npos) {
        _do_qp_diag = true;
        _do_bse_singlets = true;
        _do_bse_triplets = true;
    }
    if (_tasks_string.find("qpdiag") != std::string::npos) _do_qp_diag = true;
    if (_tasks_string.find("singlets") != std::string::npos)
        _do_bse_singlets = true;
    if (_tasks_string.find("triplets") != std::string::npos)
        _do_bse_triplets = true;
    _store_eh_interaction = false;
    _do_bse_diag = true;
    // special construction for ibse mode
    if (_tasks_string.find("iqm") != std::string::npos) {
        _do_qp_diag = false; // no qp diagonalization
        _do_bse_diag = false; // no diagonalization of BSE Hamiltonian
        _store_eh_interaction = true;
    }
    _store_qp_pert = true;

    _store_qp_diag = false;
    _store_bse_triplets = false;
    _store_bse_singlets = false;
    std::string _store_string =
            options.ifExistsReturnElseThrowRuntimeError<std::string>(key + ".store");
    if ((_store_string.find("all") != std::string::npos) ||
            (_store_string.find("") != std::string::npos)) {
        // store according to tasks choice
        if (_do_qp_diag) _store_qp_diag = true;
        if (_do_bse_singlets && _do_bse_diag) _store_bse_singlets = true;
        if (_do_bse_triplets && _do_bse_diag) _store_bse_triplets = true;
    }
    if (_store_string.find("qpdiag") != std::string::npos) _store_qp_diag = true;
    if (_store_string.find("singlets") != std::string::npos)
        _store_bse_singlets = true;
    if (_store_string.find("triplets") != std::string::npos)
        _store_bse_triplets = true;
    if (_store_string.find("ehint") != std::string::npos)
        _store_eh_interaction = true;

    XTP_LOG(logDEBUG, *_pLog) << " Tasks: " << flush;
    if (_do_qp_diag) {
        XTP_LOG(logDEBUG, *_pLog) << " qpdiag " << flush;
    }
    if (_do_bse_singlets) {
        XTP_LOG(logDEBUG, *_pLog) << " singlets " << flush;
    }
    if (_do_bse_triplets) {
        XTP_LOG(logDEBUG, *_pLog) << " triplets " << flush;
    }
    XTP_LOG(logDEBUG, *_pLog) << " Store: " << flush;
    if (_store_qp_diag) {
        XTP_LOG(logDEBUG, *_pLog) << " qpdiag " << flush;
    }
    if (_store_bse_singlets) {
        XTP_LOG(logDEBUG, *_pLog) << " singlets " << flush;
    }
    if (_store_bse_triplets) {
        XTP_LOG(logDEBUG, *_pLog) << " triplets " << flush;
    }
    if (_store_eh_interaction) {
        XTP_LOG(logDEBUG, *_pLog) << " ehint " << flush;
    }

      
    if (options.exists(key + ".fragments")) {
        std::list<tools::Property*> prop_region = options.Select(key + ".fragments.fragment");
        int index=0;
        for (tools::Property* prop:prop_region) {
            std::string indices=prop->ifExistsReturnElseThrowRuntimeError<std::string>("indices");
            QMFragment<BSE_Population> reg=QMFragment<BSE_Population>("Fragment",index,indices);
            if(_do_bse_singlets){
                _singlets.push_back(reg);
            }
            if(_do_bse_triplets){
                _triplets.push_back(reg);
            }
            index++;
        }
    }
    return;
}

void GWBSE::addoutput(tools::Property& summary) {

  const double hrt2ev = tools::conv::hrt2ev;
  tools::Property& gwbse_summary = summary.add("GWBSE", "");
  gwbse_summary.setAttribute("units", "eV");
  gwbse_summary.setAttribute(
      "DFTEnergy", (format("%1$+1.6f ") % (_orbitals.getQMEnergy()*hrt2ev)).str());
  
  tools::Property &dft_summary = gwbse_summary.add("dft", "");
  dft_summary.setAttribute("HOMO", _gwopt.homo);
  dft_summary.setAttribute("LUMO", _gwopt.homo + 1);
  
  for (int state = 0; state < _gwopt.qpmax+1-_gwopt.qpmin; state++) {

     tools::Property& level_summary = dft_summary.add("level", "");
    level_summary.setAttribute("number", state+_gwopt.qpmin);
    level_summary.add("dft_energy",
                        (format("%1$+1.6f ") %
                         (_orbitals.QPpertEnergies().col(0)(state) * hrt2ev))
                            .str());
    level_summary.add(
        "gw_energy",
        (format("%1$+1.6f ") % (_orbitals.QPpertEnergies().col(4)(state) * hrt2ev)).str());

    if (_do_qp_diag) {
      level_summary.add(
          "qp_energy",
          (format("%1$+1.6f ") % (_orbitals.QPdiagEnergies()(state) * hrt2ev))
              .str());
    }
  }

  if (_do_bse_singlets) {
     tools::Property &singlet_summary = gwbse_summary.add("singlets", "");
    for (int state = 0; state < _bseopt.nmax; ++state) {
       tools::Property &level_summary = singlet_summary.add("level", "");
      level_summary.setAttribute("number", state + 1);
      level_summary.add("omega", (format("%1$+1.6f ") %
                                    (_orbitals.BSESingletEnergies()(state) * hrt2ev))
                                       .str());
      if (_orbitals.hasTransitionDipoles()) {

        const tools::vec &dipoles = (_orbitals.TransitionDipoles())[state];
        double f = 2 * dipoles * dipoles * _orbitals.BSESingletEnergies()(state) / 3.0;

        level_summary.add("f", (format("%1$+1.6f ") % f).str());
         tools::Property& dipol_summary = level_summary.add(
            "Trdipole", (format("%1$+1.4f %2$+1.4f %3$+1.4f") % dipoles.getX() %
                         dipoles.getY() % dipoles.getZ())
                            .str());
        dipol_summary.setAttribute("unit", "e*bohr");
        dipol_summary.setAttribute("gauge", "length");
      }
    }
  }
  if (_do_bse_triplets) {
     tools::Property &triplet_summary = gwbse_summary.add("triplets", "");
    for (int state = 0; state < _bseopt.nmax; ++state) {
       tools::Property &level_summary = triplet_summary.add("level", "");
      level_summary.setAttribute("number", state + 1);
      level_summary.add("omega", (format("%1$+1.6f ") %
                                    (_orbitals.BSETripletEnergies()(state) * hrt2ev))
                                       .str());
    }
  }
  return;
}

/*
 *    Many-body Green's fuctions theory implementation
 *
 *  data required from orbitals file
 *  - atomic coordinates
 *  - DFT molecular orbitals (energies and coeffcients)
 *  - DFT exchange-correlation potential matrix in atomic orbitals
 *  - number of electrons, number of levels
 */

Eigen::MatrixXd GWBSE::CalculateVXC(const AOBasis& dftbasis){
  
  Eigen::MatrixXd vxc_ao;
  if (_orbitals.hasAOVxc()) {
    if (_doVxc) {
      if(_orbitals.getQMpackage()=="xtp"){
        XTP_LOG(logDEBUG, *_pLog)
              << TimeStamp()
              << " Taking VXC from xtp DFT run."
              << flush;
      }else{
      XTP_LOG(logDEBUG, *_pLog)
              << TimeStamp()
              << " There is already a Vxc matrix loaded from DFT, did you maybe "
              "run a DFT code with outputVxc?\n I will take the external "
              "implementation"
              << flush;
      }
      _doVxc = false;
    }
    XTP_LOG(logDEBUG, *_pLog) << TimeStamp()
            << " Loaded external Vxc matrix" << flush;
    vxc_ao = _orbitals.AOVxc();
  } else if (_doVxc) {
    
    NumericalIntegration numint;
    numint.setXCfunctional(_functional);
    double ScaHFX_temp = numint.getExactExchange(_functional);
    if (ScaHFX_temp != _orbitals.getScaHFX()) {
      throw std::runtime_error(
              (boost::format("GWBSE exact exchange a=%s differs from qmpackage "
              "exact exchange a=%s, probably your functionals are "
              "inconsistent") %
              ScaHFX_temp %  _orbitals.getScaHFX())
              .str());
    }
    numint.GridSetup(_grid, _orbitals.QMAtoms(),dftbasis);
    XTP_LOG(logDEBUG, *_pLog)
            << TimeStamp()
            << " Setup grid for integration with gridsize: " << _grid << " with "
            << numint.getGridSize() << " points, divided into "
            << numint.getBoxesSize() << " boxes" << flush;
    XTP_LOG(logDEBUG, *_pLog)
            << TimeStamp() << " Integrating Vxc in VOTCA with functional "
            << _functional << flush;
    Eigen::MatrixXd DMAT = _orbitals.DensityMatrixGroundState();
    
    vxc_ao = numint.IntegrateVXC(DMAT);
    XTP_LOG(logDEBUG, *_pLog) << TimeStamp()
            << " Calculated Vxc in VOTCA" << flush;
    
  } else {
    throw std::runtime_error(
            "So your DFT data contains no Vxc, if you want to proceed use the "
            "dovxc option.");
  }
  
  XTP_LOG(logDEBUG, *_pLog) << TimeStamp()
          << " Set hybrid exchange factor: " <<  _orbitals.getScaHFX()
          << flush;
  int qptotal=_gwopt.qpmax-_gwopt.qpmin+1;
  int basissize=_orbitals.MOCoefficients().rows();
  Eigen::MatrixXd mos = _orbitals.MOCoefficients().block(0,_gwopt.qpmin,basissize,qptotal);
  
  Eigen::MatrixXd vxc =mos.transpose()*vxc_ao*mos;
  XTP_LOG(logDEBUG, *_pLog)
          << TimeStamp()
          << " Calculated exchange-correlation expectation values " << flush;
  
  return vxc;
}

bool GWBSE::Evaluate() {

// set the parallelization
#ifdef _OPENMP
  if (_openmp_threads > 0) {
    omp_set_num_threads(_openmp_threads);
    XTP_LOG(logDEBUG, *_pLog) << TimeStamp() << " Using "
                                   << omp_get_max_threads() << " threads"
                                   << flush;
  }
#endif
  
  if(tools::globals::VOTCA_MKL){
     XTP_LOG(logDEBUG, *_pLog) << TimeStamp()
                                 << " Using MKL overload for Eigen "<< flush;
  }else{
    XTP_LOG(logDEBUG, *_pLog) << TimeStamp()
                                 << " Using native Eigen implementation, no BLAS overload "<< flush;
  }
  
  XTP_LOG(logDEBUG, *_pLog) << TimeStamp() << " Molecule Coordinates [A] " << flush;
  for (QMAtom& atom:_orbitals.QMAtoms()) {
    std::string output=(boost::format("  %1$s"
                                         "   %2$+1.4f %3$+1.4f %4$+1.4f")
                         %atom.getElement() %(atom.getPos().x()*tools::conv::bohr2ang)
                         %(atom.getPos().y()*tools::conv::bohr2ang)
                         %(atom.getPos().z()*tools::conv::bohr2ang) ).str();
        
        XTP_LOG(logDEBUG, *_pLog) <<output<< flush;
  }
  
  std::string dft_package = _orbitals.getQMpackage();
  XTP_LOG(logDEBUG, *_pLog) << TimeStamp()
                                 << " DFT data was created by " << dft_package
                                 << flush;
           
  BasisSet dftbs;
  dftbs.LoadBasisSet(_dftbasis_name);
  
  XTP_LOG(logDEBUG, *_pLog) << TimeStamp() << " Loaded DFT Basis Set "
                                 << _dftbasis_name << flush;

  // fill DFT AO basis by going through all atoms
  AOBasis dftbasis;
  dftbasis.AOBasisFill(dftbs, _orbitals.QMAtoms());
  XTP_LOG(logDEBUG, *_pLog) << TimeStamp()
                                 << " Filled DFT Basis of size "
                                 << dftbasis.AOBasisSize() << flush;
  
    
  
  // load auxiliary basis set (element-wise information) from xml file
  BasisSet auxbs;
  auxbs.LoadBasisSet(_auxbasis_name);
  XTP_LOG(logDEBUG, *_pLog) << TimeStamp() << " Loaded Auxbasis Set "
                                 << _auxbasis_name << flush;

  // fill auxiliary AO basis by going through all atoms
  AOBasis auxbasis;
  auxbasis.AOBasisFill(auxbs, _orbitals.QMAtoms());
  _orbitals.setAuxbasisName(_auxbasis_name);
  XTP_LOG(logDEBUG, *_pLog) << TimeStamp()
                                 << " Filled Auxbasis of size "
                                 << auxbasis.AOBasisSize() << flush;

  if (_do_bse_singlets && _singlets.size() > 0) {
        for (const auto& frag : _singlets) {
            XTP_LOG(logDEBUG, *_pLog) << TimeStamp() << " Fragment " << frag.name() << " size:" << frag.size() << flush;
        }
    }
    if (_do_bse_triplets && _triplets.size() > 0) {
        for (const auto& frag : _triplets) {
            XTP_LOG(logDEBUG, *_pLog) << TimeStamp() << " Fragment " << frag.name() << " size:" << frag.size() << flush;
        }
    }
  
  Eigen::MatrixXd vxc=CalculateVXC(dftbasis);
  
  TCMatrix_gwbse Mmn;
  //rpamin here, because RPA needs till rpamin
  Mmn.Initialize(auxbasis.AOBasisSize(), _gwopt.rpamin, _gwopt.qpmax, _gwopt.rpamin,_gwopt.rpamax);
  Mmn.Fill(auxbasis, dftbasis, _orbitals.MOCoefficients());
   XTP_LOG(logDEBUG, *_pLog)
      << TimeStamp() << " Removed " << Mmn.Removedfunctions()
      << " functions from Aux Coulomb matrix to avoid near linear dependencies" << flush;
  XTP_LOG(logDEBUG, *_pLog)
      << TimeStamp()
      << " Calculated Mmn_beta (3-center-repulsion x orbitals)  " << flush;
  GW gw=GW(*_pLog,Mmn,vxc,_orbitals.MOEnergies());
  gw.configure(_gwopt);
  gw.CalculateGWPerturbation();
  
  // store perturbative QP energy data in orbitals object (DFT, S_x,S_c, V_xc,
  // E_qp)
  if (_store_qp_pert) {
    _orbitals.QPpertEnergies() = gw.getGWAResults(); 
  }
 
  if (_do_qp_diag || _do_bse_singlets || _do_bse_triplets) {
    XTP_LOG(logDEBUG, *_pLog)
      << TimeStamp() << " Calculating offdiagonal part of Sigma  " << flush;
    gw.CalculateHQP();
    XTP_LOG(logDEBUG, *_pLog)
      << TimeStamp() << " Calculated offdiagonal part of Sigma  " << flush;
    Eigen::MatrixXd Hqp=gw.getHQP();
 
    if (_do_qp_diag) {
      Eigen::SelfAdjointEigenSolver<Eigen::MatrixXd> es=gw.DiagonalizeQPHamiltonian();
      if(es.info()==Eigen::ComputationInfo::Success){
        XTP_LOG(logDEBUG, *_pLog)
        << TimeStamp() << " Diagonalized QP Hamiltonian  "<< flush;
      }

      if (_store_qp_diag) {
        _orbitals.QPdiagCoefficients()=es.eigenvectors();
        _orbitals.QPdiagEnergies()=es.eigenvalues();
      }
    }
  

  // proceed only if BSE requested
  if (_do_bse_singlets || _do_bse_triplets) {
    BSE bse=BSE(_orbitals,*_pLog,Mmn,Hqp);
    bse.configure(_bseopt);
    if (_do_bse_triplets && _do_bse_diag) {
        bse.Solve_triplets();
        XTP_LOG(logDEBUG, *_pLog) << TimeStamp()
                << " Solved BSE for triplets " << flush;
        bse.Analyze_triplets(_triplets);
        if (!_store_bse_triplets) {
            bse.FreeTriplets();
        }
    }

    if (_do_bse_singlets && _do_bse_diag) {
        bse.Solve_singlets();
        XTP_LOG(logDEBUG, *_pLog)
                << TimeStamp() << " Solved BSE for singlets " << flush;
        bse.Analyze_singlets(_singlets);
        if (!_store_bse_singlets) {
            bse.FreeSinglets();
        }
    }
    if (_store_eh_interaction) {
        if (_do_bse_singlets) {
            bse.SetupHs();
        }
        if (_do_bse_triplets) {
            bse.SetupHt();
        }
    }
    }
  }
  XTP_LOG(logDEBUG, *_pLog) << TimeStamp()
                                 << " GWBSE calculation finished " << flush;
  return true;
}
}
};<|MERGE_RESOLUTION|>--- conflicted
+++ resolved
@@ -122,12 +122,6 @@
         if(ignore_corelevels=="RPA"){
             rpamin=ignored_corelevels;
         }
-<<<<<<< HEAD
-        if(bse_vmin<ignored_corelevels){
-            bse_vmin = ignored_corelevels;
-        XTP_LOG(logDEBUG, *_pLog) << TimeStamp() << " Ignoring "
-                << ignored_corelevels << " core levels "
-=======
         if(ignore_corelevels=="GW" || ignore_corelevels=="RPA"){
             if(qpmin<ignored_corelevels){
                 qpmin = ignored_corelevels;
@@ -139,9 +133,8 @@
             }
         }
         
-        CTP_LOG(ctp::logDEBUG, *_pLog) << ctp::TimeStamp() << " Ignoring "
+        XTP_LOG(logDEBUG, *_pLog) << TimeStamp() << " Ignoring "
                 << ignored_corelevels << " core levels for "<<ignore_corelevels<< " and beyond."
->>>>>>> baa0868a
                 << flush;
     }
 
@@ -183,11 +176,7 @@
     XTP_LOG(logDEBUG, *_pLog) << TimeStamp() << " Set RPA level range ["
             << rpamin << ":" << rpamax << "]"
             << flush;
-<<<<<<< HEAD
-    XTP_LOG(logDEBUG, *_pLog) << TimeStamp() << " Set QP  level range ["
-=======
-    CTP_LOG(ctp::logDEBUG, *_pLog) << ctp::TimeStamp() << " Set GW  level range ["
->>>>>>> baa0868a
+    XTP_LOG(logDEBUG, *_pLog) << TimeStamp() << " Set GW  level range ["
             << qpmin << ":" << qpmax << "]"
             << flush;
     XTP_LOG(logDEBUG, *_pLog)
