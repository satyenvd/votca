/*
 *            Copyright 2009-2016 The VOTCA Development Team
 *                       (http://www.votca.org)
 *
 *      Licensed under the Apache License, Version 2.0 (the "License")
 *
 * You may not use this file except in compliance with the License.
 * You may obtain a copy of the License at
 *
 *              http://www.apache.org/licenses/LICENSE-2.0
 *
 * Unless required by applicable law or agreed to in writing, software
 * distributed under the License is distributed on an "AS IS" BASIS,
 * WITHOUT WARRANTIES OR CONDITIONS OF ANY KIND, either express or implied.
 * See the License for the specific language governing permissions and
 * limitations under the License.
 *
 */
#include "votca/xtp/diis.h"




namespace votca { namespace xtp {
   namespace ub = boost::numeric::ublas;
   
   
    double Diis::Evolve(const ub::matrix<double>& dmat,const ub::matrix<double>& H,ub::vector<double> &MOenergies,ub::matrix<double> &MOs, int this_iter, double totE){
      ub::matrix<double>H_guess=ub::zero_matrix<double>(H.size1(),H.size2());    
    
      if(_errormatrixhist.size()>_histlength){
          delete _mathist[_maxerrorindex];
          delete _errormatrixhist[_maxerrorindex];
          delete _Diis_Bs[_maxerrorindex];
          delete _dmathist[_maxerrorindex];
               _totE.erase(_totE.begin()+_maxerrorindex);
              _mathist.erase(_mathist.begin()+_maxerrorindex);
              _dmathist.erase(_dmathist.begin()+_maxerrorindex);
              _errormatrixhist.erase(_errormatrixhist.begin()+_maxerrorindex);
              _Diis_Bs.erase( _Diis_Bs.begin()+_maxerrorindex);
              for( std::vector< std::vector<double>* >::iterator it=_Diis_Bs.begin();it<_Diis_Bs.end();++it){
                  std::vector<double>* vect=(*it);
                  vect->erase(vect->begin()+_maxerrorindex);
              }
            
          
          }
          
      _totE.push_back(totE);
      
   
     
      //cout<<"MOs"<< _orbitals->MOCoefficients()<< endl;
     
      //cout<<"D\n"<<_dftAOdmat<<endl; 
      //Calculate errormatrix and orthogonalize
      ub::matrix<double>temp=ub::prod(H,dmat);
      
      //cout<<"S\n"<<_dftAOoverlap._aomatrix<<endl; 
      ub::matrix<double> errormatrix=ub::prod(temp,(*S));
      //cout <<"FDS"<<endl;
      //cout << errormatrix<<endl;
      temp=ub::prod(dmat,H);
      //cout <<"SDF"<<endl;
      //cout<<ub::prod(_dftAOoverlap._aomatrix,temp)<<endl; 
      errormatrix-=ub::prod((*S),temp);
       //cout<<"before"<<endl;
     //cout<<errormatrix<<endl;
      temp=ub::prod(errormatrix,*Sminusahalf);
      errormatrix=ub::prod(ub::trans(*Sminusahalf),temp);
      
      temp.resize(0,0);
      //cout<<"after"<<endl;
      //cout<<errormatrix<<endl;
      
      double max=linalg_getMax(errormatrix,true);
   
      ub::matrix<double>* old=new ub::matrix<double>;     
      //exit(0);
      
      *old=H;         
       _mathist.push_back(old);
       
        ub::matrix<double>* dold=new ub::matrix<double>;     
      //exit(0);
      
      *dold=dmat;         
       _dmathist.push_back(dold);
  
      ub::matrix<double>* olderror=new ub::matrix<double>; 
      *olderror=errormatrix;
       _errormatrixhist.push_back(olderror);
       if(_maxout){
         
          if (max>_maxerror){
              _maxerror=max;
              _maxerrorindex=_mathist.size();
          }
      } 
       
      std::vector<double>* Bijs=new std::vector<double>;
       _Diis_Bs.push_back(Bijs);
      for (unsigned i=0;i<_errormatrixhist.size()-1;i++){
          double value=linalg_traceofProd(errormatrix,ub::trans(*_errormatrixhist[i]));
         
          Bijs->push_back(value);
          _Diis_Bs[i]->push_back(value);
      }
      Bijs->push_back(linalg_traceofProd(errormatrix,ub::trans(errormatrix)));
         
      
      
      _DiF=ub::zero_vector<double>(_dmathist.size());
       _DiFj=ub::zero_matrix<double>(_dmathist.size());
       
    
  for(unsigned i=0;i<_dmathist.size();i++){
    _DiF(i)=linalg_traceofProd((*_dmathist[i])-dmat,H);
  }
  
  for(unsigned i=0;i<_dmathist.size();i++){
    for(unsigned j=0;j<_dmathist.size();j++){
        _DiFj(i,j)=linalg_traceofProd((*_dmathist[i])-dmat,(*_mathist[j])-H);
        }
        }
      
     
      
      
       
      if (max<_adiis_start && _usediis && this_iter>2){
          ub::vector<double> coeffs;
          //use EDIIs if energy has risen a lot in current iteration
          /*
          cout<<endl;
          cout<<"E"<<flush;
          for (unsigned i=0;i<_totE.size();i++){
              cout<<_totE[i]<<" "<<flush;
          }
          cout<<endl;
          */
          if(max>_diis_start || _totE[_totE.size()-1]>0.9*_totE[_totE.size()-2]){
              coeffs=ADIIsCoeff();
              //cout<<"ADIIS "<<coeffs<<endl;
          }
          else if(max>0.0001 && max<_diis_start){
              ub::vector<double> coeffs1=DIIsCoeff();
              //cout<<"DIIS "<<coeffs1<<endl;
              ub::vector<double> coeffs2=ADIIsCoeff();
              //cout<<"ADIIS "<<coeffs2<<endl;
              double mixing=max/_diis_start;
              coeffs=mixing*coeffs2+(1-mixing)*coeffs1;
              //cout<<"ADIIS+DIIS "<<coeffs<<endl;
          }
          else{
               coeffs=DIIsCoeff();
               //cout<<"DIIS "<<coeffs<<endl;
          }
           
         //check if last element completely rejected use mixing
           if(std::abs(coeffs(coeffs.size()-1))<0.001){ 
                     
          coeffs=ub::zero_vector<double>(coeffs.size());
          coeffs(coeffs.size()-1)=0.5;
          coeffs(coeffs.size()-2)=0.5;
                 }
          
          
                 for (unsigned i=0;i<coeffs.size();i++){  
                     if(std::abs(coeffs(i))<1e-8){ continue;}
                    H_guess+=coeffs(i)*(*_mathist[i]);
                    //cout <<i<<" "<<a(i+1,0)<<" "<<(*_mathist[i])<<endl;
                 }
                //cout <<"H_guess"<<H_guess<<endl;
          }
      else{       
          H_guess=H;     
          }
      
      double gap=MOenergies(_nocclevels)-MOenergies(_nocclevels-1);
      
      
      
      
      if(max>_levelshiftend && _levelshift>0.00001){
        Levelshift(H_guess,dmat,_levelshift,_unrestricted);
      }
      SolveFockmatrix( MOenergies,MOs,H_guess);
      //cout<<"after"<<MOenergies<<endl;
      //cout<<endl;
      return max;
      }
      
      void Diis::SolveFockmatrix(ub::vector<double>& MOenergies,ub::matrix<double>& MOs,const ub::matrix<double>&H){
          
           ub::matrix<double> temp;
           bool info=linalg_eigenvalues_general( H,(*S), MOenergies, temp);
            if (!info){
                    throw runtime_error("Generalized eigenvalue problem did not work.");
                }
           
           MOs=ub::trans(temp);
           
           return;
      }
      
      void Diis::Levelshift(ub::matrix<double>& H,const ub::matrix<double> & MOs,double levelshift,bool unrestricted){
        
          double occupation=2.0;
          if(unrestricted){
              occupation=1.0;
          }
          
           
         ub::matrix<double> virt = ub::zero_matrix<double>(H.size1());
        #pragma omp parallel for
        for ( unsigned _i=0; _i < MOs.size1(); _i++ ){
            for ( unsigned _j=0; _j < MOs.size1(); _j++ ){
                for ( unsigned _level=_nocclevels; _level < MOs.size1(); _level++ ){
                 
                    virt(_i,_j) += occupation* MOs( _level , _i ) * MOs( _level , _j );
                 
                }
            }
         }
         
        LOG(logDEBUG, *_pLog) << TimeStamp() << " Using levelshift:"<<levelshift<<" Ha" << flush;

          H+=levelshift*virt/occupation; // half the levelshift because our dmat has a factor of two
                  
                  return;
      }
      
      
   ub::vector<double>Diis::DIIsCoeff(){
          bool _useold=false;
          bool check=false;
          //old Pulat DIIs
          
          ub::vector<double> coeffs=ub::zero_vector<double>(_mathist.size());
          if(_useold) {
          
          ub::matrix<double> B=ub::zero_matrix<double>(_mathist.size()+1);
          ub::vector<double> a=ub::zero_vector<double>(_mathist.size()+1);
          a(0)=-1;
          for (unsigned i=1;i<B.size1();i++){
              B(i,0)=-1;
              B(0,i)=-1;
          }
          //cout <<"Hello"<<endl;
          //cout<<"_errormatrixhist "<<_errormatrixhist.size()<<endl;
          //#pragma omp parallel for
          for (unsigned i=1;i<B.size1();i++){
              for (unsigned j=1;j<=i;j++){
                  //cout<<"i "<<i<<" j "<<j<<endl;
                  B(i,j)=_Diis_Bs[i-1]->at(j-1);
                  if(i!=j){
                    B(j,i)=B(i,j);
                  }
              }
          }
          //cout <<"solve"<<endl;
          check=linalg_solve(B,a);
          for(unsigned i=0;i<coeffs.size();i++){
              coeffs(i)=a(i+1);
          }
          }
          else{
          
              // C2-DIIS
          
            
            ub::matrix<double> B=ub::zero_matrix<double>(_mathist.size());
            ub::vector<double> eigenvalues=ub::zero_vector<double>(_mathist.size());
            ub::matrix<double> eigenvectors=ub::zero_matrix<double>(_mathist.size());
            
          
          for (unsigned i=0;i<B.size1();i++){
              for (unsigned j=0;j<=i;j++){
                  //cout<<"i "<<i<<" j "<<j<<endl;
                  B(i,j)=_Diis_Bs[i]->at(j);
                  if(i!=j){
                    B(j,i)=B(i,j);
                  }
              }
          }
          //cout<<"B:"<<B<<endl;
          linalg_eigenvalues(B,eigenvalues,eigenvectors);
          //cout<<"eigenvectors_b:"<<eigenvectors<<endl;
          // Normalize weights
          
        
          
         for (unsigned i=0;i<B.size1();i++){
         double norm=0.0;

         for (unsigned j=0;j<B.size2();j++){
         norm+=eigenvectors(j,i);    
        
         }
       
         for (unsigned j=0;j<B.size2();j++){
            eigenvectors(j,i)=eigenvectors(j,i)/norm;    
         }
          }
          //cout<<"eigenvectors_a:"<<eigenvectors<<endl;
          // Choose solution by picking out solution with smallest error
          ub::vector<double> errors=ub::zero_vector<double>(B.size1());
          ub::matrix<double> temp=ub::prod(B,eigenvectors);
          ub::matrix<double> eq=ub::prod(ub::trans(eigenvectors),temp);
          for (unsigned i=0;i<eq.size1();i++){
      
            errors(i)=eq(i,i);
          }
          //cout<<"Errors:"<<eq<<endl;
          double MaxWeight=10.0;
          //cout<<"eigenvectors"<<eigenvectors<<endl;
          double min=std::numeric_limits<double>::max();
          int minloc=-1;
          
            for (unsigned i = 0; i < errors.size(); i++) {
                if (std::abs(errors(i)) < min) {

                    bool ok = true;
                    for (unsigned k = 0; k < eigenvectors.size2(); k++) {
                        if (eigenvectors(k, i) > MaxWeight) {
                            ok = false;
                            break;
                        }
                    }
                    if (ok) {
                        min = std::abs(errors(i));
                        minloc = int(i);
                    }
                }
            }
    
      if(minloc!=-1){
          check=true;
     for(unsigned k=0;k<eigenvectors.size2();k++){
       coeffs(k)=eigenvectors(k,minloc);   
     }
      }
      else{
          check=false;
       }
          }
          
<<<<<<< HEAD
          if (!check){
              H_guess=0.5*(*_mathist[0])+0.5*(*_mathist[1]);
              LOG(CTP::logDEBUG, *_pLog) << CTP::TimeStamp() << " Solving DIIs failed, just use mixing " << flush;
               
          }
          else{
                
                 for (unsigned i=0;i<_mathist.size();i++){  
                     if(std::abs(coeffs(i))<1e-8){ continue;}
                    H_guess+=coeffs(i)*(*_mathist[i]);
                    //cout <<i<<" "<<a(i+1,0)<<" "<<(*_mathist[i])<<endl;
                 }
                //cout <<"H_guess"<<H_guess<<endl;
          }
        
              
         
      }
      else{       
          H_guess=H;     
=======
          if(!check){
               LOG(logDEBUG, *_pLog) << TimeStamp() << " Solving DIIs failed, just use mixing " << flush;
               coeffs=ub::zero_vector<double>(_mathist.size());
               coeffs[0]=0.5;
               coeffs[1]=0.5;
>>>>>>> bd51051f
          }
     return coeffs;  
   }   
      
      
      
   ub::vector<double> Diis::ADIIsCoeff(){
          
   size_t N=_DiF.size();
          
  const gsl_multimin_fdfminimizer_type *T;
  gsl_multimin_fdfminimizer *s;

  gsl_vector *x;
  gsl_multimin_function_fdf minfunc;
  minfunc.f = adiis::min_f;
  minfunc.df = adiis::min_df;
  minfunc.fdf = adiis::min_fdf;
  minfunc.n = N;
  minfunc.params = (void *) this;

  T=gsl_multimin_fdfminimizer_vector_bfgs2;
  s=gsl_multimin_fdfminimizer_alloc(T,N);

  // Starting point: equal weights on all matrices
    x=gsl_vector_alloc(N);
    gsl_vector_set_all(x,1.0/N);

  // Initialize the optimizer. Use initial step size 0.02, and an
  // orthogonality tolerance of 0.1 in the line searches (recommended
  // by GSL manual for bfgs).
  gsl_multimin_fdfminimizer_set(s, &minfunc, x, 0.02, 0.1);

  size_t iter=0;
  int status;
  do {
    iter++;
    //    printf("iteration %lu\n",iter);
    status = gsl_multimin_fdfminimizer_iterate(s);

    if (status) {
      //      printf("Error %i in minimization\n",status);
      break;
    }

    status = gsl_multimin_test_gradient(s->gradient, 1e-7);

    /*
    if (status == GSL_SUCCESS)
      printf ("Minimum found at:\n");
    printf("%5lu ", iter);
    for(size_t i=0;i<N;i++)
      printf("%.5g ",gsl_vector_get(s->x,i));
    printf("%10.5g\n",s->f);
    */
  }
  while (status == GSL_CONTINUE && iter < 1000);

  // Final estimate
  // double E_final=get_E(s->x);

  // Form minimum
  ub::vector<double> c=adiis::compute_c(s->x);

  gsl_multimin_fdfminimizer_free(s);
  gsl_vector_free (x);

  

  return c;
}

 
 
 
 double Diis::get_E_adiis(const gsl_vector * x) const {
  // Consistency check
  if(x->size != _DiF.size()) {
   
    throw std::runtime_error("Incorrect number of parameters.");
  }

  ub::vector<double> c=adiis::compute_c(x);
  double Eval=0.0;
  for(unsigned i=0;i<c.size();i++){
  Eval+=2.0*c(i)*_DiF(i);
  }
  
   for(unsigned i=0;i<c.size();i++){
  for(unsigned j=0;j<c.size();j++){
      Eval+=c(i)*c(j)*_DiFj(i,j);
  }
  }
  

  
 
  return Eval;
}

void Diis::get_dEdx_adiis(const gsl_vector * x, gsl_vector * dEdx) const {
  // Compute contraction coefficients
  ub::vector<double> c=adiis::compute_c(x);
  
   
  
  ub::vector<double> dEdc=2.0*_DiF + ub::prod(_DiFj,c) + ub::prod(ub::trans(_DiFj),c);
 

  // Compute jacobian of transformation: jac(i,j) = dc_i / dx_j
  ub::matrix<double> jac=adiis::compute_jac(x);

  // Finally, compute dEdx by plugging in Jacobian of transformation
  // dE/dx_i = dc_j/dx_i dE/dc_j
  ub::vector<double> dEdxv=ub::prod(ub::trans(jac),dEdc);
  for(size_t i=0;i< dEdxv.size();i++)
    gsl_vector_set(dEdx,i,dEdxv(i));
}

void Diis::get_E_dEdx_adiis(const gsl_vector * x, double * Eval, gsl_vector * dEdx) const {
  // Consistency check
   if(x->size != _DiF.size()) {
   
    throw std::runtime_error("Incorrect number of parameters.");
  }
  if(x->size != dEdx->size) {
    throw std::domain_error("x and dEdx have different sizes!\n");
  }

  // Compute energy
  *Eval=get_E_adiis(x);
  // and its derivative
  get_dEdx_adiis(x,dEdx);
}


ub::vector<double> adiis::compute_c(const gsl_vector * x) {
  // Compute contraction coefficients
  ub::vector<double> c=ub::zero_vector<double>(x->size);

  double xnorm=0.0;
  for(size_t i=0;i<x->size;i++) {
    c[i]=gsl_vector_get(x,i);
    c[i]=c[i]*c[i]; // c_i = x_i^2
    xnorm+=c[i];
  }
  for(size_t i=0;i<x->size;i++)
    c[i]/=xnorm; // c_i = x_i^2 / \sum_j x_j^2

  return c;
}  

ub::matrix<double> adiis::compute_jac(const gsl_vector * x) {
  // Compute jacobian of transformation: jac(i,j) = dc_i / dx_j

  // Compute coefficients
  std::vector<double> c(x->size);

  double xnorm=0.0;
  for(size_t i=0;i<x->size;i++) {
    c[i]=gsl_vector_get(x,i);
    c[i]=c[i]*c[i]; // c_i = x_i^2
    xnorm+=c[i];
  }
  for(size_t i=0;i<x->size;i++)
    c[i]/=xnorm; // c_i = x_i^2 / \sum_j x_j^2

 ub::matrix<double> jac=ub::zero_matrix<double>(c.size());
  for(size_t i=0;i<c.size();i++) {
    double xi=gsl_vector_get(x,i);

    for(size_t j=0;j<c.size();j++) {
      double xj=gsl_vector_get(x,j);

      jac(i,j)=-c[i]*2.0*xj/xnorm;
    }

    // Extra term on diagonal
    jac(i,i)+=2.0*xi/xnorm;
  }

  return jac;
}

double adiis::min_f(const gsl_vector * x, void * params) {
  Diis * a=(Diis *) params;
  return a->get_E_adiis(x);
}

void adiis::min_df(const gsl_vector * x, void * params, gsl_vector * g) {
  Diis * a=(Diis *) params;
  a->get_dEdx_adiis(x,g);
}

void adiis::min_fdf(const gsl_vector *x, void * params, double * f, gsl_vector * g) {
  Diis * a=(Diis *) params;
  a->get_E_dEdx_adiis(x,f,g);
}
      
      
          
      

}}<|MERGE_RESOLUTION|>--- conflicted
+++ resolved
@@ -346,34 +346,11 @@
        }
           }
           
-<<<<<<< HEAD
-          if (!check){
-              H_guess=0.5*(*_mathist[0])+0.5*(*_mathist[1]);
-              LOG(CTP::logDEBUG, *_pLog) << CTP::TimeStamp() << " Solving DIIs failed, just use mixing " << flush;
-               
-          }
-          else{
-                
-                 for (unsigned i=0;i<_mathist.size();i++){  
-                     if(std::abs(coeffs(i))<1e-8){ continue;}
-                    H_guess+=coeffs(i)*(*_mathist[i]);
-                    //cout <<i<<" "<<a(i+1,0)<<" "<<(*_mathist[i])<<endl;
-                 }
-                //cout <<"H_guess"<<H_guess<<endl;
-          }
-        
-              
-         
-      }
-      else{       
-          H_guess=H;     
-=======
           if(!check){
                LOG(logDEBUG, *_pLog) << TimeStamp() << " Solving DIIs failed, just use mixing " << flush;
                coeffs=ub::zero_vector<double>(_mathist.size());
                coeffs[0]=0.5;
                coeffs[1]=0.5;
->>>>>>> bd51051f
           }
      return coeffs;  
    }   
