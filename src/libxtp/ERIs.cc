--- conflicted
+++ resolved
@@ -26,12 +26,8 @@
         
         
         
-<<<<<<< HEAD
-        void ERIs::Initialize(AOBasis &_dftbasis, AOBasis &_auxbasis,const ub::matrix<double> &inverse_Coulomb) {
-=======
         
     void ERIs::Initialize(AOBasis &_dftbasis, AOBasis &_auxbasis,const Eigen::MatrixXd &inverse_Coulomb) {
->>>>>>> 3e0bb061
 
           _inverse_Coulomb=inverse_Coulomb;
           _threecenter.Fill( _auxbasis, _dftbasis );
@@ -41,14 +37,12 @@
 
 
         void ERIs::Initialize_4c_small_molecule(AOBasis &_dftbasis) {
-
           _fourcenter.Fill_4c_small_molecule( _dftbasis );
           return;
         }
 
         
         
-<<<<<<< HEAD
         void ERIs::Initialize_4c_screening(AOBasis &_dftbasis, double eps) {
           
           _with_screening = true;
@@ -59,24 +53,11 @@
         
         
         
-        void ERIs::CalculateERIs (const ub::matrix<double> &DMAT){
-
-            //cout << _auxAOcoulomb.Matrix()<<endl;
-            //cout << "inverse Coulomb"<< endl;
-            //cout << _inverse_Coulomb<<endl;
-            
-            _ERIs=ub::zero_matrix<double>(DMAT.size1());
-           
-            const ub::symmetric_matrix<double> dmat_symm=DMAT;
-        
-            const ub::vector<double>& dmatasarray=DMAT.data();
-=======
         void ERIs::CalculateERIs (const Eigen::MatrixXd &DMAT){
           
            Symmetric_Matrix dmat_sym=Symmetric_Matrix(DMAT);
             _ERIs=Eigen::MatrixXd::Zero(DMAT.rows(),DMAT.cols());
             Eigen::VectorXd Itilde=Eigen::VectorXd::Zero(_threecenter.getSize());
->>>>>>> 3e0bb061
           
             #pragma omp parallel for
             for ( int _i=0; _i<_threecenter.getSize();_i++){
@@ -193,28 +174,19 @@
         }
         
         
-        void ERIs::CalculateERIs_4c_direct(const AOBasis& dftbasis, const ub::matrix<double> &DMAT) {
-
-          //cout << endl << endl;
-          //cout << "ERIS.cc ERIs::CalculateERIs_4c_direct" << endl;
-          //cout << "with screening = " << _with_screening << endl;
+        void ERIs::CalculateERIs_4c_direct(const AOBasis& dftbasis, const Eigen::MatrixXd &DMAT) {
 
           // Number of shells
           int numShells = dftbasis.getNumofShells();
           
           // Initialize ERIs matrix
-          _ERIs = ub::zero_matrix<double>(DMAT.size1(), DMAT.size2());
+          _ERIs = Eigen::MatrixXd::Zero(DMAT.rows(), DMAT.cols());
 
           #pragma omp parallel
           { // Begin omp parallel
             
-            // If we want to use the (1, 2) <--> (3, 4) symmetry, we need to
-            // be able to modify the same elements of the ERIs matrix in
-            // multiple threads. So we have to use "matrix reduction" to
-            // correctly implement this symmetry.
-            
-            // Additional matrix to store the contributions of the (1, 2) <--> (3, 4) symmetry
-            ub::matrix<double> ERIsSymm = ub::zero_matrix<double>(DMAT.size1(), DMAT.size2());
+            
+            Eigen::MatrixXd ERIs_thread = Eigen::MatrixXd::Zero(DMAT.rows(), DMAT.cols());
             
             #pragma omp for
             for (int iShell_3 = 0; iShell_3 < numShells; iShell_3++) {
@@ -231,7 +203,7 @@
                       continue;
 
                     // Get the current 4c block
-                    ub::matrix<double> subMatrix = ub::zero_matrix<double>(shell_1.getNumFunc() * shell_2.getNumFunc(), shell_3.getNumFunc() * shell_4.getNumFunc());
+                    Eigen::MatrixXd subMatrix = Eigen::MatrixXd::Zero(shell_1.getNumFunc() * shell_2.getNumFunc(), shell_3.getNumFunc() * shell_4.getNumFunc());
                     bool nonzero = _fourcenter.FillFourCenterRepBlock(subMatrix, &shell_1, &shell_2, &shell_3, &shell_4);
 
                     // If there are only zeros, we don't need to put anything in the ERIs matrix
@@ -240,39 +212,39 @@
 
                     // Begin fill ERIs matrix
 
-                    FillERIsBlock(_ERIs, DMAT, subMatrix, shell_1, shell_2, shell_3, shell_4);
+                    FillERIsBlock(ERIs_thread, DMAT, subMatrix, shell_1, shell_2, shell_3, shell_4);
 
                     // Symmetry 1 <--> 2
                     if (iShell_1 != iShell_2)
-                      FillERIsBlock(_ERIs, DMAT, subMatrix, shell_2, shell_1, shell_3, shell_4);
+                      FillERIsBlock(ERIs_thread, DMAT, subMatrix, shell_2, shell_1, shell_3, shell_4);
 
                     // Symmetry 3 <--> 4
                     if (iShell_3 != iShell_4)
-                      FillERIsBlock(_ERIs, DMAT, subMatrix, shell_1, shell_2, shell_4, shell_3);
+                      FillERIsBlock(ERIs_thread, DMAT, subMatrix, shell_1, shell_2, shell_4, shell_3);
 
                     // Symmetry 1 <--> 2 and 3 <--> 4
                     if (iShell_1 != iShell_2 && iShell_3 != iShell_4)
-                      FillERIsBlock(_ERIs, DMAT, subMatrix, shell_2, shell_1, shell_4, shell_3);
+                      FillERIsBlock(ERIs_thread, DMAT, subMatrix, shell_2, shell_1, shell_4, shell_3);
 
                     // Symmetry (1, 2) <--> (3, 4)
                     if (iShell_1 != iShell_3) {
 
                       // We need the transpose of "subMatrix"
-                      ub::matrix<double> subMatrix2 = ub::trans(subMatrix);
-
-                      FillERIsBlock(ERIsSymm, DMAT, subMatrix2, shell_3, shell_4, shell_1, shell_2);
+                      Eigen::MatrixXd subMatrix2 = subMatrix.transpose();
+
+                      FillERIsBlock(ERIs_thread, DMAT, subMatrix2, shell_3, shell_4, shell_1, shell_2);
 
                       // Symmetry 1 <--> 2
                       if (iShell_1 != iShell_2)
-                        FillERIsBlock(ERIsSymm, DMAT, subMatrix2, shell_3, shell_4, shell_2, shell_1);
+                        FillERIsBlock(ERIs_thread, DMAT, subMatrix2, shell_3, shell_4, shell_2, shell_1);
 
                       // Symmetry 3 <--> 4
                       if (iShell_3 != iShell_4)
-                        FillERIsBlock(ERIsSymm, DMAT, subMatrix2, shell_4, shell_3, shell_1, shell_2);
+                        FillERIsBlock(ERIs_thread, DMAT, subMatrix2, shell_4, shell_3, shell_1, shell_2);
 
                       // Symmetry 1 <--> 2 and 3 <--> 4
                       if (iShell_1 != iShell_2 && iShell_3 != iShell_4)
-                        FillERIsBlock(ERIsSymm, DMAT, subMatrix2, shell_4, shell_3, shell_2, shell_1);
+                        FillERIsBlock(ERIs_thread, DMAT, subMatrix2, shell_4, shell_3, shell_2, shell_1);
                     }
 
                     // End fill ERIs matrix
@@ -282,26 +254,27 @@
             } // End loop over shell 3
             
             #pragma omp critical
-            { // Begin omp critical
-              
-              // Add contributions of the (1, 2) <--> (3, 4) symmetry to ERIs matrix
-              _ERIs += ERIsSymm;
-              
-            } // End omp critical
-          
-          } // End omp parallel
+            {    
+              _ERIs += ERIs_thread;
+            }
+          } 
 
           // Fill lower triangular part using symmetry
-          for (size_t i = 0; i < DMAT.size1(); i++)
-            for (size_t j = i + 1; j < DMAT.size2(); j++)
+          for (size_t i = 0; i < DMAT.cols(); i++){
+            for (size_t j = i + 1; j < DMAT.rows(); j++){
               _ERIs(j, i) = _ERIs(i, j);
-
-          CalculateEnergy(DMAT.data());
-          return;
-        }
-        
-        
-        void ERIs::FillERIsBlock(ub::matrix<double>& ERIsCur, const ub::matrix<double>& DMAT, const ub::matrix<double>& subMatrix, const AOShell& shell_1, const AOShell& shell_2, const AOShell& shell_3, const AOShell& shell_4) {
+            }
+          }
+
+          CalculateEnergy(DMAT);
+          return;
+        }
+        
+        
+        void ERIs::FillERIsBlock(Eigen::MatrixXd& ERIsCur, const Eigen::MatrixXd& DMAT,
+                const Eigen::MatrixXd& subMatrix,
+                const AOShell& shell_1, const AOShell& shell_2,
+                const AOShell& shell_3, const AOShell& shell_4) {
 
           for (int iFunc_3 = 0; iFunc_3 < shell_3.getNumFunc(); iFunc_3++) {
             int ind_3 = shell_3.getStartIndex() + iFunc_3;
@@ -327,8 +300,10 @@
                   // Row index in the current sub-matrix
                   int ind_subm_12 = shell_1.getNumFunc() * iFunc_2 + iFunc_1;
 
+                  //Symmetry for diagonal elements
+                  double multiplier=(ind_1 == ind_2 ? 1.0 : 2.0);
                   // Fill ERIs matrix
-                  ERIsCur(ind_3, ind_4) += (ind_1 == ind_2 ? 1.0 : 2.0) * DMAT(ind_1, ind_2) * subMatrix(ind_subm_12, ind_subm_34);
+                  ERIsCur(ind_3, ind_4) += multiplier* DMAT(ind_1, ind_2) * subMatrix(ind_subm_12, ind_subm_34);
                 } // End loop over functions in shell 2
               } // End loop over functions in shell 1
             } // End loop over functions in shell 4
@@ -345,7 +320,7 @@
           // Total number of functions
           int dftBasisSize = dftbasis.AOBasisSize();
           
-          _diagonals = ub::zero_matrix<double>(dftBasisSize);
+          _diagonals = Eigen::MatrixXd::Zero(dftBasisSize,dftBasisSize);
           
           for (int iShell_1 = 0; iShell_1 < numShells; iShell_1++) {
             const AOShell& shell_1 = *dftbasis.getShell(iShell_1);
@@ -353,7 +328,7 @@
               const AOShell& shell_2 = *dftbasis.getShell(iShell_2);
               
               // Get the current 4c block
-              ub::matrix<double> subMatrix = ub::zero_matrix<double>(shell_1.getNumFunc() * shell_2.getNumFunc(), shell_1.getNumFunc() * shell_2.getNumFunc());
+              Eigen::MatrixXd subMatrix = Eigen::MatrixXd::Zero(shell_1.getNumFunc() * shell_2.getNumFunc(), shell_1.getNumFunc() * shell_2.getNumFunc());
               bool nonzero = _fourcenter.FillFourCenterRepBlock(subMatrix, &shell_1, &shell_2, &shell_1, &shell_2);
               
               if (!nonzero)
@@ -369,28 +344,26 @@
                   // Symmetry
                   if (ind_1 > ind_2)
                     continue;
-
-                  // Begin fill product matrix
-                  
+    
                   _diagonals(ind_1, ind_2) = subMatrix(index, index);
                   
                   // Symmetry
-                  if (ind_1 != ind_2)
+                  if (ind_1 != ind_2){
                     _diagonals(ind_2, ind_1) = _diagonals(ind_1, ind_2);
-                  
-                  // End fill product matrix
-                  
-                  index++;
-                } // End loop over functions in shell 2
-              } // End loop over functions in shell 1
-            } // End loop over shell 2
-          } // End loop over shell 1
+                  }
+                 
+                  index++; // composite index of shell1 and shell2
+                }
+              }
+            }
+          }
           
           return;
         }
         
 
         bool ERIs::CheckScreen(double eps, const AOShell& shell_1, const AOShell& shell_2, const AOShell& shell_3, const AOShell& shell_4) {
+          const double eps2=eps * eps;
           
           for (int iFunc_3 = 0; iFunc_3 < shell_3.getNumFunc(); iFunc_3++) {
             int ind_3 = shell_3.getStartIndex() + iFunc_3;
@@ -398,29 +371,31 @@
               int ind_4 = shell_4.getStartIndex() + iFunc_4;
 
               // Symmetry
-              if (ind_3 > ind_4)
+              if (ind_3 > ind_4){
                 continue;
-
+              }
+              
               for (int iFunc_1 = 0; iFunc_1 < shell_1.getNumFunc(); iFunc_1++) {
                 int ind_1 = shell_1.getStartIndex() + iFunc_1;
                 for (int iFunc_2 = 0; iFunc_2 < shell_2.getNumFunc(); iFunc_2++) {
                   int ind_2 = shell_2.getStartIndex() + iFunc_2;
 
                   // Symmetry
-                  if (ind_1 > ind_2)
+                  if (ind_1 > ind_2){
                     continue;
-
+                  }
                   // Cauchy–Schwarz
                   // <ab|cd> <= sqrt(<ab|ab>) * sqrt(<cd|cd>)
                   double ub = _diagonals(ind_1, ind_2) * _diagonals(ind_3, ind_4);
                   
                   // Compare with tolerance
-                  if (ub > eps * eps)
+                  if (ub > eps2){
                     return false; // We must compute ERIS for the whole block
-                } // End loop over functions in shell 2
-              } // End loop over functions in shell 1
-            } // End loop over functions in shell 4
-          } // End loop over functions in shell 3
+                  }
+                }
+              }
+            }
+          }
           
           return true; // We can skip the whole block
         }
