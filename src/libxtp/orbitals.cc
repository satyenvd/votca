/*
 *            Copyright 2009-2019 The VOTCA Development Team
 *                       (http://www.votca.org)
 *
 *      Licensed under the Apache License, Version 2.0 (the "License")
 *
 * You may not use this file except in compliance with the License.
 * You may obtain a copy of the License at
 *
 *              http://www.apache.org/licenses/LICENSE-2.0
 *
 * Unless required by applicable law or agreed to in writing, software
 * distributed under the License is distributed on an "AS IS" BASIS,
 * WITHOUT WARRANTIES OR CONDITIONS OF ANY KIND, either express or implied.
 * See the License for the specific language governing permissions and
 * limitations under the License.
 *
 */

#include "votca/xtp/orbitals.h"
#include "votca/xtp/aomatrix.h"
#include "votca/xtp/qmstate.h"
#include <fstream>
#include <iomanip>
#include <iostream>
#include <numeric>
#include <stdio.h>
#include <votca/tools/elements.h>
#include <votca/xtp/aobasis.h>
#include <votca/xtp/basisset.h>
#include <votca/xtp/vc2index.h>
#include <votca/xtp/version.h>

using namespace votca::tools;

namespace votca {
namespace xtp {

Orbitals::Orbitals() {

  _basis_set_size = 0;
  _occupied_levels = 0;
  _number_alpha_electrons = 0;
  _self_energy = 0.0;
  _qm_energy = 0.0;
  _ECP = "";
  _useTDA = false;

  _qpmin = 0;
  _qpmax = 0;

  _rpamin = 0;
  _rpamax = 0;

  _ScaHFX = 0.0;

  _bse_cmin = 0;
  _bse_cmax = 0;
  _bse_vmin = 0;
  _bse_vmax = 0;
  _bse_vtotal = 0;
  _bse_ctotal = 0;
  _bse_size = 0;
};

Orbitals& Orbitals::operator=(const Orbitals& orbital) {
  copy(orbital);
  return *this;
}

Orbitals::Orbitals(const Orbitals& orbital) { copy(orbital); }

Orbitals::~Orbitals() {
  for (QMAtom* atom : _atoms) delete atom;
};

void Orbitals::copy(const Orbitals& orbital) {
  _basis_set_size = orbital._basis_set_size;
  _occupied_levels = orbital._occupied_levels;
  _number_alpha_electrons = orbital._number_alpha_electrons;
  _ECP = orbital._ECP;
  _useTDA = orbital._useTDA;

  _mo_energies = orbital._mo_energies;
  _mo_coefficients = orbital._mo_coefficients;

  _overlap = orbital._overlap;
  _vxc = orbital._vxc;
  for (QMAtom* atom : _atoms) delete atom;
  _atoms.clear();
  _atoms.reserve(orbital._atoms.size());
  for (const QMAtom* atom : orbital._atoms) {
    QMAtom* copy = new QMAtom(*atom);
    _atoms.push_back(copy);
  }
  _qm_energy = orbital._qm_energy;
  _self_energy = orbital._self_energy;

  // new variables for GW-BSE storage
  _rpamin = orbital._rpamin;
  _rpamax = orbital._rpamax;

  _qpmin = orbital._qpmin;
  _qpmax = orbital._qpmax;

  _bse_vmin = orbital._bse_vmin;
  _bse_vmax = orbital._bse_vmax;
  _bse_cmin = orbital._bse_cmin;
  _bse_cmax = orbital._bse_cmax;
  _bse_size = orbital._bse_size;
  _bse_vtotal = orbital._bse_vtotal;
  _bse_ctotal = orbital._bse_ctotal;

  _ScaHFX = orbital._ScaHFX;

  _dftbasis = orbital._dftbasis;
  _auxbasis = orbital._auxbasis;
  _qm_package = orbital._qm_package;

  // perturbative quasiparticle energies
  _QPpert_energies = orbital._QPpert_energies;

  // quasiparticle energies and coefficients after diagonalization
  _QPdiag_energies = orbital._QPdiag_energies;
  _QPdiag_coefficients = orbital._QPdiag_coefficients;
  // excitons

  _eh_t = orbital._eh_t;
  _eh_s = orbital._eh_s;
  _BSE_singlet_energies = orbital._BSE_singlet_energies;
  _BSE_singlet_coefficients = orbital._BSE_singlet_coefficients;
  _BSE_singlet_coefficients_AR = orbital._BSE_singlet_coefficients_AR;

  _transition_dipoles = orbital._transition_dipoles;
  _BSE_triplet_energies = orbital._BSE_triplet_energies;
  _BSE_triplet_coefficients = orbital._BSE_triplet_coefficients;

  _DqS_frag = orbital._DqS_frag;  // fragment charge changes in exciton
  _DqT_frag = orbital._DqT_frag;
  _GSq_frag = orbital._GSq_frag;  // ground state effective fragment charges

  _popE_s = orbital._popE_s;
  _popE_t = orbital._popE_t;
  _popH_s = orbital._popH_s;
  _popH_t = orbital._popH_t;
}

void Orbitals::setNumberOfOccupiedLevels(int occupied_levels) {
  _occupied_levels = occupied_levels;
}

/**
 *
 * @param _energy_difference [ev] Two levels are degenerate if their energy is
 * smaller than this value
 * @return vector with indices off all aorbitals degenerate to this including
 * itself
 */
std::vector<int> Orbitals::CheckDegeneracy(int level,
                                           double energy_difference) const {

  std::vector<int> result = std::vector<int>(0);
  if (level > _mo_energies.size()) {
    throw std::runtime_error(
        "Level for degeneracy is higher than maximum level");
  }
  double MOEnergyLevel = _mo_energies(level);

  for (int i = 0; i < _mo_energies.size(); ++i) {
    if (std::abs(_mo_energies(i) - MOEnergyLevel) * tools::conv::hrt2ev <
        energy_difference) {
      result.push_back(i);
    }
  }
  return result;
}

std::vector<int> Orbitals::SortEnergies() {
  std::vector<int> index = std::vector<int>(_mo_energies.size());
  std::iota(index.begin(), index.end(), 0);
  std::stable_sort(index.begin(), index.end(), [this](int i1, int i2) {
    return this->MOEnergies()[i1] < this->MOEnergies()[i2];
  });
  return index;
}

/// Writes a PDB file
// TODO move to filewriter PDB

void Orbitals::WriteXYZ(const std::string& filename, string header) const {

  std::ofstream out(filename);
  if (!out.is_open()) {
    throw std::runtime_error("Bad file handle: " + filename);
  }
  out << _atoms.size() << endl;
  out << header << endl;
  for (const QMAtom* atom : _atoms) {
    const tools::vec pos = atom->getPos() * tools::conv::bohr2ang;
    out << atom->getType() << " " << pos.getX() << " " << pos.getY() << " "
        << pos.getZ() << endl;
  }
  out.close();
  return;
}

Eigen::MatrixXd Orbitals::DensityMatrixFull(const QMState& state) const {
  if (state.isTransition()) {
    return this->TransitionDensityMatrix(state);
  }
  Eigen::MatrixXd result = this->DensityMatrixGroundState();
  if (state.Type().isExciton()) {
    std::vector<Eigen::MatrixXd> DMAT = DensityMatrixExcitedState(state);
    result = result - DMAT[0] + DMAT[1];  // Ground state + hole_contribution +
                                          // electron contribution
  } else if (state.Type() == QMStateType::DQPstate) {
    Eigen::MatrixXd DMATQP = DensityMatrixQuasiParticle(state);
    if (state.Index() > getHomo()) {
      result += DMATQP;
    } else {
      result -= DMATQP;
    }
  } else if (state.Type() != QMStateType::Gstate) {
    throw std::runtime_error(
        "DensityMatrixFull does not yet implement QMStateType:" +
        state.Type().ToLongString());
  }
  return result;
}

// Determine ground state density matrix

Eigen::MatrixXd Orbitals::DensityMatrixGroundState() const {
  if (!hasMOCoefficients()) {
    throw std::runtime_error("Orbitals file does not contain MO coefficients");
  }
  Eigen::MatrixXd occstates =
      _mo_coefficients.block(0, 0, _mo_coefficients.rows(), _occupied_levels);
  Eigen::MatrixXd dmatGS = 2.0 * occstates * occstates.transpose();
  return dmatGS;
}

Eigen::MatrixXd Orbitals::CalculateQParticleAORepresentation() const {
  if (!hasQPdiag()) {
    throw std::runtime_error("Orbitals file does not contain QP coefficients");
  }
  return _mo_coefficients.block(0, _qpmin, _mo_coefficients.rows(),
                                _qpmax - _qpmin + 1) *
         _QPdiag_coefficients;
}

// Determine QuasiParticle Density Matrix

Eigen::MatrixXd Orbitals::DensityMatrixQuasiParticle(
    const QMState& state) const {
  if (state.Type() != QMStateType::PQPstate) {
    throw std::runtime_error("State:" + state.ToString() +
                             " is not a quasiparticle state");
  }
  Eigen::MatrixXd lambda = CalculateQParticleAORepresentation();
  Eigen::MatrixXd dmatQP = lambda.col(state.Index() - _qpmin) *
                           lambda.col(state.Index() - _qpmin).transpose();
  return dmatQP;
}

Eigen::Vector3d Orbitals::CalcCoM() const {
  tools::Elements elements;

  Eigen::Vector3d CoM = Eigen::Vector3d::Zero();
  double totalmass = 0.0;
  for (QMAtom* atom : _atoms) {
    double mass = elements.getMass(atom->getType());
    totalmass += mass;
    CoM += mass * atom->getPos().toEigen();
  }
  CoM /= totalmass;
  return CoM;
}

Eigen::Vector3d Orbitals::CalcElDipole(const QMState& state) {
  Eigen::Vector3d CoM = CalcCoM();
  Eigen::Vector3d nuclei_dip = Eigen::Vector3d::Zero();
  if (!state.isTransition()) {
    for (QMAtom* atom : _atoms) {
      nuclei_dip += (atom->getPos().toEigen() - CoM) * atom->getNuccharge();
    }
  }

  BasisSet basis;
  basis.LoadBasisSet(this->getDFTbasisName());
  AOBasis aobasis;
  aobasis.AOBasisFill(basis, _atoms);
  AODipole dipole;
  dipole.setCenter(CoM);
  dipole.Fill(aobasis);
  Eigen::MatrixXd dmat = this->DensityMatrixFull(state);
  Eigen::Vector3d electronic_dip;
  for (int i = 0; i < 3; ++i) {
    electronic_dip(i) = dmat.cwiseProduct(dipole.Matrix()[i]).sum();
  }
  return nuclei_dip - electronic_dip;
}

Eigen::MatrixXd Orbitals::TransitionDensityMatrix(const QMState& state) const {
  if (state.Type() != QMStateType::Singlet) {
    throw runtime_error(
        "Spin type not known for transition density matrix. Available only for "
        "singlet");
  }
  const Eigen::MatrixXd& BSECoefs = _BSE_singlet_coefficients;
  if (BSECoefs.cols() < state.Index() + 1 || BSECoefs.rows() < 2) {
    throw runtime_error("Orbitals object has no information about state:" +
                        state.ToString());
  }

  // The Transition dipole is sqrt2 bigger because of the spin, the excited
  // state is a linear combination of 2 slater determinants, where either alpha
  // or beta spin electron is excited

  /*Trying to implement D_{alpha,beta}=
   * sqrt2*sum_{i}^{occ}sum_{j}^{virt}{BSEcoef(i,j)*MOcoef(alpha,i)*MOcoef(beta,j)}
   */
  // c stands for conduction band and thus virtual orbitals
  // v stand for valence band and thus occupied orbitals

  Eigen::VectorXd coeffs = BSECoefs.col(state.Index());

  if (!_useTDA) {
    coeffs += _BSE_singlet_coefficients_AR.col(state.Index());
  }
  coeffs *= std::sqrt(2.0);
  vc2index index = vc2index(_bse_vmin, _bse_cmin, _bse_ctotal);
  Eigen::MatrixXd dmatTS =
      Eigen::MatrixXd::Zero(_basis_set_size, _basis_set_size);

  for (int i = 0; i < _bse_size; i++) {
    dmatTS.noalias() += coeffs(i) * _mo_coefficients.col(index.v(i)) *
                        _mo_coefficients.col(index.c(i)).transpose();
  }

  return dmatTS;
}

std::vector<Eigen::MatrixXd> Orbitals::DensityMatrixExcitedState(
    const QMState& state) const {
  std::vector<Eigen::MatrixXd> dmat = DensityMatrixExcitedState_R(state);
  if (!_useTDA && state.Type() == QMStateType::Singlet) {
    std::vector<Eigen::MatrixXd> dmat_AR = DensityMatrixExcitedState_AR(state);
    dmat[0] -= dmat_AR[0];
    dmat[1] -= dmat_AR[1];
  }
  return dmat;
}

// Excited state density matrix

std::vector<Eigen::MatrixXd> Orbitals::DensityMatrixExcitedState_R(
    const QMState& state) const {
  if (!state.Type().isExciton()) {
    throw runtime_error(
        "Spin type not known for density matrix. Available are singlet and "
        "triplet");
  }

  const Eigen::MatrixXd& BSECoefs = (state.Type() == QMStateType::Singlet)
                                        ? _BSE_singlet_coefficients
                                        : _BSE_triplet_coefficients;
  if (BSECoefs.cols() < state.Index() + 1 || BSECoefs.rows() < 2) {
    throw runtime_error("Orbitals object has no information about state:" +
                        state.ToString());
  }
  /******
   *
   *    Density matrix for GW-BSE based excitations
   *
   *    - electron contribution
   *      D_ab = \sum{vc} \sum{c'} A_{vc}A_{vc'} mo_a(c)mo_b(c')
   *
   *    - hole contribution
   *      D_ab = \sum{vc} \sum{v'} A_{vc}A_{v'c} mo_a(v)mo_b(v')
   *
   *
   *   more efficient:
   *
   *   - electron contribution
   *      D_ab = \sum{c} \sum{c'} mo_a(c)mo_b(c') [ \sum{v} A_{vc}A_{vc'} ]
   *           = \sum{c} \sum{c'} mo_a(c)mo_b(c') A_{cc'}
   *
   *   - hole contribution
   *      D_ab = \sum{v} \sum{v'} mo_a(v)mo_b(v') [ \sum{c} A_{vc}A_{v'c} ]
   *           = \sum{v} \sum{v'} mo_a(v)mo_b(v') A_{vv'}
   *
   */

  Eigen::VectorXd coeffs = BSECoefs.col(state.Index());

  std::vector<Eigen::MatrixXd> dmatEX(2);
  // hole part as matrix products
  Eigen::MatrixXd occlevels = _mo_coefficients.block(
      0, _bse_vmin, _mo_coefficients.rows(), _bse_vtotal);
  dmatEX[0] = occlevels * CalcAuxMat_vv(coeffs) * occlevels.transpose();

  // electron part as matrix products
  Eigen::MatrixXd virtlevels = _mo_coefficients.block(
      0, _bse_cmin, _mo_coefficients.rows(), _bse_ctotal);
  dmatEX[1] = virtlevels * CalcAuxMat_cc(coeffs) * virtlevels.transpose();

  return dmatEX;
}

Eigen::MatrixXd Orbitals::CalcAuxMat_vv(const Eigen::VectorXd& coeffs) const {
  Eigen::MatrixXd Mvv = Eigen::MatrixXd::Zero(_bse_vtotal, _bse_vtotal);
  vc2index index = vc2index(_bse_vmin, _bse_cmin, _bse_ctotal);
  for (int idx1 = 0; idx1 < _bse_size; idx1++) {
    int v = index.v(idx1) - _bse_vmin;
    int c = index.c(idx1) - _bse_cmin;
#pragma omp parallel for
    for (int v2 = 0; v2 < _bse_vtotal; v2++) {
      int idx2 = index.I(v2 + _bse_vmin, c + _bse_cmin);
      Mvv(v, v2) += coeffs(idx1) * coeffs(idx2);
    }
  }
  return Mvv;
}

Eigen::MatrixXd Orbitals::CalcAuxMat_cc(const Eigen::VectorXd& coeffs) const {
  Eigen::MatrixXd Mcc = Eigen::MatrixXd::Zero(_bse_ctotal, _bse_ctotal);
  vc2index index = vc2index(_bse_vmin, _bse_cmin, _bse_ctotal);
  for (int idx1 = 0; idx1 < _bse_size; idx1++) {
    int v = index.v(idx1) - _bse_vmin;
    int c = index.c(idx1) - _bse_cmin;
#pragma omp parallel for
    for (int c2 = 0; c2 < _bse_ctotal; c2++) {
      int idx2 = index.I(v + _bse_vmin, c2 + _bse_cmin);
      Mcc(c, c2) += coeffs(idx1) * coeffs(idx2);
    }
  }
  return Mcc;
}

std::vector<Eigen::MatrixXd> Orbitals::DensityMatrixExcitedState_AR(
    const QMState& state) const {
  if (state.Type() != QMStateType::Singlet) {
    throw runtime_error(
        "Spin type not known for density matrix. Available is singlet");
  }

  const Eigen::MatrixXd& BSECoefs_AR = _BSE_singlet_coefficients_AR;
  if (BSECoefs_AR.cols() < state.Index() + 1 || BSECoefs_AR.rows() < 2) {
    throw runtime_error("Orbitals object has no information about state:" +
                        state.ToString());
  }
  /******
   *
   *    Density matrix for GW-BSE based excitations
   *
   *    - electron contribution
   *      D_ab = \sum{vc} \sum{v'} B_{vc}B_{v'c} mo_a(v)mo_b(v')
   *
   *    - hole contribution
   *      D_ab = \sum{vc} \sum{c'} B_{vc}B_{vc'} mo_a(c)mo_b(c')
   *
   *
   *   more efficient:
   *
   *   - electron contribution
   *      D_ab = \sum{v} \sum{v'} mo_a(v)mo_b(v') [ \sum{c} B_{vc}B_{v'c} ]
   *           = \sum{v} \sum{v'} mo_a(v)mo_b(v') B_{vv'}
   *
   *   - hole contribution
   *      D_ab = \sum{c} \sum{c'} mo_a(c)mo_b(c') [ \sum{v} B_{vc}B_{vc'} ]
   *           = \sum{c} \sum{c'} mo_a(c)mo_b(c') B_{cc'}
   *
   */

  Eigen::VectorXd coeffs = BSECoefs_AR.col(state.Index());

  std::vector<Eigen::MatrixXd> dmatAR(2);
  Eigen::MatrixXd virtlevels = _mo_coefficients.block(
      0, _bse_cmin, _mo_coefficients.rows(), _bse_ctotal);
  dmatAR[0] = virtlevels * CalcAuxMat_cc(coeffs) * virtlevels.transpose();
  // electron part as matrix products
  Eigen::MatrixXd occlevels = _mo_coefficients.block(
      0, _bse_vmin, _mo_coefficients.rows(), _bse_vtotal);
  dmatAR[1] = occlevels * CalcAuxMat_vv(coeffs) * occlevels.transpose();

  return dmatAR;
}

Eigen::VectorXd Orbitals::LoewdinPopulation(
    const Eigen::MatrixXd& densitymatrix, const Eigen::MatrixXd& overlapmatrix,
    int frag) {

  Eigen::VectorXd fragmentCharges = Eigen::VectorXd::Zero(2);
  Eigen::SelfAdjointEigenSolver<Eigen::MatrixXd> es;
  es.compute(overlapmatrix);
  Eigen::MatrixXd sqrtm1 = es.operatorInverseSqrt();
  Eigen::MatrixXd prodmat = sqrtm1 * densitymatrix * sqrtm1;

  for (int i = 0; i < frag; i++) {
    fragmentCharges(0) += prodmat(i, i);
  }
  for (int i = frag; i < overlapmatrix.rows(); i++) {
    fragmentCharges(1) += prodmat(i, i);
  }

  return fragmentCharges;
}

std::vector<double> Orbitals::Oscillatorstrengths() const {
  std::vector<double> oscs;
  int size = _transition_dipoles.size();
  if (size > _BSE_singlet_energies.size()) {
    size = _BSE_singlet_energies.size();
  }
  for (int i = 0; i < size; ++i) {
    double osc = (_transition_dipoles[i] * _transition_dipoles[i]) * 2.0 / 3.0 *
                 (_BSE_singlet_energies(i));
    oscs.push_back(osc);
  }
  return oscs;
}

double Orbitals::getTotalStateEnergy(const QMState& state) const {
  double total_energy = getQMEnergy();
  if (state.Type() == QMStateType::Gstate) {
    return total_energy;
  }
  total_energy += getExcitedStateEnergy(state);
  return total_energy;
}

double Orbitals::getExcitedStateEnergy(const QMState& state) const {

  double omega = 0.0;
  if (state.isTransition()) {
    throw std::runtime_error(
        "Total Energy does not exist for transition state");
  }

  if (state.Type() == QMStateType::Singlet) {
    if (BSESingletEnergies().size() < state.Index() + 1) {
      throw std::runtime_error("Orbitals::getTotalEnergy You want " +
                               state.ToString() +
                               " which has not been calculated");
    }
    omega = BSESingletEnergies()[state.Index()];
  } else if (state.Type() == QMStateType::Triplet) {
    if (BSETripletEnergies().size() < state.Index() + 1) {
      throw std::runtime_error("Orbitals::getTotalEnergy You want " +
                               state.ToString() +
                               " which has not been calculated");
    }
    omega = BSETripletEnergies()[state.Index()];
  } else if (state.Type() == QMStateType::DQPstate) {
    if (this->QPdiagEnergies().size() < state.Index() + 1 - getGWAmin()) {
      throw std::runtime_error("Orbitals::getTotalEnergy You want " +
                               state.ToString() +
                               " which has not been calculated");
    }
    return QPdiagEnergies()[state.Index() - getGWAmin()];
  } else if (state.Type() == QMStateType::KSstate) {
    if (this->MOEnergies().size() < state.Index() + 1) {
      throw std::runtime_error("Orbitals::getTotalEnergy You want " +
                               state.ToString() +
                               " which has not been calculated");
    }
<<<<<<< HEAD
    return QPdiagEnergies()[state.Index()];
  } else if (state.Type() == QMStateType::PQPstate) {
    if (this->_QPpert_energies.rows() < state.Index() + 1 - getGWAmin()) {
      throw std::runtime_error("Orbitals::getTotalEnergy You want " +
                               state.ToString() +
                               " which has not been calculated");
    }
    return _QPpert_energies(state.Index() - getGWAmin(), 3);
  } else {
    throw std::runtime_error(
        "GetTotalEnergy only knows states:singlet,triplet,KS,DQP,PQP");
  }
  return omega;  //  e.g. hartree
}
=======
    return Mcc;
}

        std::vector<Eigen::MatrixXd > Orbitals::DensityMatrixExcitedState_AR(const QMState& state) const{
            if (state.Type() != QMStateType::Singlet) {
                throw runtime_error("Spin type not known for density matrix. Available is singlet");
            }
            
            const MatrixXfd& BSECoefs_AR = _BSE_singlet_coefficients_AR;
            if(BSECoefs_AR.cols()<state.Index()+1 || BSECoefs_AR.rows()<2){
                throw runtime_error("Orbitals object has no information about state:"+state.ToString());
            }
            /******
             *
             *    Density matrix for GW-BSE based excitations
             *
             *    - electron contribution
             *      D_ab = \sum{vc} \sum{v'} B_{vc}B_{v'c} mo_a(v)mo_b(v')
             *
             *    - hole contribution
             *      D_ab = \sum{vc} \sum{c'} B_{vc}B_{vc'} mo_a(c)mo_b(c')
             *
             *
             *   more efficient:
             *
             *   - electron contribution
             *      D_ab = \sum{v} \sum{v'} mo_a(v)mo_b(v') [ \sum{c} B_{vc}B_{v'c} ]
             *           = \sum{v} \sum{v'} mo_a(v)mo_b(v') B_{vv'}
             *
             *   - hole contribution
             *      D_ab = \sum{c} \sum{c'} mo_a(c)mo_b(c') [ \sum{v} B_{vc}B_{vc'} ]
             *           = \sum{c} \sum{c'} mo_a(c)mo_b(c') B_{cc'}
             *
             */
            
#if (GWBSE_DOUBLE)
            Eigen::VectorXd coeffs= BSECoefs_AR.col(state.Index());
#else
            Eigen::VectorXd coeffs= BSECoefs_AR.col(state.Index()).cast<double>();
#endif

            std::vector<Eigen::MatrixXd > dmatAR(2);
            Eigen::MatrixXd virtlevels = _mo_coefficients.block(0, _bse_cmin, _mo_coefficients.rows(), _bse_ctotal);
            dmatAR[0] = virtlevels * CalcAuxMat_cc(coeffs) * virtlevels.transpose();
            // electron part as matrix products
            Eigen::MatrixXd occlevels = _mo_coefficients.block(0, _bse_vmin, _mo_coefficients.rows(), _bse_vtotal);
            dmatAR[1] = occlevels * CalcAuxMat_vv(coeffs) * occlevels.transpose();

            
            return dmatAR;
        }

        Eigen::VectorXd Orbitals::LoewdinPopulation(const Eigen::MatrixXd & densitymatrix, const Eigen::MatrixXd & overlapmatrix, int frag){

            Eigen::VectorXd fragmentCharges = Eigen::VectorXd::Zero(2);
            Eigen::SelfAdjointEigenSolver<Eigen::MatrixXd> es;
            es.compute(overlapmatrix);
            Eigen::MatrixXd sqrt = es.operatorSqrt();
            Eigen::MatrixXd prodmat = sqrt * densitymatrix*sqrt;

            for (int i = 0; i < frag; i++) {
                fragmentCharges(0) += prodmat(i, i);
            }
            for (int i = frag; i < overlapmatrix.rows(); i++) {
                fragmentCharges(1) += prodmat(i, i);
            }

            return fragmentCharges;
        }

        std::vector<double> Orbitals::Oscillatorstrengths() const{
            std::vector<double> oscs;
            int size = _transition_dipoles.size();
            if (size > _BSE_singlet_energies.size()) {
                size = _BSE_singlet_energies.size();
            }
            for (int i = 0; i < size; ++i) {
                double osc = (_transition_dipoles[i] * _transition_dipoles[i]) * 2.0 / 3.0 * (_BSE_singlet_energies(i));
                oscs.push_back(osc);
            }
            return oscs;
        }

        double Orbitals::getTotalStateEnergy(const QMState& state)const{
          double total_energy=getQMEnergy();
          if (state.Type()==QMStateType::Gstate){
            return total_energy;
          }
          total_energy+=getExcitedStateEnergy(state);
          return total_energy;
        }
        
        double Orbitals::getExcitedStateEnergy(const QMState& state) const{

            double omega = 0.0;
            if(state.isTransition()){
              throw std::runtime_error("Total Energy does not exist for transition state");
            }

            if (state.Type() == QMStateType::Singlet) {
              if(BSESingletEnergies().size()<state.Index()+1){
                throw std::runtime_error("Orbitals::getTotalEnergy You want "+ state.ToString()+" which has not been calculated");
              }
                omega = BSESingletEnergies()[state.Index()];
            } else if (state.Type() == QMStateType::Triplet) {
               if(BSETripletEnergies().size()<state.Index()+1){
                  throw std::runtime_error("Orbitals::getTotalEnergy You want "+ state.ToString()+" which has not been calculated");
              }
                omega = BSETripletEnergies()[state.Index()];
            } else if (state.Type() == QMStateType::DQPstate) {
               if(this->QPdiagEnergies().size()<state.Index()+1-getGWAmin()){
                  throw std::runtime_error("Orbitals::getTotalEnergy You want "+ state.ToString()+" which has not been calculated");
              }
               return QPdiagEnergies()[state.Index()-getGWAmin()];
            }else if (state.Type() == QMStateType::KSstate) {
               if(this->MOEnergies().size()<state.Index()+1){
                  throw std::runtime_error("Orbitals::getTotalEnergy You want "+ state.ToString()+" which has not been calculated");
              }
               return QPdiagEnergies()[state.Index()];
            }else if (state.Type() == QMStateType::PQPstate) {
               if(this->_QPpert_energies.rows()<state.Index()+1-getGWAmin()){
                  throw std::runtime_error("Orbitals::getTotalEnergy You want "+ state.ToString()+" which has not been calculated");
              }
               return _QPpert_energies(state.Index()-getGWAmin(),3);
            } else {
                throw std::runtime_error("GetTotalEnergy only knows states:singlet,triplet,KS,DQP,PQP");
            }
            return  omega; //  e.g. hartree
        }
        

        Eigen::VectorXd Orbitals::FragmentNuclearCharges(int frag) const{
         
            if (frag < 0) {
                throw runtime_error("Orbitals::FragmentNuclearCharges Fragment index is smaller than zero");
            }

            Eigen::VectorXd fragmentNuclearCharges = Eigen::VectorXd::Zero(2);
            int id = 0;
            for (const QMAtom* atom :_atoms) {
                id++;
                // get element type and determine its nuclear charge
                double crg = atom->getNuccharge();
                // add to either fragment
                if (id <= frag) {
                    fragmentNuclearCharges(0) += crg;
                } else {
                    fragmentNuclearCharges(1) += crg;
                }
            }
            return fragmentNuclearCharges;
        }
        
        
        void Orbitals::OrderMOsbyEnergy(){
          std::vector<int> sort_index = this->SortEnergies();
          
          Eigen::MatrixXd MOcopy=this->MOCoefficients();
          Eigen::VectorXd Energy=this->MOEnergies();
          
          for(int i=0;i<Energy.size();++i){
            this->MOEnergies()(i)=Energy(sort_index[i]);
          }
          for(int i=0;i<Energy.size();++i){
            this->MOCoefficients().col(i)=MOcopy.col(sort_index[i]);
          }
        }

                /**
         * \brief Guess for a dimer based on monomer orbitals
         *
         * Given two monomer orbitals (A and B) constructs a guess for dimer
         * orbitals: | A 0 | and energies: [EA, EB]
         *           | 0 B |
         */
        void Orbitals::PrepareDimerGuess(const Orbitals& orbitalsA,const Orbitals& orbitalsB) {

            // constructing the direct product orbA x orbB
            int basisA = orbitalsA.getBasisSetSize();
            int basisB = orbitalsB.getBasisSetSize();

            int levelsA = orbitalsA.getBasisSetSize();
            int levelsB = orbitalsB.getBasisSetSize();

            int electronsA = orbitalsA.getNumberOfAlphaElectrons();
            int electronsB = orbitalsB.getNumberOfAlphaElectrons();

            
            this->MOCoefficients() = Eigen::MatrixXd::Zero(basisA + basisB, levelsA + levelsB);

            // AxB = | A 0 |  //   A = [EA, EB]  //
            //       | 0 B |  //                 //
            if(orbitalsA.getDFTbasisName()!=orbitalsB.getDFTbasisName()){
              throw std::runtime_error("Basissets of Orbitals A and B differ "+orbitalsA.getDFTbasisName()+":"+orbitalsB.getDFTbasisName());
            }
            this->setDFTbasisName(orbitalsA.getDFTbasisName());
            if(orbitalsA.getECPName()!=orbitalsB.getECPName()){
              throw std::runtime_error("ECPs of Orbitals A and B differ "+orbitalsA.getECPName()+":"+orbitalsB.getECPName());
            }
            this->setECPName(orbitalsA.getECPName());
            this->setBasisSetSize(basisA + basisB);
            this->setNumberOfOccupiedLevels(electronsA + electronsB);
            this->setNumberOfAlphaElectrons(electronsA + electronsB);

            this->MOCoefficients().block(0, 0, basisA, levelsA) = orbitalsA.MOCoefficients();
            this->MOCoefficients().block(basisA, levelsA, basisB, levelsB) = orbitalsB.MOCoefficients();

            Eigen::VectorXd& energies = this->MOEnergies();
            energies.resize(levelsA + levelsB);

            energies.segment(0, levelsA) = orbitalsA.MOEnergies();
            energies.segment(levelsA, levelsB) = orbitalsB.MOEnergies();
            
            this->OrderMOsbyEnergy();
            
            return;
        }
        //TODO move to Filereader
        void Orbitals::LoadFromXYZ(const std::string& filename) {

            string line;
            std::ifstream in;
            string type;
            in.open(filename.c_str(), std::ios::in);
            if (!in) throw runtime_error(string("Error reading coordinates from: ")
                    + filename);
            int atomCount = 0;
            std::getline(in, line);
            
            Tokenizer tok1(line," \t");
            std::vector<std::string> line1;
            tok1.ToVector(line1);
            if(line1.size()!=1){
              throw std::runtime_error("First line of xyz file should contain number of atoms, nothing else.");
            }
            std::getline(in, line);//Comment line
            
            if (in.is_open()) {
                while (in.good()) {
                    std::getline(in, line);

                    vector< string > split;
                    Tokenizer toker(line, " \t");
                    toker.ToVector(split);
                    if(split.size()<4){continue;}
                    // Interesting information written here: e.g. 'C 0.000 0.000 0.000'
                    string element = split[0];
                    double x = boost::lexical_cast<double>(split[1]);
                    double y = boost::lexical_cast<double>(split[2]);
                    double z = boost::lexical_cast<double>(split[3]);
                    tools::vec pos = tools::vec(x, y, z);
                    AddAtom(atomCount, element, pos * tools::conv::ang2bohr);
                    atomCount++;
                }
            } else {
                throw std::runtime_error("No such file: '" + filename + "'.");
            }
            return;
        }

        void Orbitals::WriteToCpt(const std::string& filename) const{
            CheckpointFile cpf(filename, CheckpointAccessLevel::CREATE);
            WriteToCpt(cpf);
        }

        void Orbitals::WriteToCpt(CheckpointFile f) const{
            WriteToCpt(f.getWriter("/QMdata"));
        }

        void Orbitals::WriteToCpt(CheckpointWriter w) const{
            w(XtpVersionStr(), "Version");
            w(_basis_set_size, "basis_set_size");
            w(_occupied_levels, "occupied_levels");
            w(_number_alpha_electrons, "number_alpha_electrons");

            w(_mo_energies, "mo_energies");
            w(_mo_coefficients, "mo_coefficients");

            // write qmatoms
            {
                CheckpointWriter qmasWriter = w.openChild("qmatoms");
                for (size_t idx = 0; idx < _atoms.size(); ++idx) {
                    auto qmaWriter =
                        qmasWriter.openChild("atom" + std::to_string(idx));
                    _atoms[idx]->WriteToCpt(qmaWriter);
                }
            }

            w(_qm_energy, "qm_energy");
            w(_qm_package, "qm_package");
            w(_self_energy, "self_energy");

            w(_dftbasis, "dftbasis");
            w(_auxbasis, "auxbasis");

            w(_rpamin, "rpamin");
            w(_rpamax, "rpamax");
            w(_qpmin, "qpmin");
            w(_qpmax, "qpmax");
            w(_bse_vmin, "bse_vmin");
            w(_bse_cmax, "bse_cmax");

            w(_ScaHFX, "ScaHFX");

            w(_useTDA, "useTDA");
            w(_ECP, "ECP");

            w(_QPpert_energies, "QPpert_energies");
            w(_QPdiag_energies, "QPdiag_energies");

            w(_QPdiag_coefficients, "QPdiag_coefficients");
            w(_eh_t, "eh_t");

            w(_eh_s, "eh_s");

            w(_BSE_singlet_energies, "BSE_singlet_energies");

            w(_BSE_singlet_coefficients, "BSE_singlet_coefficients");

            w(_BSE_singlet_coefficients_AR, "BSE_singlet_coefficients_AR");

            w(_transition_dipoles, "transition_dipoles");

            w(_BSE_triplet_energies, "BSE_triplet_energies");
            w(_BSE_triplet_coefficients, "BSE_triplet_coefficients");
        }

        void Orbitals::ReadFromCpt(const std::string& filename) {
            CheckpointFile cpf(filename, CheckpointAccessLevel::READ);
            ReadFromCpt(cpf);
        }

        void Orbitals::ReadFromCpt(CheckpointFile f) {
            ReadFromCpt(f.getReader("/QMdata"));
        }

        void Orbitals::ReadFromCpt(CheckpointReader r) {
            r(_basis_set_size, "basis_set_size");
            r(_occupied_levels, "occupied_levels");
            r(_number_alpha_electrons, "number_alpha_electrons");

            r(_mo_energies, "mo_energies");
            r(_mo_coefficients, "mo_coefficients");

            // Read qmatoms
            {
                CheckpointReader qmasReader = r.openChild("qmatoms");
                size_t count = qmasReader.getNumDataSets();
                if(count==QMAtoms().size()){
                     for (size_t i = 0; i < count; ++i) {
                          CheckpointReader qmaReader =
                            qmasReader.openChild("atom" + std::to_string(i));
                          QMAtoms()[i]->ReadFromCpt(qmaReader);
                     }
                }
                else{

                    if(this->QMAtoms().size()>0){
                        std::vector< QMAtom* >::iterator it;
                        for (it = _atoms.begin(); it != _atoms.end(); ++it) delete *it;
                        _atoms.clear();
                    }

                    for (size_t i = 0; i < count; ++i) {
                        CheckpointReader qmaReader =
                            qmasReader.openChild("atom" + std::to_string(i));
                        QMAtom temp;
                        temp.ReadFromCpt(qmaReader);
                        AddAtom(temp);
                    }
                }
            }
>>>>>>> 85a8c2a7

Eigen::VectorXd Orbitals::FragmentNuclearCharges(int frag) const {

  if (frag < 0) {
    throw runtime_error(
        "Orbitals::FragmentNuclearCharges Fragment index is smaller than zero");
  }

  Eigen::VectorXd fragmentNuclearCharges = Eigen::VectorXd::Zero(2);
  int id = 0;
  for (const QMAtom* atom : _atoms) {
    id++;
    // get element type and determine its nuclear charge
    double crg = atom->getNuccharge();
    // add to either fragment
    if (id <= frag) {
      fragmentNuclearCharges(0) += crg;
    } else {
      fragmentNuclearCharges(1) += crg;
    }
  }
  return fragmentNuclearCharges;
}

void Orbitals::OrderMOsbyEnergy() {
  std::vector<int> sort_index = this->SortEnergies();

  Eigen::MatrixXd MOcopy = this->MOCoefficients();
  Eigen::VectorXd Energy = this->MOEnergies();

  for (int i = 0; i < Energy.size(); ++i) {
    this->MOEnergies()(i) = Energy(sort_index[i]);
  }
  for (int i = 0; i < Energy.size(); ++i) {
    this->MOCoefficients().col(i) = MOcopy.col(sort_index[i]);
  }
}

/**
 * \brief Guess for a dimer based on monomer orbitals
 *
 * Given two monomer orbitals (A and B) constructs a guess for dimer
 * orbitals: | A 0 | and energies: [EA, EB]
 *           | 0 B |
 */
void Orbitals::PrepareDimerGuess(const Orbitals& orbitalsA,
                                 const Orbitals& orbitalsB) {

  // constructing the direct product orbA x orbB
  int basisA = orbitalsA.getBasisSetSize();
  int basisB = orbitalsB.getBasisSetSize();

  int levelsA = orbitalsA.getBasisSetSize();
  int levelsB = orbitalsB.getBasisSetSize();

  int electronsA = orbitalsA.getNumberOfAlphaElectrons();
  int electronsB = orbitalsB.getNumberOfAlphaElectrons();

  this->MOCoefficients() =
      Eigen::MatrixXd::Zero(basisA + basisB, levelsA + levelsB);

  // AxB = | A 0 |  //   A = [EA, EB]  //
  //       | 0 B |  //                 //
  if (orbitalsA.getDFTbasisName() != orbitalsB.getDFTbasisName()) {
    throw std::runtime_error("Basissets of Orbitals A and B differ " +
                             orbitalsA.getDFTbasisName() + ":" +
                             orbitalsB.getDFTbasisName());
  }
  this->setDFTbasisName(orbitalsA.getDFTbasisName());
  if (orbitalsA.getECPName() != orbitalsB.getECPName()) {
    throw std::runtime_error("ECPs of Orbitals A and B differ " +
                             orbitalsA.getECPName() + ":" +
                             orbitalsB.getECPName());
  }
  this->setECPName(orbitalsA.getECPName());
  this->setBasisSetSize(basisA + basisB);
  this->setNumberOfOccupiedLevels(electronsA + electronsB);
  this->setNumberOfAlphaElectrons(electronsA + electronsB);

  this->MOCoefficients().block(0, 0, basisA, levelsA) =
      orbitalsA.MOCoefficients();
  this->MOCoefficients().block(basisA, levelsA, basisB, levelsB) =
      orbitalsB.MOCoefficients();

  Eigen::VectorXd& energies = this->MOEnergies();
  energies.resize(levelsA + levelsB);

  energies.segment(0, levelsA) = orbitalsA.MOEnergies();
  energies.segment(levelsA, levelsB) = orbitalsB.MOEnergies();

  this->OrderMOsbyEnergy();

  return;
}
// TODO move to Filereader
void Orbitals::LoadFromXYZ(const std::string& filename) {

  string line;
  std::ifstream in;
  string type;
  in.open(filename.c_str(), std::ios::in);
  if (!in)
    throw runtime_error(string("Error reading coordinates from: ") + filename);
  int atomCount = 0;
  std::getline(in, line);

  Tokenizer tok1(line, " \t");
  std::vector<std::string> line1;
  tok1.ToVector(line1);
  if (line1.size() != 1) {
    throw std::runtime_error(
        "First line of xyz file should contain number of atoms, nothing else.");
  }
  std::getline(in, line);  // Comment line

  if (in.is_open()) {
    while (in.good()) {
      std::getline(in, line);

      vector<string> split;
      Tokenizer toker(line, " \t");
      toker.ToVector(split);
      if (split.size() < 4) {
        continue;
      }
      // Interesting information written here: e.g. 'C 0.000 0.000 0.000'
      string element = split[0];
      double x = boost::lexical_cast<double>(split[1]);
      double y = boost::lexical_cast<double>(split[2]);
      double z = boost::lexical_cast<double>(split[3]);
      tools::vec pos = tools::vec(x, y, z);
      AddAtom(atomCount, element, pos * tools::conv::ang2bohr);
      atomCount++;
    }
  } else {
    throw std::runtime_error("No such file: '" + filename + "'.");
  }
  return;
}

void Orbitals::WriteToCpt(const std::string& filename) const {
  CheckpointFile cpf(filename, CheckpointAccessLevel::CREATE);
  WriteToCpt(cpf);
}

void Orbitals::WriteToCpt(CheckpointFile f) const {
  WriteToCpt(f.getWriter("/QMdata"));
}

void Orbitals::WriteToCpt(CheckpointWriter w) const {
  w(XtpVersionStr(), "Version");
  w(_basis_set_size, "basis_set_size");
  w(_occupied_levels, "occupied_levels");
  w(_number_alpha_electrons, "number_alpha_electrons");

  w(_mo_energies, "mo_energies");
  w(_mo_coefficients, "mo_coefficients");

  // write qmatoms
  {
    CheckpointWriter qmasWriter = w.openChild("qmatoms");
    for (size_t idx = 0; idx < _atoms.size(); ++idx) {
      auto qmaWriter = qmasWriter.openChild("atom" + std::to_string(idx));
      _atoms[idx]->WriteToCpt(qmaWriter);
    }
  }

  w(_qm_energy, "qm_energy");
  w(_qm_package, "qm_package");
  w(_self_energy, "self_energy");

  w(_dftbasis, "dftbasis");
  w(_auxbasis, "auxbasis");

  w(_rpamin, "rpamin");
  w(_rpamax, "rpamax");
  w(_qpmin, "qpmin");
  w(_qpmax, "qpmax");
  w(_bse_vmin, "bse_vmin");
  w(_bse_cmax, "bse_cmax");

  w(_ScaHFX, "ScaHFX");

  w(_useTDA, "useTDA");
  w(_ECP, "ECP");

  w(_QPpert_energies, "QPpert_energies");
  w(_QPdiag_energies, "QPdiag_energies");

  w(_QPdiag_coefficients, "QPdiag_coefficients");
  w(_eh_t, "eh_t");

  w(_eh_s, "eh_s");

  w(_BSE_singlet_energies, "BSE_singlet_energies");

  w(_BSE_singlet_coefficients, "BSE_singlet_coefficients");

  w(_BSE_singlet_coefficients_AR, "BSE_singlet_coefficients_AR");

  w(_transition_dipoles, "transition_dipoles");

  w(_BSE_triplet_energies, "BSE_triplet_energies");
  w(_BSE_triplet_coefficients, "BSE_triplet_coefficients");
}

void Orbitals::ReadFromCpt(const std::string& filename) {
  CheckpointFile cpf(filename, CheckpointAccessLevel::READ);
  ReadFromCpt(cpf);
}

void Orbitals::ReadFromCpt(CheckpointFile f) {
  ReadFromCpt(f.getReader("/QMdata"));
}

void Orbitals::ReadFromCpt(CheckpointReader r) {
  r(_basis_set_size, "basis_set_size");
  r(_occupied_levels, "occupied_levels");
  r(_number_alpha_electrons, "number_alpha_electrons");

  r(_mo_energies, "mo_energies");
  r(_mo_coefficients, "mo_coefficients");

  // Read qmatoms
  {
    CheckpointReader qmasReader = r.openChild("qmatoms");
    size_t count = qmasReader.getNumDataSets();
    if (count == QMAtoms().size()) {
      for (size_t i = 0; i < count; ++i) {
        CheckpointReader qmaReader =
            qmasReader.openChild("atom" + std::to_string(i));
        QMAtoms()[i]->ReadFromCpt(qmaReader);
      }
    } else {

      if (this->QMAtoms().size() > 0) {
        std::vector<QMAtom*>::iterator it;
        for (it = _atoms.begin(); it != _atoms.end(); ++it) delete *it;
        _atoms.clear();
      }

      for (size_t i = 0; i < count; ++i) {
        CheckpointReader qmaReader =
            qmasReader.openChild("atom" + std::to_string(i));
        QMAtom temp;
        temp.ReadFromCpt(qmaReader);
        AddAtom(temp);
      }
    }
  }

  r(_qm_energy, "qm_energy");
  r(_qm_package, "qm_package");
  r(_self_energy, "self_energy");

  r(_dftbasis, "dftbasis");
  r(_auxbasis, "auxbasis");

  r(_rpamin, "rpamin");
  r(_rpamax, "rpamax");
  r(_qpmin, "qpmin");
  r(_qpmax, "qpmax");
  r(_bse_vmin, "bse_vmin");
  r(_bse_cmax, "bse_cmax");
  setBSEindices(_bse_vmin, _bse_cmax);

  r(_ScaHFX, "ScaHFX");
  r(_useTDA, "useTDA");
  r(_ECP, "ECP");

  r(_QPpert_energies, "QPpert_energies");
  r(_QPdiag_energies, "QPdiag_energies");

  r(_QPdiag_coefficients, "QPdiag_coefficients");
  r(_eh_t, "eh_t");

  r(_eh_s, "eh_s");

  r(_BSE_singlet_energies, "BSE_singlet_energies");

  r(_BSE_singlet_coefficients, "BSE_singlet_coefficients");

  r(_BSE_singlet_coefficients_AR, "BSE_singlet_coefficients_AR");

  r(_transition_dipoles, "transition_dipoles");

  r(_BSE_triplet_energies, "BSE_triplet_energies");
  r(_BSE_triplet_coefficients, "BSE_triplet_coefficients");
}
}  // namespace xtp
}  // namespace votca<|MERGE_RESOLUTION|>--- conflicted
+++ resolved
@@ -494,8 +494,8 @@
   Eigen::VectorXd fragmentCharges = Eigen::VectorXd::Zero(2);
   Eigen::SelfAdjointEigenSolver<Eigen::MatrixXd> es;
   es.compute(overlapmatrix);
-  Eigen::MatrixXd sqrtm1 = es.operatorInverseSqrt();
-  Eigen::MatrixXd prodmat = sqrtm1 * densitymatrix * sqrtm1;
+  Eigen::MatrixXd sqrt = es.operatorSqrt();
+  Eigen::MatrixXd prodmat = sqrt * densitymatrix * sqrt;
 
   for (int i = 0; i < frag; i++) {
     fragmentCharges(0) += prodmat(i, i);
@@ -565,7 +565,6 @@
                                state.ToString() +
                                " which has not been calculated");
     }
-<<<<<<< HEAD
     return QPdiagEnergies()[state.Index()];
   } else if (state.Type() == QMStateType::PQPstate) {
     if (this->_QPpert_energies.rows() < state.Index() + 1 - getGWAmin()) {
@@ -580,380 +579,6 @@
   }
   return omega;  //  e.g. hartree
 }
-=======
-    return Mcc;
-}
-
-        std::vector<Eigen::MatrixXd > Orbitals::DensityMatrixExcitedState_AR(const QMState& state) const{
-            if (state.Type() != QMStateType::Singlet) {
-                throw runtime_error("Spin type not known for density matrix. Available is singlet");
-            }
-            
-            const MatrixXfd& BSECoefs_AR = _BSE_singlet_coefficients_AR;
-            if(BSECoefs_AR.cols()<state.Index()+1 || BSECoefs_AR.rows()<2){
-                throw runtime_error("Orbitals object has no information about state:"+state.ToString());
-            }
-            /******
-             *
-             *    Density matrix for GW-BSE based excitations
-             *
-             *    - electron contribution
-             *      D_ab = \sum{vc} \sum{v'} B_{vc}B_{v'c} mo_a(v)mo_b(v')
-             *
-             *    - hole contribution
-             *      D_ab = \sum{vc} \sum{c'} B_{vc}B_{vc'} mo_a(c)mo_b(c')
-             *
-             *
-             *   more efficient:
-             *
-             *   - electron contribution
-             *      D_ab = \sum{v} \sum{v'} mo_a(v)mo_b(v') [ \sum{c} B_{vc}B_{v'c} ]
-             *           = \sum{v} \sum{v'} mo_a(v)mo_b(v') B_{vv'}
-             *
-             *   - hole contribution
-             *      D_ab = \sum{c} \sum{c'} mo_a(c)mo_b(c') [ \sum{v} B_{vc}B_{vc'} ]
-             *           = \sum{c} \sum{c'} mo_a(c)mo_b(c') B_{cc'}
-             *
-             */
-            
-#if (GWBSE_DOUBLE)
-            Eigen::VectorXd coeffs= BSECoefs_AR.col(state.Index());
-#else
-            Eigen::VectorXd coeffs= BSECoefs_AR.col(state.Index()).cast<double>();
-#endif
-
-            std::vector<Eigen::MatrixXd > dmatAR(2);
-            Eigen::MatrixXd virtlevels = _mo_coefficients.block(0, _bse_cmin, _mo_coefficients.rows(), _bse_ctotal);
-            dmatAR[0] = virtlevels * CalcAuxMat_cc(coeffs) * virtlevels.transpose();
-            // electron part as matrix products
-            Eigen::MatrixXd occlevels = _mo_coefficients.block(0, _bse_vmin, _mo_coefficients.rows(), _bse_vtotal);
-            dmatAR[1] = occlevels * CalcAuxMat_vv(coeffs) * occlevels.transpose();
-
-            
-            return dmatAR;
-        }
-
-        Eigen::VectorXd Orbitals::LoewdinPopulation(const Eigen::MatrixXd & densitymatrix, const Eigen::MatrixXd & overlapmatrix, int frag){
-
-            Eigen::VectorXd fragmentCharges = Eigen::VectorXd::Zero(2);
-            Eigen::SelfAdjointEigenSolver<Eigen::MatrixXd> es;
-            es.compute(overlapmatrix);
-            Eigen::MatrixXd sqrt = es.operatorSqrt();
-            Eigen::MatrixXd prodmat = sqrt * densitymatrix*sqrt;
-
-            for (int i = 0; i < frag; i++) {
-                fragmentCharges(0) += prodmat(i, i);
-            }
-            for (int i = frag; i < overlapmatrix.rows(); i++) {
-                fragmentCharges(1) += prodmat(i, i);
-            }
-
-            return fragmentCharges;
-        }
-
-        std::vector<double> Orbitals::Oscillatorstrengths() const{
-            std::vector<double> oscs;
-            int size = _transition_dipoles.size();
-            if (size > _BSE_singlet_energies.size()) {
-                size = _BSE_singlet_energies.size();
-            }
-            for (int i = 0; i < size; ++i) {
-                double osc = (_transition_dipoles[i] * _transition_dipoles[i]) * 2.0 / 3.0 * (_BSE_singlet_energies(i));
-                oscs.push_back(osc);
-            }
-            return oscs;
-        }
-
-        double Orbitals::getTotalStateEnergy(const QMState& state)const{
-          double total_energy=getQMEnergy();
-          if (state.Type()==QMStateType::Gstate){
-            return total_energy;
-          }
-          total_energy+=getExcitedStateEnergy(state);
-          return total_energy;
-        }
-        
-        double Orbitals::getExcitedStateEnergy(const QMState& state) const{
-
-            double omega = 0.0;
-            if(state.isTransition()){
-              throw std::runtime_error("Total Energy does not exist for transition state");
-            }
-
-            if (state.Type() == QMStateType::Singlet) {
-              if(BSESingletEnergies().size()<state.Index()+1){
-                throw std::runtime_error("Orbitals::getTotalEnergy You want "+ state.ToString()+" which has not been calculated");
-              }
-                omega = BSESingletEnergies()[state.Index()];
-            } else if (state.Type() == QMStateType::Triplet) {
-               if(BSETripletEnergies().size()<state.Index()+1){
-                  throw std::runtime_error("Orbitals::getTotalEnergy You want "+ state.ToString()+" which has not been calculated");
-              }
-                omega = BSETripletEnergies()[state.Index()];
-            } else if (state.Type() == QMStateType::DQPstate) {
-               if(this->QPdiagEnergies().size()<state.Index()+1-getGWAmin()){
-                  throw std::runtime_error("Orbitals::getTotalEnergy You want "+ state.ToString()+" which has not been calculated");
-              }
-               return QPdiagEnergies()[state.Index()-getGWAmin()];
-            }else if (state.Type() == QMStateType::KSstate) {
-               if(this->MOEnergies().size()<state.Index()+1){
-                  throw std::runtime_error("Orbitals::getTotalEnergy You want "+ state.ToString()+" which has not been calculated");
-              }
-               return QPdiagEnergies()[state.Index()];
-            }else if (state.Type() == QMStateType::PQPstate) {
-               if(this->_QPpert_energies.rows()<state.Index()+1-getGWAmin()){
-                  throw std::runtime_error("Orbitals::getTotalEnergy You want "+ state.ToString()+" which has not been calculated");
-              }
-               return _QPpert_energies(state.Index()-getGWAmin(),3);
-            } else {
-                throw std::runtime_error("GetTotalEnergy only knows states:singlet,triplet,KS,DQP,PQP");
-            }
-            return  omega; //  e.g. hartree
-        }
-        
-
-        Eigen::VectorXd Orbitals::FragmentNuclearCharges(int frag) const{
-         
-            if (frag < 0) {
-                throw runtime_error("Orbitals::FragmentNuclearCharges Fragment index is smaller than zero");
-            }
-
-            Eigen::VectorXd fragmentNuclearCharges = Eigen::VectorXd::Zero(2);
-            int id = 0;
-            for (const QMAtom* atom :_atoms) {
-                id++;
-                // get element type and determine its nuclear charge
-                double crg = atom->getNuccharge();
-                // add to either fragment
-                if (id <= frag) {
-                    fragmentNuclearCharges(0) += crg;
-                } else {
-                    fragmentNuclearCharges(1) += crg;
-                }
-            }
-            return fragmentNuclearCharges;
-        }
-        
-        
-        void Orbitals::OrderMOsbyEnergy(){
-          std::vector<int> sort_index = this->SortEnergies();
-          
-          Eigen::MatrixXd MOcopy=this->MOCoefficients();
-          Eigen::VectorXd Energy=this->MOEnergies();
-          
-          for(int i=0;i<Energy.size();++i){
-            this->MOEnergies()(i)=Energy(sort_index[i]);
-          }
-          for(int i=0;i<Energy.size();++i){
-            this->MOCoefficients().col(i)=MOcopy.col(sort_index[i]);
-          }
-        }
-
-                /**
-         * \brief Guess for a dimer based on monomer orbitals
-         *
-         * Given two monomer orbitals (A and B) constructs a guess for dimer
-         * orbitals: | A 0 | and energies: [EA, EB]
-         *           | 0 B |
-         */
-        void Orbitals::PrepareDimerGuess(const Orbitals& orbitalsA,const Orbitals& orbitalsB) {
-
-            // constructing the direct product orbA x orbB
-            int basisA = orbitalsA.getBasisSetSize();
-            int basisB = orbitalsB.getBasisSetSize();
-
-            int levelsA = orbitalsA.getBasisSetSize();
-            int levelsB = orbitalsB.getBasisSetSize();
-
-            int electronsA = orbitalsA.getNumberOfAlphaElectrons();
-            int electronsB = orbitalsB.getNumberOfAlphaElectrons();
-
-            
-            this->MOCoefficients() = Eigen::MatrixXd::Zero(basisA + basisB, levelsA + levelsB);
-
-            // AxB = | A 0 |  //   A = [EA, EB]  //
-            //       | 0 B |  //                 //
-            if(orbitalsA.getDFTbasisName()!=orbitalsB.getDFTbasisName()){
-              throw std::runtime_error("Basissets of Orbitals A and B differ "+orbitalsA.getDFTbasisName()+":"+orbitalsB.getDFTbasisName());
-            }
-            this->setDFTbasisName(orbitalsA.getDFTbasisName());
-            if(orbitalsA.getECPName()!=orbitalsB.getECPName()){
-              throw std::runtime_error("ECPs of Orbitals A and B differ "+orbitalsA.getECPName()+":"+orbitalsB.getECPName());
-            }
-            this->setECPName(orbitalsA.getECPName());
-            this->setBasisSetSize(basisA + basisB);
-            this->setNumberOfOccupiedLevels(electronsA + electronsB);
-            this->setNumberOfAlphaElectrons(electronsA + electronsB);
-
-            this->MOCoefficients().block(0, 0, basisA, levelsA) = orbitalsA.MOCoefficients();
-            this->MOCoefficients().block(basisA, levelsA, basisB, levelsB) = orbitalsB.MOCoefficients();
-
-            Eigen::VectorXd& energies = this->MOEnergies();
-            energies.resize(levelsA + levelsB);
-
-            energies.segment(0, levelsA) = orbitalsA.MOEnergies();
-            energies.segment(levelsA, levelsB) = orbitalsB.MOEnergies();
-            
-            this->OrderMOsbyEnergy();
-            
-            return;
-        }
-        //TODO move to Filereader
-        void Orbitals::LoadFromXYZ(const std::string& filename) {
-
-            string line;
-            std::ifstream in;
-            string type;
-            in.open(filename.c_str(), std::ios::in);
-            if (!in) throw runtime_error(string("Error reading coordinates from: ")
-                    + filename);
-            int atomCount = 0;
-            std::getline(in, line);
-            
-            Tokenizer tok1(line," \t");
-            std::vector<std::string> line1;
-            tok1.ToVector(line1);
-            if(line1.size()!=1){
-              throw std::runtime_error("First line of xyz file should contain number of atoms, nothing else.");
-            }
-            std::getline(in, line);//Comment line
-            
-            if (in.is_open()) {
-                while (in.good()) {
-                    std::getline(in, line);
-
-                    vector< string > split;
-                    Tokenizer toker(line, " \t");
-                    toker.ToVector(split);
-                    if(split.size()<4){continue;}
-                    // Interesting information written here: e.g. 'C 0.000 0.000 0.000'
-                    string element = split[0];
-                    double x = boost::lexical_cast<double>(split[1]);
-                    double y = boost::lexical_cast<double>(split[2]);
-                    double z = boost::lexical_cast<double>(split[3]);
-                    tools::vec pos = tools::vec(x, y, z);
-                    AddAtom(atomCount, element, pos * tools::conv::ang2bohr);
-                    atomCount++;
-                }
-            } else {
-                throw std::runtime_error("No such file: '" + filename + "'.");
-            }
-            return;
-        }
-
-        void Orbitals::WriteToCpt(const std::string& filename) const{
-            CheckpointFile cpf(filename, CheckpointAccessLevel::CREATE);
-            WriteToCpt(cpf);
-        }
-
-        void Orbitals::WriteToCpt(CheckpointFile f) const{
-            WriteToCpt(f.getWriter("/QMdata"));
-        }
-
-        void Orbitals::WriteToCpt(CheckpointWriter w) const{
-            w(XtpVersionStr(), "Version");
-            w(_basis_set_size, "basis_set_size");
-            w(_occupied_levels, "occupied_levels");
-            w(_number_alpha_electrons, "number_alpha_electrons");
-
-            w(_mo_energies, "mo_energies");
-            w(_mo_coefficients, "mo_coefficients");
-
-            // write qmatoms
-            {
-                CheckpointWriter qmasWriter = w.openChild("qmatoms");
-                for (size_t idx = 0; idx < _atoms.size(); ++idx) {
-                    auto qmaWriter =
-                        qmasWriter.openChild("atom" + std::to_string(idx));
-                    _atoms[idx]->WriteToCpt(qmaWriter);
-                }
-            }
-
-            w(_qm_energy, "qm_energy");
-            w(_qm_package, "qm_package");
-            w(_self_energy, "self_energy");
-
-            w(_dftbasis, "dftbasis");
-            w(_auxbasis, "auxbasis");
-
-            w(_rpamin, "rpamin");
-            w(_rpamax, "rpamax");
-            w(_qpmin, "qpmin");
-            w(_qpmax, "qpmax");
-            w(_bse_vmin, "bse_vmin");
-            w(_bse_cmax, "bse_cmax");
-
-            w(_ScaHFX, "ScaHFX");
-
-            w(_useTDA, "useTDA");
-            w(_ECP, "ECP");
-
-            w(_QPpert_energies, "QPpert_energies");
-            w(_QPdiag_energies, "QPdiag_energies");
-
-            w(_QPdiag_coefficients, "QPdiag_coefficients");
-            w(_eh_t, "eh_t");
-
-            w(_eh_s, "eh_s");
-
-            w(_BSE_singlet_energies, "BSE_singlet_energies");
-
-            w(_BSE_singlet_coefficients, "BSE_singlet_coefficients");
-
-            w(_BSE_singlet_coefficients_AR, "BSE_singlet_coefficients_AR");
-
-            w(_transition_dipoles, "transition_dipoles");
-
-            w(_BSE_triplet_energies, "BSE_triplet_energies");
-            w(_BSE_triplet_coefficients, "BSE_triplet_coefficients");
-        }
-
-        void Orbitals::ReadFromCpt(const std::string& filename) {
-            CheckpointFile cpf(filename, CheckpointAccessLevel::READ);
-            ReadFromCpt(cpf);
-        }
-
-        void Orbitals::ReadFromCpt(CheckpointFile f) {
-            ReadFromCpt(f.getReader("/QMdata"));
-        }
-
-        void Orbitals::ReadFromCpt(CheckpointReader r) {
-            r(_basis_set_size, "basis_set_size");
-            r(_occupied_levels, "occupied_levels");
-            r(_number_alpha_electrons, "number_alpha_electrons");
-
-            r(_mo_energies, "mo_energies");
-            r(_mo_coefficients, "mo_coefficients");
-
-            // Read qmatoms
-            {
-                CheckpointReader qmasReader = r.openChild("qmatoms");
-                size_t count = qmasReader.getNumDataSets();
-                if(count==QMAtoms().size()){
-                     for (size_t i = 0; i < count; ++i) {
-                          CheckpointReader qmaReader =
-                            qmasReader.openChild("atom" + std::to_string(i));
-                          QMAtoms()[i]->ReadFromCpt(qmaReader);
-                     }
-                }
-                else{
-
-                    if(this->QMAtoms().size()>0){
-                        std::vector< QMAtom* >::iterator it;
-                        for (it = _atoms.begin(); it != _atoms.end(); ++it) delete *it;
-                        _atoms.clear();
-                    }
-
-                    for (size_t i = 0; i < count; ++i) {
-                        CheckpointReader qmaReader =
-                            qmasReader.openChild("atom" + std::to_string(i));
-                        QMAtom temp;
-                        temp.ReadFromCpt(qmaReader);
-                        AddAtom(temp);
-                    }
-                }
-            }
->>>>>>> 85a8c2a7
 
 Eigen::VectorXd Orbitals::FragmentNuclearCharges(int frag) const {
 
