/*
 *            Copyright 2009-2018 The VOTCA Development Team
 *                       (http://www.votca.org)
 *
 *      Licensed under the Apache License, Version 2.0 (the "License")
 *
 * You may not use this file except in compliance with the License.
 * You may obtain a copy of the License at
 *
 *              http://www.apache.org/licenses/LICENSE-2.0
 *
 * Unless required by applicable law or agreed to in writing, software
 * distributed under the License is distributed on an "AS IS" BASIS,
 * WITHOUT WARRANTIES OR CONDITIONS OF ANY KIND, either express or implied.
 * See the License for the specific language governing permissions and
 * limitations under the License.
 *
 */

#include "votca/xtp/orbitals.h"
#include "votca/xtp/qmstate.h"
#include "votca/xtp/aomatrix.h"
#include <votca/xtp/version.h>
#include <votca/tools/elements.h>
#include <votca/xtp/basisset.h>
#include <votca/xtp/aobasis.h>
#include <votca/xtp/vc2index.h>
#include <stdio.h>
#include <iostream>
#include <iomanip>
#include <fstream>
#include <numeric>



using namespace votca::tools;

namespace votca {
    namespace xtp {

        Orbitals::Orbitals() {

            _basis_set_size = 0;
            _occupied_levels = 0;
            _unoccupied_levels = 0;
            _number_of_electrons = 0;
            _self_energy = 0.0;
            _qm_energy = 0.0;
            _ECP = "";
            _useTDA = false;

            // GW-BSE
            _qpmin = 0;
            _qpmax = 0;
            _qptotal = 0;

            _rpamin = 0;
            _rpamax = 0;

            _ScaHFX = 0.0;

            _bse_cmin = 0;
            _bse_cmax = 0;
            _bse_vmin = 0;
            _bse_vmax = 0;
            _bse_vtotal = 0;
            _bse_ctotal = 0;
            _bse_size = 0;
            _bse_nmax = 0;

        };

        Orbitals::~Orbitals() {
            for (QMAtom* atom:_atoms) delete atom;
        };

        void Orbitals::setNumberOfLevels(int occupied_levels,int unoccupied_levels) {
            _occupied_levels = occupied_levels;
            _unoccupied_levels = unoccupied_levels;
        }
      
         /**
         *
         * @param _energy_difference [ev] Two levels are degenerate if their energy is smaller than this value
         * @return vector with indices off all aorbitals degenerate to this including itself
         */
        std::vector<int> Orbitals::CheckDegeneracy(int level, double energy_difference)const{
          
          std::vector<int> result=std::vector<int>(0);
          if(level>_mo_energies.size()){
            throw std::runtime_error("Level for degeneracy is higher than maximum level");
          }
          double MOEnergyLevel =_mo_energies(level);

                for (int i =0; i < _mo_energies.size(); ++i) {
                    if (std::abs(_mo_energies(i) - MOEnergyLevel) * tools::conv::hrt2ev < energy_difference) {
                      result.push_back(i);
                    }
                }
          return result;
        }

        std::vector<int> Orbitals::SortEnergies() {
            std::vector<int>index = std::vector<int>(_mo_energies.size());
            std::iota(index.begin(), index.end(), 0);
            std::stable_sort(index.begin(), index.end(), [this](int i1, int i2) {
                return this->MOEnergies()[i1] < this->MOEnergies()[i2];
            });
            return index;
        }

        /// Writes a PDB file
        //TODO move to filewriter PDB

        void Orbitals::WriteXYZ(const std::string& filename, string header) const{
            
          std::ofstream out(filename);
          if (!out.is_open()) {
                throw std::runtime_error("Bad file handle: " + filename);
            }
          out<<_atoms.size()<<endl;
          out<<header<<endl;
          for (const QMAtom* atom:_atoms) {
                const tools::vec pos = atom->getPos() * tools::conv::bohr2ang;
                out<<atom->getType()<<" "<<pos.getX()<<" "<<pos.getY()<<" "<<pos.getZ()<<endl;
          }
          out.close();
          return;
        }

        Eigen::MatrixXd Orbitals::DensityMatrixFull(const QMState& state) const{
          if(state.isTransition()){
            return this->TransitionDensityMatrix(state);
          }
          Eigen::MatrixXd result=this->DensityMatrixGroundState();
          if(state.Type().isExciton()){
             std::vector< Eigen::MatrixXd > DMAT = DensityMatrixExcitedState(state);
             result=result- DMAT[0] + DMAT[1]; // Ground state + hole_contribution + electron contribution
          }else if(state.Type()==QMStateType::DQPstate){
            Eigen::MatrixXd DMATQP=DensityMatrixQuasiParticle(state);
            if (state.Index() > getHomo()) {
              result+= DMATQP;
            } else {
              result-= DMATQP;
            }
          }else if(state.Type()!=QMStateType::Gstate){
            throw std::runtime_error("DensityMatrixFull does not yet implement QMStateType:"+state.Type().ToLongString());
          }
          return result;
        }
        
        // Determine ground state density matrix

        Eigen::MatrixXd Orbitals::DensityMatrixGroundState() const{
            if (!hasMOCoefficients()) {
                throw std::runtime_error("Orbitals file does not contain MO coefficients");
            }
            Eigen::MatrixXd occstates = _mo_coefficients.block(0, 0, _mo_coefficients.rows(), _occupied_levels);
            Eigen::MatrixXd dmatGS = 2.0 * occstates * occstates.transpose();
            return dmatGS;
        }

        Eigen::MatrixXd Orbitals::CalculateQParticleAORepresentation() const{
          if (!hasQPdiag()) {
                throw std::runtime_error("Orbitals file does not contain QP coefficients");
            }
            return _mo_coefficients.block(0, _qpmin, _mo_coefficients.rows(), _qptotal)*_QPdiag_coefficients;
        }

        // Determine QuasiParticle Density Matrix

        Eigen::MatrixXd Orbitals::DensityMatrixQuasiParticle(const QMState& state) const{
          if(state.Type()!=QMStateType::PQPstate){
            throw std::runtime_error("State:"+state.ToString()+" is not a quasiparticle state");
          }
            Eigen::MatrixXd lambda = CalculateQParticleAORepresentation();
            Eigen::MatrixXd dmatQP = lambda.col(state.Index()-_qpmin) * lambda.col(state.Index()-_qpmin).transpose();
            return dmatQP;
        }

        Orbitals::Index2MO Orbitals::BSEIndex2MOIndex()const{
          Index2MO result;
          for (int v = 0; v < _bse_vtotal; v++) {
            for (int c = 0; c < _bse_ctotal; c++) {
              result.I2v.push_back(_bse_vmin + v);
              result.I2c.push_back(_bse_cmin + c);
            }
          }
          return result;
        }
        
        Eigen::Vector3d Orbitals::CalcCoM()const{
          tools::Elements elements;
          
          Eigen::Vector3d CoM = Eigen::Vector3d::Zero();
          double totalmass=0.0;
          for (QMAtom* atom : _atoms) {
            double mass=elements.getMass(atom->getType());
            totalmass+=mass;
            CoM += mass* atom->getPos().toEigen();
          }
          CoM /= totalmass;
          return CoM;
        }
        
        Eigen::Vector3d Orbitals::CalcElDipole(const QMState& state) {
          Eigen::Vector3d CoM=CalcCoM();
          Eigen::Vector3d nuclei_dip = Eigen::Vector3d::Zero();
          if (!state.isTransition()) {
            for (QMAtom* atom : _atoms) {
              nuclei_dip += (atom->getPos().toEigen() - CoM) * atom->getNuccharge();
            }
          }

          BasisSet basis;
          basis.LoadBasisSet(this->getDFTbasis());
          AOBasis aobasis;
          aobasis.AOBasisFill(basis, _atoms);
          AODipole dipole;
          dipole.setCenter(CoM);
          dipole.Fill(aobasis);
          Eigen::MatrixXd dmat = this->DensityMatrixFull(state);
          Eigen::Vector3d electronic_dip;
          for (int i = 0; i < 3; ++i) {
            electronic_dip(i) = dmat.cwiseProduct(dipole.Matrix()[i]).sum();
          }
          return nuclei_dip - electronic_dip;
        }

        Eigen::MatrixXd Orbitals::TransitionDensityMatrix(const QMState& state) const{
            if (state.Type() != QMStateType::Singlet) {
                throw runtime_error("Spin type not known for transition density matrix. Available only for singlet");
            }
            const MatrixXfd& BSECoefs = _BSE_singlet_coefficients;
            if(BSECoefs.cols()<state.Index()+1 || BSECoefs.rows()<2){
                throw runtime_error("Orbitals object has no information about state:"+state.ToString());
            }
            
            // The Transition dipole is sqrt2 bigger because of the spin, the excited state is a linear combination of 2 slater determinants, where either alpha or beta spin electron is excited
            
            /*Trying to implement D_{alpha,beta}= sqrt2*sum_{i}^{occ}sum_{j}^{virt}{BSEcoef(i,j)*MOcoef(alpha,i)*MOcoef(beta,j)} */
            // c stands for conduction band and thus virtual orbitals
            // v stand for valence band and thus occupied orbitals
#if (GWBSE_DOUBLE)
            Eigen::VectorXd coeffs= BSECoefs.col(state.Index());
#else
            Eigen::VectorXd coeffs= BSECoefs.col(state.Index()).cast<double>();
#endif
            if(!_useTDA){
#if (GWBSE_DOUBLE)
                coeffs+=_BSE_singlet_coefficients_AR.col(state.Index());
#else
            coeffs+=_BSE_singlet_coefficients_AR.col(state.Index()).cast<double>();
#endif
            }
            coeffs*=std::sqrt(2.0);
            vc2index index=vc2index(_bse_vmin,_bse_cmin,_bse_ctotal);
            Eigen::MatrixXd dmatTS = Eigen::MatrixXd::Zero(_basis_set_size, _basis_set_size);
            
            for (int i = 0; i < _bse_size; i++) {
                dmatTS.noalias()+= coeffs(i) * _mo_coefficients.col(index.v(i)) * _mo_coefficients.row(index.c(i));
            }

            return dmatTS;
        }

        std::vector<Eigen::MatrixXd > Orbitals::DensityMatrixExcitedState(const QMState& state) const{
            std::vector<Eigen::MatrixXd > dmat = DensityMatrixExcitedState_R(state);
            if (!_useTDA && state.Type() == QMStateType::Singlet) {
                std::vector<Eigen::MatrixXd > dmat_AR = DensityMatrixExcitedState_AR(state);
                dmat[0] -= dmat_AR[0];
                dmat[1] -= dmat_AR[1];
            }
            return dmat;
        }

        // Excited state density matrix

        std::vector<Eigen::MatrixXd> Orbitals::DensityMatrixExcitedState_R(const QMState& state) const{
            if (!state.Type().isExciton()) {
                throw runtime_error("Spin type not known for density matrix. Available are singlet and triplet");
            }

            const MatrixXfd & BSECoefs = (state.Type() == QMStateType::Singlet) ? _BSE_singlet_coefficients : _BSE_triplet_coefficients;
            if(BSECoefs.cols()<state.Index()+1 || BSECoefs.rows()<2){
                throw runtime_error("Orbitals object has no information about state:"+state.ToString());
            }
            /******
             *
             *    Density matrix for GW-BSE based excitations
             *
             *    - electron contribution
             *      D_ab = \sum{vc} \sum{c'} A_{vc}A_{vc'} mo_a(c)mo_b(c')
             *
             *    - hole contribution
             *      D_ab = \sum{vc} \sum{v'} A_{vc}A_{v'c} mo_a(v)mo_b(v')
             *
             *
             *   more efficient:
             *
             *   - electron contribution
             *      D_ab = \sum{c} \sum{c'} mo_a(c)mo_b(c') [ \sum{v} A_{vc}A_{vc'} ]
             *           = \sum{c} \sum{c'} mo_a(c)mo_b(c') A_{cc'}
             *
             *   - hole contribution
             *      D_ab = \sum{v} \sum{v'} mo_a(v)mo_b(v') [ \sum{c} A_{vc}A_{v'c} ]
             *           = \sum{v} \sum{v'} mo_a(v)mo_b(v') A_{vv'}
             *
             */

#if (GWBSE_DOUBLE)
            Eigen::VectorXd coeffs= BSECoefs.col(state.Index());
#else
            Eigen::VectorXd coeffs= BSECoefs.col(state.Index()).cast<double>();
#endif
         
            std::vector<Eigen::MatrixXd > dmatEX(2);
            // hole part as matrix products
            Eigen::MatrixXd occlevels = _mo_coefficients.block(0, _bse_vmin, _mo_coefficients.rows(), _bse_vtotal);
            dmatEX[0] = occlevels * CalcAuxMat_vv(coeffs) * occlevels.transpose();

            // electron part as matrix products
            Eigen::MatrixXd virtlevels = _mo_coefficients.block(0, _bse_cmin, _mo_coefficients.rows(), _bse_ctotal);
            dmatEX[1] = virtlevels * CalcAuxMat_cc(coeffs) * virtlevels.transpose();

            return dmatEX;
        }

   
Eigen::MatrixXd Orbitals::CalcAuxMat_vv(const Eigen::VectorXd& coeffs)const{
    Eigen::MatrixXd Mvv = Eigen::MatrixXd::Zero(_bse_vtotal, _bse_vtotal);
    vc2index index = vc2index(_bse_vmin, _bse_cmin, _bse_ctotal);
    for (int idx1 = 0; idx1 < _bse_size; idx1++) {
        int v = index.v(idx1) - _bse_vmin;
        int c = index.c(idx1) - _bse_cmin;
#pragma omp parallel for
        for (int v2 = 0; v2 < _bse_vtotal; v2++) {
            int idx2 = index.I(c, v2);
            Mvv(v, v2) += coeffs(idx1) * coeffs(idx2);
        }
    }
    return Mvv;
}

Eigen::MatrixXd Orbitals::CalcAuxMat_cc(const Eigen::VectorXd& coeffs)const{
    Eigen::MatrixXd Mcc = Eigen::MatrixXd::Zero(_bse_ctotal, _bse_ctotal);
    vc2index index = vc2index(_bse_vmin, _bse_cmin, _bse_ctotal);
    for (int idx1 = 0; idx1 < _bse_size; idx1++) {
        int v = index.v(idx1) - _bse_vmin;
        int c = index.c(idx1) - _bse_cmin;
#pragma omp parallel for
        for (int c2 = 0; c2 < _bse_ctotal; c2++) {
            int idx2 = index.I(v, c2);
            Mcc(c, c2) += coeffs(idx1) * coeffs(idx2);
        }

    }
    return Mcc;
}

        std::vector<Eigen::MatrixXd > Orbitals::DensityMatrixExcitedState_AR(const QMState& state) const{
            if (state.Type() != QMStateType::Singlet) {
                throw runtime_error("Spin type not known for density matrix. Available is singlet");
            }
            
            const MatrixXfd& BSECoefs_AR = _BSE_singlet_coefficients_AR;
            if(BSECoefs_AR.cols()<state.Index()+1 || BSECoefs_AR.rows()<2){
                throw runtime_error("Orbitals object has no information about state:"+state.ToString());
            }
            /******
             *
             *    Density matrix for GW-BSE based excitations
             *
             *    - electron contribution
             *      D_ab = \sum{vc} \sum{v'} B_{vc}B_{v'c} mo_a(v)mo_b(v')
             *
             *    - hole contribution
             *      D_ab = \sum{vc} \sum{c'} B_{vc}B_{vc'} mo_a(c)mo_b(c')
             *
             *
             *   more efficient:
             *
             *   - electron contribution
             *      D_ab = \sum{v} \sum{v'} mo_a(v)mo_b(v') [ \sum{c} B_{vc}B_{v'c} ]
             *           = \sum{v} \sum{v'} mo_a(v)mo_b(v') B_{vv'}
             *
             *   - hole contribution
             *      D_ab = \sum{c} \sum{c'} mo_a(c)mo_b(c') [ \sum{v} B_{vc}B_{vc'} ]
             *           = \sum{c} \sum{c'} mo_a(c)mo_b(c') B_{cc'}
             *
             */
            
#if (GWBSE_DOUBLE)
            Eigen::VectorXd coeffs= BSECoefs_AR.col(state.Index());
#else
            Eigen::VectorXd coeffs= BSECoefs_AR.col(state.Index()).cast<double>();
#endif

<<<<<<< HEAD
            std::vector<Eigen::MatrixXd > dmatAR(2);
            // hole part as matrix products
            Eigen::MatrixXd virtlevels = _mo_coefficients.block(0, _bse_cmin, _mo_coefficients.rows(), _bse_ctotal);
            dmatAR[0] = virtlevels * CalcAuxMat_cc(coeffs) * virtlevels.transpose();
            // electron part as matrix products
            Eigen::MatrixXd occlevels = _mo_coefficients.block(0, _bse_vmin, _mo_coefficients.rows(), _bse_vtotal);
            dmatAR[1] = occlevels * CalcAuxMat_vv(coeffs) * occlevels.transpose();

            
=======
            // electron part as matrix products
            Eigen::MatrixXd occlevels = _mo_coefficients.block(0, _bse_vmin, _mo_coefficients.rows(), _bse_vtotal);
            dmatAR[1] = occlevels * Bvv * occlevels.transpose();
            // hole part as matrix products
            Eigen::MatrixXd virtlevels = _mo_coefficients.block(0, _bse_cmin, _mo_coefficients.rows(), _bse_ctotal);
            dmatAR[0] = virtlevels * Bcc * virtlevels.transpose();
>>>>>>> 6c5d3b89
            return dmatAR;
        }

        Eigen::VectorXd Orbitals::LoewdinPopulation(const Eigen::MatrixXd & densitymatrix, const Eigen::MatrixXd & overlapmatrix, int frag){

            Eigen::VectorXd fragmentCharges = Eigen::VectorXd::Zero(2);
            Eigen::SelfAdjointEigenSolver<Eigen::MatrixXd> es;
            es.compute(overlapmatrix);
            Eigen::MatrixXd sqrtm1 = es.operatorInverseSqrt();
            Eigen::MatrixXd prodmat = sqrtm1 * densitymatrix*sqrtm1;

            for (int i = 0; i < frag; i++) {
                fragmentCharges(0) += prodmat(i, i);
            }
            for (int i = frag; i < overlapmatrix.rows(); i++) {
                fragmentCharges(1) += prodmat(i, i);
            }

            return fragmentCharges;
        }

        std::vector<double> Orbitals::Oscillatorstrengths() const{
            std::vector<double> oscs;
            int size = _transition_dipoles.size();
            if (size > _BSE_singlet_energies.size()) {
                size = _BSE_singlet_energies.size();
            }
            for (int i = 0; i < size; ++i) {
                double osc = (_transition_dipoles[i] * _transition_dipoles[i]) * 2.0 / 3.0 * (_BSE_singlet_energies(i));
                oscs.push_back(osc);
            }
            return oscs;
        }

        double Orbitals::getTotalStateEnergy(const QMState& state)const{
          double total_energy=getQMEnergy()* tools::conv::ev2hrt;
          if (state.Type()==QMStateType::Gstate){
            return total_energy;
          }
          total_energy+=getExcitedStateEnergy(state);
          return total_energy;
        }
        
        double Orbitals::getExcitedStateEnergy(const QMState& state) const{

            double omega = 0.0;
            if(state.isTransition()){
              throw std::runtime_error("Total Energy does not exist for transition state");
            }

            if (state.Type() == QMStateType::Singlet) {
              if(BSESingletEnergies().size()<state.Index()+1){
                throw std::runtime_error("Orbitals::getTotalEnergy You want "+ state.ToString()+" which has not been calculated");
              }
                omega = BSESingletEnergies()[state.Index()];
            } else if (state.Type() == QMStateType::Triplet) {
               if(BSETripletEnergies().size()<state.Index()+1){
                  throw std::runtime_error("Orbitals::getTotalEnergy You want "+ state.ToString()+" which has not been calculated");
              }
                omega = BSETripletEnergies()[state.Index()];
            } else if (state.Type() == QMStateType::DQPstate) {
               if(this->QPdiagEnergies().size()<state.Index()+1-getGWAmin()){
                  throw std::runtime_error("Orbitals::getTotalEnergy You want "+ state.ToString()+" which has not been calculated");
              }
               return QPdiagEnergies()[state.Index()-getGWAmin()];
            }else if (state.Type() == QMStateType::KSstate) {
               if(this->MOEnergies().size()<state.Index()+1){
                  throw std::runtime_error("Orbitals::getTotalEnergy You want "+ state.ToString()+" which has not been calculated");
              }
               return QPdiagEnergies()[state.Index()];
            }else if (state.Type() == QMStateType::PQPstate) {
               if(this->_QPpert_energies.rows()<state.Index()+1-getGWAmin()){
                  throw std::runtime_error("Orbitals::getTotalEnergy You want "+ state.ToString()+" which has not been calculated");
              }
               return _QPpert_energies(state.Index()-getGWAmin(),3);
            } else {
                throw std::runtime_error("GetTotalEnergy only knows states:singlet,triplet,KS,DQP,PQP");
            }
            return  omega; //  e.g. hartree
        }
        

        Eigen::VectorXd Orbitals::FragmentNuclearCharges(int frag) const{
         
            if (frag < 0) {
                throw runtime_error("Orbitals::FragmentNuclearCharges Fragment index is smaller than zero");
            }

            Eigen::VectorXd fragmentNuclearCharges = Eigen::VectorXd::Zero(2);
            int id = 0;
            for (const QMAtom* atom :_atoms) {
                id++;
                // get element type and determine its nuclear charge
                double crg = atom->getNuccharge();
                // add to either fragment
                if (id <= frag) {
                    fragmentNuclearCharges(0) += crg;
                } else {
                    fragmentNuclearCharges(1) += crg;
                }
            }
            return fragmentNuclearCharges;
        }
        
        
        void Orbitals::OrderMOsbyEnergy(){
          std::vector<int> sort_index = this->SortEnergies();
          
          Eigen::MatrixXd MOcopy=this->MOCoefficients();
          Eigen::VectorXd Energy=this->MOEnergies();
          
          for(int i=0;i<Energy.size();++i){
            this->MOEnergies()(i)=Energy(sort_index[i]);
          }
          for(int i=0;i<Energy.size();++i){
            this->MOCoefficients().col(i)=MOcopy.col(sort_index[i]);
          }
        }

                /**
         * \brief Guess for a dimer based on monomer orbitals
         *
         * Given two monomer orbitals (A and B) constructs a guess for dimer
         * orbitals: | A 0 | and energies: [EA, EB]
         *           | 0 B |
         */
        void Orbitals::PrepareDimerGuess(const Orbitals& orbitalsA,const Orbitals& orbitalsB) {

            // constructing the direct product orbA x orbB
            int basisA = orbitalsA.getBasisSetSize();
            int basisB = orbitalsB.getBasisSetSize();

            int levelsA = orbitalsA.getNumberOfLevels();
            int levelsB = orbitalsB.getNumberOfLevels();

            int electronsA = orbitalsA.getNumberOfElectrons();
            int electronsB = orbitalsB.getNumberOfElectrons();

            
            this->MOCoefficients() = Eigen::MatrixXd::Zero(basisA + basisB, levelsA + levelsB);

            // AxB = | A 0 |  //   A = [EA, EB]  //
            //       | 0 B |  //                 //
            if(orbitalsA.getDFTbasis()!=orbitalsB.getDFTbasis()){
              throw std::runtime_error("Basissets of Orbitals A and B differ "+orbitalsA.getDFTbasis()+":"+orbitalsB.getDFTbasis());
            }
            this->setDFTbasis(orbitalsA.getDFTbasis());
            if(orbitalsA.getECP()!=orbitalsB.getECP()){
              throw std::runtime_error("ECPs of Orbitals A and B differ "+orbitalsA.getECP()+":"+orbitalsB.getECP());
            }
            this->setECP(orbitalsA.getECP());
            this->setBasisSetSize(basisA + basisB);
            this->setNumberOfLevels(electronsA + electronsB,
                    levelsA + levelsB - electronsA - electronsB);
            this->setNumberOfElectrons(electronsA + electronsB);

            this->MOCoefficients().block(0, 0, basisA, levelsA) = orbitalsA.MOCoefficients();
            this->MOCoefficients().block(basisA, levelsA, basisB, levelsB) = orbitalsB.MOCoefficients();

            Eigen::VectorXd& energies = this->MOEnergies();
            energies.resize(levelsA + levelsB);

            energies.segment(0, levelsA) = orbitalsA.MOEnergies();
            energies.segment(levelsA, levelsB) = orbitalsB.MOEnergies();
            
            this->OrderMOsbyEnergy();
            
            return;
        }
        //TODO move to Filereader
        void Orbitals::LoadFromXYZ(const std::string& filename) {

            string line;
            std::ifstream in;
            string type;
            in.open(filename.c_str(), std::ios::in);
            if (!in) throw runtime_error(string("Error reading coordinates from: ")
                    + filename);
            int atomCount = 0;
            std::getline(in, line);
            
            Tokenizer tok1(line," \t");
            std::vector<std::string> line1;
            tok1.ToVector(line1);
            if(line1.size()!=1){
              throw std::runtime_error("First line of xyz file should contain number of atoms, nothing else.");
            }
            std::getline(in, line);//Comment line
            
            if (in.is_open()) {
                while (in.good()) {
                    std::getline(in, line);

                    vector< string > split;
                    Tokenizer toker(line, " \t");
                    toker.ToVector(split);
                    if(split.size()<4){continue;}
                    // Interesting information written here: e.g. 'C 0.000 0.000 0.000'
                    string element = split[0];
                    double x = boost::lexical_cast<double>(split[1]);
                    double y = boost::lexical_cast<double>(split[2]);
                    double z = boost::lexical_cast<double>(split[3]);
                    tools::vec pos = tools::vec(x, y, z);
                    AddAtom(atomCount, element, pos * tools::conv::ang2bohr);
                    atomCount++;
                }
            } else {
                throw std::runtime_error("No such file: '" + filename + "'.");
            }
            return;
        }

        void Orbitals::WriteToCpt(const std::string& filename) const{
            CheckpointFile cpf(filename, CheckpointAccessLevel::CREATE);
            WriteToCpt(cpf);
        }

        void Orbitals::WriteToCpt(CheckpointFile f) const{
            WriteToCpt(f.getWriter("/QMdata"));
        }

        void Orbitals::WriteToCpt(CheckpointWriter w) const{
            w(XtpVersionStr(), "Version");
            w(_basis_set_size, "basis_set_size");
            w(_occupied_levels, "occupied_levels");
            w(_unoccupied_levels, "unoccupied_levels");
            w(_number_of_electrons, "number_of_electrons");

            w(_mo_energies, "mo_energies");
            w(_mo_coefficients, "mo_coefficients");

            // write qmatoms

            {
                CheckpointWriter qmasWriter = w.openChild("qmatoms");
                for (size_t idx = 0; idx < _atoms.size(); ++idx) {
                    auto qmaWriter =
                        qmasWriter.openChild("atom" + std::to_string(idx));
                    _atoms[idx]->WriteToCpt(qmaWriter);
                }

            }

            w(_qm_energy, "qm_energy");
            w(_qm_package, "qm_package");
            w(_self_energy, "self_energy");

            w(_dftbasis, "dftbasis");
            w(_auxbasis, "auxbasis");

            w(_rpamin, "rpamin");
            w(_rpamax, "rpamax");
            w(_qpmin, "qpmin");
            w(_qpmax, "qpmax");
            w(_bse_vmin, "bse_vmin");
            w(_bse_vmax, "bse_vmax");
            w(_bse_cmin, "bse_cmin");
            w(_bse_cmax, "bse_cmax");

            w(_ScaHFX, "ScaHFX");

            w(_useTDA, "useTDA");
            w(_ECP, "ECP");

            w(_QPpert_energies, "QPpert_energies");
            w(_QPdiag_energies, "QPdiag_energies");

            w(_QPdiag_coefficients, "QPdiag_coefficients");
            w(_eh_t, "eh_t");

            w(_eh_s, "eh_s");

            w(_BSE_singlet_energies, "BSE_singlet_energies");

            w(_BSE_singlet_coefficients, "BSE_singlet_coefficients");

            w(_BSE_singlet_coefficients_AR, "BSE_singlet_coefficients_AR");

            w(_transition_dipoles, "transition_dipoles");

            w(_BSE_triplet_energies, "BSE_triplet_energies");
            w(_BSE_triplet_coefficients, "BSE_triplet_coefficients");
        }

        void Orbitals::ReadFromCpt(const std::string& filename) {
            CheckpointFile cpf(filename, CheckpointAccessLevel::READ);
            ReadFromCpt(cpf);
        }

        void Orbitals::ReadFromCpt(CheckpointFile f) {
            ReadFromCpt(f.getReader("/QMdata"));
        }

        void Orbitals::ReadFromCpt(CheckpointReader r) {
            r(_basis_set_size, "basis_set_size");
            r(_occupied_levels, "occupied_levels");
            r(_unoccupied_levels, "unoccupied_levels");
            r(_number_of_electrons, "number_of_electrons");

            r(_mo_energies, "mo_energies");
            r(_mo_coefficients, "mo_coefficients");

            // Read qmatoms
            {
                CheckpointReader qmasReader = r.openChild("qmatoms");
                size_t count = qmasReader.getNumDataSets();
                if(this->QMAtoms().size()>0){
                    std::vector< QMAtom* >::iterator it;
                    for (it = _atoms.begin(); it != _atoms.end(); ++it) delete *it;
                    _atoms.clear();
                }

                for (size_t i = 0; i < count; ++i) {
                    CheckpointReader qmaReader =
                        qmasReader.openChild("atom" + std::to_string(i));
                    QMAtom temp;
                    temp.ReadFromCpt(qmaReader);
                    AddAtom(temp);
                }
            }

            r(_qm_energy, "qm_energy");
            r(_qm_package, "qm_package");
            r(_self_energy, "self_energy");

            r(_dftbasis, "dftbasis");
            r(_auxbasis, "auxbasis");

            r(_rpamin, "rpamin");
            r(_rpamax, "rpamax");
            r(_qpmin, "qpmin");
            r(_qpmax, "qpmax");
            r(_bse_vmin, "bse_vmin");
            r(_bse_vmax, "bse_vmax");
            r(_bse_cmin, "bse_cmin");
            r(_bse_cmax, "bse_cmax");
            _bse_vtotal = _bse_vmax - _bse_vmin + 1;
            _bse_ctotal = _bse_cmax - _bse_cmin + 1;
            _bse_size = _bse_vtotal * _bse_ctotal;

            r(_ScaHFX, "ScaHFX");
            r(_useTDA, "useTDA");
            r(_ECP, "ECP");

            r(_QPpert_energies, "QPpert_energies");
            r(_QPdiag_energies, "QPdiag_energies");

            r(_QPdiag_coefficients, "QPdiag_coefficients");
            r(_eh_t, "eh_t");

            r(_eh_s, "eh_s");

            r(_BSE_singlet_energies, "BSE_singlet_energies");

            r(_BSE_singlet_coefficients, "BSE_singlet_coefficients");

            r(_BSE_singlet_coefficients_AR, "BSE_singlet_coefficients_AR");

            r(_transition_dipoles, "transition_dipoles");

            r(_BSE_triplet_energies, "BSE_triplet_energies");
            r(_BSE_triplet_coefficients, "BSE_triplet_coefficients");
        }
    }
}<|MERGE_RESOLUTION|>--- conflicted
+++ resolved
@@ -258,7 +258,7 @@
             Eigen::MatrixXd dmatTS = Eigen::MatrixXd::Zero(_basis_set_size, _basis_set_size);
             
             for (int i = 0; i < _bse_size; i++) {
-                dmatTS.noalias()+= coeffs(i) * _mo_coefficients.col(index.v(i)) * _mo_coefficients.row(index.c(i));
+                dmatTS.noalias()+= coeffs(i) * _mo_coefficients.col(index.v(i)) * _mo_coefficients.col(index.c(i)).transpose();
             }
 
             return dmatTS;
@@ -335,7 +335,7 @@
         int c = index.c(idx1) - _bse_cmin;
 #pragma omp parallel for
         for (int v2 = 0; v2 < _bse_vtotal; v2++) {
-            int idx2 = index.I(c, v2);
+            int idx2 = index.I(v2+_bse_vmin, c+_bse_cmin);
             Mvv(v, v2) += coeffs(idx1) * coeffs(idx2);
         }
     }
@@ -350,7 +350,7 @@
         int c = index.c(idx1) - _bse_cmin;
 #pragma omp parallel for
         for (int c2 = 0; c2 < _bse_ctotal; c2++) {
-            int idx2 = index.I(v, c2);
+            int idx2 = index.I(v+_bse_vmin, c2+_bse_cmin);
             Mcc(c, c2) += coeffs(idx1) * coeffs(idx2);
         }
 
@@ -396,9 +396,7 @@
             Eigen::VectorXd coeffs= BSECoefs_AR.col(state.Index()).cast<double>();
 #endif
 
-<<<<<<< HEAD
             std::vector<Eigen::MatrixXd > dmatAR(2);
-            // hole part as matrix products
             Eigen::MatrixXd virtlevels = _mo_coefficients.block(0, _bse_cmin, _mo_coefficients.rows(), _bse_ctotal);
             dmatAR[0] = virtlevels * CalcAuxMat_cc(coeffs) * virtlevels.transpose();
             // electron part as matrix products
@@ -406,14 +404,6 @@
             dmatAR[1] = occlevels * CalcAuxMat_vv(coeffs) * occlevels.transpose();
 
             
-=======
-            // electron part as matrix products
-            Eigen::MatrixXd occlevels = _mo_coefficients.block(0, _bse_vmin, _mo_coefficients.rows(), _bse_vtotal);
-            dmatAR[1] = occlevels * Bvv * occlevels.transpose();
-            // hole part as matrix products
-            Eigen::MatrixXd virtlevels = _mo_coefficients.block(0, _bse_cmin, _mo_coefficients.rows(), _bse_ctotal);
-            dmatAR[0] = virtlevels * Bcc * virtlevels.transpose();
->>>>>>> 6c5d3b89
             return dmatAR;
         }
 
