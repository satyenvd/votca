/*
 *           Copyright 2009-2019 The VOTCA Development Team
 *                      (http://www.votca.org)
 *
 *     Licensed under the Apache License,Version 2.0 (the "License")
 *
 *You may not use this file except in compliance with the License.
 *You may obtain a copy of the License at
 *
 *             http://www.apache.org/licenses/LICENSE-2.0
 *
 *Unless required by applicable law or agreed to in writing,software
 *distributed under the License is distributed on an "AS IS" BASIS,
 *WITHOUT WARRANTIES OR CONDITIONS OF ANY KIND,either express or implied.
 *See the License for the specific language governing permissions and
 *limitations under the License.
 *
 */

#include <boost/format.hpp>
#include <fstream>
#include <string>
#include <votca/tools/constants.h>
#include <votca/xtp/polarsite.h>

using namespace std;

namespace votca {
namespace xtp {

PolarSite::PolarSite(int id, std::string element, Eigen::Vector3d pos)
    : StaticSite(id, element, pos) {
  tools::Elements e;
  double default_pol = std::pow(tools::conv::ang2bohr, 3);
  try {
    default_pol =
        e.getPolarizability(element) * std::pow(tools::conv::nm2bohr, 3);
  } catch (const std::invalid_argument&) {
    ;
  }
  setPolarisation(default_pol * Eigen::Matrix3d::Identity());
};
<<<<<<< HEAD

PolarSite::PolarSite(data& d) { ReadData(d); };

void PolarSite::Induce(double wSOR) {
  // SUCCESSIVE OVERRELAXATION
  _inducedDipole_old = _inducedDipole;  // Remember all previous moments
  _inducedDipole = (1 - wSOR) * _inducedDipole_old -
                   wSOR * _Ps * (_localpermanetField + _localinducedField);
  return;
}

std::string PolarSite::writePolarisation() const {
  double conv_pol = std::pow(tools::conv::bohr2ang, 3);
  Eigen::MatrixX3d pol = _Ps * conv_pol;
  return (boost::format("     P %1$+1.7f %2$+1.7f %3$+1.7f %4$+1.7f %5$+1.7f "
                        "%6$+1.7f\n") %
          pol(0, 0) % pol(1, 0) % pol(2, 0) % pol(1, 1) % pol(1, 2) % pol(2, 2))
      .str();
}

void PolarSite::SetupCptTable(CptTable& table) const {
  table.addCol(_id, "index", HOFFSET(data, id));
  table.addCol(_element, "type", HOFFSET(data, element));

  table.addCol(_pos[0], "posX", HOFFSET(data, posX));
  table.addCol(_pos[1], "posY", HOFFSET(data, posY));
  table.addCol(_pos[2], "posZ", HOFFSET(data, posZ));

  table.addCol(_rank, "rank", HOFFSET(data, rank));

  table.addCol(_multipole[0], "multipoleQ00", HOFFSET(data, multipoleQ00));
  table.addCol(_multipole[1], "multipoleQ11c", HOFFSET(data, multipoleQ11c));
  table.addCol(_multipole[2], "multipoleQ11s", HOFFSET(data, multipoleQ11s));
  table.addCol(_multipole[3], "multipoleQ10", HOFFSET(data, multipoleQ10));
  table.addCol(_multipole[4], "multipoleQ20", HOFFSET(data, multipoleQ20));
  table.addCol(_multipole[5], "multipoleQ21c", HOFFSET(data, multipoleQ21c));
  table.addCol(_multipole[6], "multipoleQ21s", HOFFSET(data, multipoleQ21s));
  table.addCol(_multipole[7], "multipoleQ22c", HOFFSET(data, multipoleQ22c));
  table.addCol(_multipole[8], "multipoleQ22s", HOFFSET(data, multipoleQ22s));

  table.addCol(_Ps(0, 0), "pxx", HOFFSET(data, pxx));
  table.addCol(_Ps(0, 1), "pxy", HOFFSET(data, pxy));
  table.addCol(_Ps(0, 2), "pxz", HOFFSET(data, pxz));
  table.addCol(_Ps(1, 1), "pyy", HOFFSET(data, pyy));
  table.addCol(_Ps(1, 2), "pyz", HOFFSET(data, pyz));
  table.addCol(_Ps(2, 2), "pzz", HOFFSET(data, pzz));

  table.addCol(_localinducedField[0], "localInducedFieldX",
               HOFFSET(data, fieldX));
  table.addCol(_localinducedField[1], "localInducedFieldY",
               HOFFSET(data, fieldY));
  table.addCol(_localinducedField[2], "localInducedFieldZ",
               HOFFSET(data, fieldZ));

  table.addCol(_inducedDipole[0], "inducedDipoleX", HOFFSET(data, dipoleX));
  table.addCol(_inducedDipole[1], "inducedDipoleY", HOFFSET(data, dipoleY));
  table.addCol(_inducedDipole[2], "inducedDipoleZ", HOFFSET(data, dipoleZ));

  table.addCol(_inducedDipole_old[0], "inducedDipoleXOld",
               HOFFSET(data, dipoleXOld));
  table.addCol(_inducedDipole_old[1], "inducedDipoleYOld",
               HOFFSET(data, dipoleYOld));
  table.addCol(_inducedDipole_old[2], "inducedDipoleZOld",
               HOFFSET(data, dipoleZOld));

  table.addCol(_eigendamp, "eigendamp", HOFFSET(data, eigendamp));
  table.addCol(PhiU, "PhiU", HOFFSET(data, phiU));
}

void PolarSite::WriteToCpt(CptTable& table, const std::size_t& idx) const {
  data d;

  d.id = _id;
  d.element = const_cast<char*>(_element.c_str());
  d.posX = _pos[0];
  d.posY = _pos[1];
  d.posZ = _pos[2];

  d.rank = _rank;

  d.multipoleQ00 = _multipole[0];
  d.multipoleQ11c = _multipole[1];
  d.multipoleQ11s = _multipole[2];
  d.multipoleQ10 = _multipole[3];
  d.multipoleQ20 = _multipole[4];
  d.multipoleQ21c = _multipole[5];
  d.multipoleQ21s = _multipole[6];
  d.multipoleQ22c = _multipole[7];
  d.multipoleQ22s = _multipole[8];

  d.pxx = _Ps(0, 0);
  d.pxy = _Ps(0, 1);
  d.pxz = _Ps(0, 2);
  d.pyy = _Ps(1, 1);
  d.pyz = _Ps(1, 2);
  d.pzz = _Ps(2, 2);

  d.fieldX = _localinducedField[0];
  d.fieldY = _localinducedField[1];
  d.fieldZ = _localinducedField[2];

  d.dipoleX = _inducedDipole[0];
  d.dipoleY = _inducedDipole[1];
  d.dipoleZ = _inducedDipole[2];

  d.dipoleXOld = _inducedDipole_old[0];
  d.dipoleYOld = _inducedDipole_old[1];
  d.dipoleZOld = _inducedDipole_old[2];

  d.eigendamp = _eigendamp;
  d.phiU = PhiU;

  table.writeToRow(&d, idx);
}

void PolarSite::WriteData(data& d) const {
  d.id = _id;
  d.element = const_cast<char*>(_element.c_str());
  d.posX = _pos[0];
  d.posY = _pos[1];
  d.posZ = _pos[2];

  d.rank = _rank;

  d.multipoleQ00 = _multipole[0];
  d.multipoleQ11c = _multipole[1];
  d.multipoleQ11s = _multipole[2];
  d.multipoleQ10 = _multipole[3];
  d.multipoleQ20 = _multipole[4];
  d.multipoleQ21c = _multipole[5];
  d.multipoleQ21s = _multipole[6];
  d.multipoleQ22c = _multipole[7];
  d.multipoleQ22s = _multipole[8];

  d.pxx = _Ps(0, 0);
  d.pxy = _Ps(0, 1);
  d.pxz = _Ps(0, 2);
  d.pyy = _Ps(1, 1);
  d.pyz = _Ps(1, 2);
  d.pzz = _Ps(2, 2);

  d.fieldX = _localinducedField[0];
  d.fieldY = _localinducedField[1];
  d.fieldZ = _localinducedField[2];

  d.dipoleX = _inducedDipole[0];
  d.dipoleY = _inducedDipole[1];
  d.dipoleZ = _inducedDipole[2];

  d.dipoleXOld = _inducedDipole_old[0];
  d.dipoleYOld = _inducedDipole_old[1];
  d.dipoleZOld = _inducedDipole_old[2];

  d.eigendamp = _eigendamp;
  d.phiU = PhiU;
}

=======

void PolarSite::Induce(double wSOR) {
  // SUCCESSIVE OVERRELAXATION
  _inducedDipole_old = _inducedDipole;  // Remember all previous moments
  _inducedDipole = (1 - wSOR) * _inducedDipole_old -
                   wSOR * _Ps * (_localpermanetField + _localinducedField);
  return;
}

std::string PolarSite::writePolarisation() const {
  double conv_pol = std::pow(tools::conv::bohr2ang, 3);
  Eigen::MatrixX3d pol = _Ps * conv_pol;
  return (boost::format("     P %1$+1.7f %2$+1.7f %3$+1.7f %4$+1.7f %5$+1.7f "
                        "%6$+1.7f\n") %
          pol(0, 0) % pol(1, 0) % pol(2, 0) % pol(1, 1) % pol(1, 2) % pol(2, 2))
      .str();
}

void PolarSite::SetupCptTable(CptTable& table) const {
  table.addCol(_id, "index", HOFFSET(data, id));
  table.addCol(_element, "type", HOFFSET(data, element));

  table.addCol(_pos[0], "posX", HOFFSET(data, posX));
  table.addCol(_pos[1], "posY", HOFFSET(data, posY));
  table.addCol(_pos[2], "posZ", HOFFSET(data, posZ));

  table.addCol(_rank, "rank", HOFFSET(data, rank));

  table.addCol(_multipole[0], "multipoleQ00", HOFFSET(data, multipoleQ00));
  table.addCol(_multipole[1], "multipoleQ11c", HOFFSET(data, multipoleQ11c));
  table.addCol(_multipole[2], "multipoleQ11s", HOFFSET(data, multipoleQ11s));
  table.addCol(_multipole[3], "multipoleQ10", HOFFSET(data, multipoleQ10));
  table.addCol(_multipole[4], "multipoleQ20", HOFFSET(data, multipoleQ20));
  table.addCol(_multipole[5], "multipoleQ21c", HOFFSET(data, multipoleQ21c));
  table.addCol(_multipole[6], "multipoleQ21s", HOFFSET(data, multipoleQ21s));
  table.addCol(_multipole[7], "multipoleQ22c", HOFFSET(data, multipoleQ22c));
  table.addCol(_multipole[8], "multipoleQ22s", HOFFSET(data, multipoleQ22s));

  table.addCol(_Ps(0, 0), "pxx", HOFFSET(data, pxx));
  table.addCol(_Ps(0, 1), "pxy", HOFFSET(data, pxy));
  table.addCol(_Ps(0, 2), "pxz", HOFFSET(data, pxz));
  table.addCol(_Ps(1, 1), "pyy", HOFFSET(data, pyy));
  table.addCol(_Ps(1, 2), "pyz", HOFFSET(data, pyz));
  table.addCol(_Ps(2, 2), "pzz", HOFFSET(data, pzz));

  table.addCol(_localinducedField[0], "localInducedFieldX",
               HOFFSET(data, fieldX));
  table.addCol(_localinducedField[1], "localInducedFieldY",
               HOFFSET(data, fieldY));
  table.addCol(_localinducedField[2], "localInducedFieldZ",
               HOFFSET(data, fieldZ));

  table.addCol(_inducedDipole[0], "inducedDipoleX", HOFFSET(data, dipoleX));
  table.addCol(_inducedDipole[1], "inducedDipoleY", HOFFSET(data, dipoleY));
  table.addCol(_inducedDipole[2], "inducedDipoleZ", HOFFSET(data, dipoleZ));

  table.addCol(_inducedDipole_old[0], "inducedDipoleXOld",
               HOFFSET(data, dipoleXOld));
  table.addCol(_inducedDipole_old[1], "inducedDipoleYOld",
               HOFFSET(data, dipoleYOld));
  table.addCol(_inducedDipole_old[2], "inducedDipoleZOld",
               HOFFSET(data, dipoleZOld));

  table.addCol(_eigendamp, "eigendamp", HOFFSET(data, eigendamp));
  table.addCol(PhiU, "PhiU", HOFFSET(data, phiU));
}

void PolarSite::WriteToCpt(CptTable& table, const std::size_t& idx) const {
  data d;

  d.id = _id;
  d.element = const_cast<char*>(_element.c_str());
  d.posX = _pos[0];
  d.posY = _pos[1];
  d.posZ = _pos[2];

  d.rank = _rank;

  d.multipoleQ00 = _multipole[0];
  d.multipoleQ11c = _multipole[1];
  d.multipoleQ11s = _multipole[2];
  d.multipoleQ10 = _multipole[3];
  d.multipoleQ20 = _multipole[4];
  d.multipoleQ21c = _multipole[5];
  d.multipoleQ21s = _multipole[6];
  d.multipoleQ22c = _multipole[7];
  d.multipoleQ22s = _multipole[8];

  d.pxx = _Ps(0, 0);
  d.pxy = _Ps(0, 1);
  d.pxz = _Ps(0, 2);
  d.pyy = _Ps(1, 1);
  d.pyz = _Ps(1, 2);
  d.pzz = _Ps(2, 2);

  d.fieldX = _localinducedField[0];
  d.fieldY = _localinducedField[1];
  d.fieldZ = _localinducedField[2];

  d.dipoleX = _inducedDipole[0];
  d.dipoleY = _inducedDipole[1];
  d.dipoleZ = _inducedDipole[2];

  d.dipoleXOld = _inducedDipole_old[0];
  d.dipoleYOld = _inducedDipole_old[1];
  d.dipoleZOld = _inducedDipole_old[2];

  d.eigendamp = _eigendamp;
  d.phiU = PhiU;

  table.writeToRow(&d, idx);
}

>>>>>>> 9dda5b02
void PolarSite::ReadFromCpt(CptTable& table, const std::size_t& idx) {

  data d;
  table.readFromRow(&d, idx);
  _id = d.id;
  _element = std::string(d.element);
  free(d.element);
  _pos[0] = d.posX;
  _pos[1] = d.posY;
  _pos[2] = d.posZ;

  _rank = d.rank;

  _multipole[0] = d.multipoleQ00;
  _multipole[1] = d.multipoleQ11c;
  _multipole[2] = d.multipoleQ11s;
  _multipole[3] = d.multipoleQ10;
  _multipole[4] = d.multipoleQ20;
  _multipole[5] = d.multipoleQ21c;
  _multipole[6] = d.multipoleQ21s;
  _multipole[7] = d.multipoleQ22c;
  _multipole[8] = d.multipoleQ22s;

  _localinducedField[0] = d.fieldX;
  _localinducedField[1] = d.fieldY;
  _localinducedField[2] = d.fieldZ;

  _inducedDipole[0] = d.dipoleX;
  _inducedDipole[1] = d.dipoleY;
  _inducedDipole[2] = d.dipoleZ;

  _inducedDipole_old[0] = d.dipoleXOld;
  _inducedDipole_old[1] = d.dipoleYOld;
  _inducedDipole_old[2] = d.dipoleZOld;

  _Ps(0, 0) = d.pxx;
  _Ps(0, 1) = d.pxy;
  _Ps(1, 0) = d.pxy;
  _Ps(0, 2) = d.pxz;
  _Ps(2, 0) = d.pxz;
  _Ps(1, 1) = d.pyy;
  _Ps(1, 2) = d.pyz;
  _Ps(2, 1) = d.pyz;
  _Ps(2, 2) = d.pzz;

  _eigendamp = d.eigendamp;
  PhiU = d.phiU;
}

<<<<<<< HEAD
void PolarSite::ReadData(data& d) {
  _id = d.id;
  _element = std::string(d.element);
  free(d.element);
  _pos[0] = d.posX;
  _pos[1] = d.posY;
  _pos[2] = d.posZ;

  _rank = d.rank;

  _multipole[0] = d.multipoleQ00;
  _multipole[1] = d.multipoleQ11c;
  _multipole[2] = d.multipoleQ11s;
  _multipole[3] = d.multipoleQ10;
  _multipole[4] = d.multipoleQ20;
  _multipole[5] = d.multipoleQ21c;
  _multipole[6] = d.multipoleQ21s;
  _multipole[7] = d.multipoleQ22c;
  _multipole[8] = d.multipoleQ22s;

  _localinducedField[0] = d.fieldX;
  _localinducedField[1] = d.fieldY;
  _localinducedField[2] = d.fieldZ;

  _inducedDipole[0] = d.dipoleX;
  _inducedDipole[1] = d.dipoleY;
  _inducedDipole[2] = d.dipoleZ;

  _inducedDipole_old[0] = d.dipoleXOld;
  _inducedDipole_old[1] = d.dipoleYOld;
  _inducedDipole_old[2] = d.dipoleZOld;

  _Ps(0, 0) = d.pxx;
  _Ps(0, 1) = d.pxy;
  _Ps(1, 0) = d.pxy;
  _Ps(0, 2) = d.pxz;
  _Ps(2, 0) = d.pxz;
  _Ps(1, 1) = d.pyy;
  _Ps(1, 2) = d.pyz;
  _Ps(2, 1) = d.pyz;
  _Ps(2, 2) = d.pzz;

  _eigendamp = d.eigendamp;
  PhiU = d.phiU;
}

=======
>>>>>>> 9dda5b02
}  // namespace xtp
}  // namespace votca<|MERGE_RESOLUTION|>--- conflicted
+++ resolved
@@ -40,10 +40,8 @@
   }
   setPolarisation(default_pol * Eigen::Matrix3d::Identity());
 };
-<<<<<<< HEAD
 
 PolarSite::PolarSite(data& d) { ReadData(d); };
-
 void PolarSite::Induce(double wSOR) {
   // SUCCESSIVE OVERRELAXATION
   _inducedDipole_old = _inducedDipole;  // Remember all previous moments
@@ -198,121 +196,6 @@
   d.phiU = PhiU;
 }
 
-=======
-
-void PolarSite::Induce(double wSOR) {
-  // SUCCESSIVE OVERRELAXATION
-  _inducedDipole_old = _inducedDipole;  // Remember all previous moments
-  _inducedDipole = (1 - wSOR) * _inducedDipole_old -
-                   wSOR * _Ps * (_localpermanetField + _localinducedField);
-  return;
-}
-
-std::string PolarSite::writePolarisation() const {
-  double conv_pol = std::pow(tools::conv::bohr2ang, 3);
-  Eigen::MatrixX3d pol = _Ps * conv_pol;
-  return (boost::format("     P %1$+1.7f %2$+1.7f %3$+1.7f %4$+1.7f %5$+1.7f "
-                        "%6$+1.7f\n") %
-          pol(0, 0) % pol(1, 0) % pol(2, 0) % pol(1, 1) % pol(1, 2) % pol(2, 2))
-      .str();
-}
-
-void PolarSite::SetupCptTable(CptTable& table) const {
-  table.addCol(_id, "index", HOFFSET(data, id));
-  table.addCol(_element, "type", HOFFSET(data, element));
-
-  table.addCol(_pos[0], "posX", HOFFSET(data, posX));
-  table.addCol(_pos[1], "posY", HOFFSET(data, posY));
-  table.addCol(_pos[2], "posZ", HOFFSET(data, posZ));
-
-  table.addCol(_rank, "rank", HOFFSET(data, rank));
-
-  table.addCol(_multipole[0], "multipoleQ00", HOFFSET(data, multipoleQ00));
-  table.addCol(_multipole[1], "multipoleQ11c", HOFFSET(data, multipoleQ11c));
-  table.addCol(_multipole[2], "multipoleQ11s", HOFFSET(data, multipoleQ11s));
-  table.addCol(_multipole[3], "multipoleQ10", HOFFSET(data, multipoleQ10));
-  table.addCol(_multipole[4], "multipoleQ20", HOFFSET(data, multipoleQ20));
-  table.addCol(_multipole[5], "multipoleQ21c", HOFFSET(data, multipoleQ21c));
-  table.addCol(_multipole[6], "multipoleQ21s", HOFFSET(data, multipoleQ21s));
-  table.addCol(_multipole[7], "multipoleQ22c", HOFFSET(data, multipoleQ22c));
-  table.addCol(_multipole[8], "multipoleQ22s", HOFFSET(data, multipoleQ22s));
-
-  table.addCol(_Ps(0, 0), "pxx", HOFFSET(data, pxx));
-  table.addCol(_Ps(0, 1), "pxy", HOFFSET(data, pxy));
-  table.addCol(_Ps(0, 2), "pxz", HOFFSET(data, pxz));
-  table.addCol(_Ps(1, 1), "pyy", HOFFSET(data, pyy));
-  table.addCol(_Ps(1, 2), "pyz", HOFFSET(data, pyz));
-  table.addCol(_Ps(2, 2), "pzz", HOFFSET(data, pzz));
-
-  table.addCol(_localinducedField[0], "localInducedFieldX",
-               HOFFSET(data, fieldX));
-  table.addCol(_localinducedField[1], "localInducedFieldY",
-               HOFFSET(data, fieldY));
-  table.addCol(_localinducedField[2], "localInducedFieldZ",
-               HOFFSET(data, fieldZ));
-
-  table.addCol(_inducedDipole[0], "inducedDipoleX", HOFFSET(data, dipoleX));
-  table.addCol(_inducedDipole[1], "inducedDipoleY", HOFFSET(data, dipoleY));
-  table.addCol(_inducedDipole[2], "inducedDipoleZ", HOFFSET(data, dipoleZ));
-
-  table.addCol(_inducedDipole_old[0], "inducedDipoleXOld",
-               HOFFSET(data, dipoleXOld));
-  table.addCol(_inducedDipole_old[1], "inducedDipoleYOld",
-               HOFFSET(data, dipoleYOld));
-  table.addCol(_inducedDipole_old[2], "inducedDipoleZOld",
-               HOFFSET(data, dipoleZOld));
-
-  table.addCol(_eigendamp, "eigendamp", HOFFSET(data, eigendamp));
-  table.addCol(PhiU, "PhiU", HOFFSET(data, phiU));
-}
-
-void PolarSite::WriteToCpt(CptTable& table, const std::size_t& idx) const {
-  data d;
-
-  d.id = _id;
-  d.element = const_cast<char*>(_element.c_str());
-  d.posX = _pos[0];
-  d.posY = _pos[1];
-  d.posZ = _pos[2];
-
-  d.rank = _rank;
-
-  d.multipoleQ00 = _multipole[0];
-  d.multipoleQ11c = _multipole[1];
-  d.multipoleQ11s = _multipole[2];
-  d.multipoleQ10 = _multipole[3];
-  d.multipoleQ20 = _multipole[4];
-  d.multipoleQ21c = _multipole[5];
-  d.multipoleQ21s = _multipole[6];
-  d.multipoleQ22c = _multipole[7];
-  d.multipoleQ22s = _multipole[8];
-
-  d.pxx = _Ps(0, 0);
-  d.pxy = _Ps(0, 1);
-  d.pxz = _Ps(0, 2);
-  d.pyy = _Ps(1, 1);
-  d.pyz = _Ps(1, 2);
-  d.pzz = _Ps(2, 2);
-
-  d.fieldX = _localinducedField[0];
-  d.fieldY = _localinducedField[1];
-  d.fieldZ = _localinducedField[2];
-
-  d.dipoleX = _inducedDipole[0];
-  d.dipoleY = _inducedDipole[1];
-  d.dipoleZ = _inducedDipole[2];
-
-  d.dipoleXOld = _inducedDipole_old[0];
-  d.dipoleYOld = _inducedDipole_old[1];
-  d.dipoleZOld = _inducedDipole_old[2];
-
-  d.eigendamp = _eigendamp;
-  d.phiU = PhiU;
-
-  table.writeToRow(&d, idx);
-}
-
->>>>>>> 9dda5b02
 void PolarSite::ReadFromCpt(CptTable& table, const std::size_t& idx) {
 
   data d;
@@ -362,7 +245,6 @@
   PhiU = d.phiU;
 }
 
-<<<<<<< HEAD
 void PolarSite::ReadData(data& d) {
   _id = d.id;
   _element = std::string(d.element);
@@ -407,9 +289,6 @@
 
   _eigendamp = d.eigendamp;
   PhiU = d.phiU;
-}
-
-=======
->>>>>>> 9dda5b02
+
 }  // namespace xtp
-}  // namespace votca+}  // namespace xtp