/* 
 *            Copyright 2009-2018 The VOTCA Development Team
 *                       (http://www.votca.org)
 *
 *      Licensed under the Apache License, Version 2.0 (the "License")
 *
 * You may not use this file except in compliance with the License.
 * You may obtain a copy of the License at
 *
 *              http://www.apache.org/licenses/LICENSE-2.0
 *
 * Unless required by applicable law or agreed to in writing, software
 * distributed under the License is distributed on an "A_ol I_ol" BA_olI_ol,
 * WITHOUT WARRANTIE_ol OR CONDITION_ol OF ANY KIND, either express or implied.
 * _olee the License for the specific language governing permissions and
 * limitations under the License.
 *
 */


#include <votca/xtp/aomatrix.h>

#include <votca/xtp/aobasis.h>

#include <vector>



namespace votca {
    namespace xtp {

        void AOSuperMatrix::PrintIndexToFunction(const AOBasis& aobasis) {
            for (AOBasis::AOShellIterator _row = aobasis.firstShell(); _row != aobasis.lastShell(); _row++) {
                const AOShell* _shell_row = aobasis.getShell(_row);
                int _row_start = _shell_row->getStartIndex();
<<<<<<< HEAD
                string type = _shell_row->getType();
                cout << "Shell " << type << "starts at " << _row_start + 1 << endl;
=======
                std::string type = _shell_row->getType();
                std::cout << "Shell " << type << "starts at " << _row_start + 1 << std::endl;
>>>>>>> 2e8b6b50
            }
            return;
        }

        
        template< class T> 
<<<<<<< HEAD
        void AOMatrix<T>::Fill(const AOBasis& aobasis, vec gridpoint, AOBasis* ecp) {
            _aomatrix = Eigen::Matrix<T, Eigen::Dynamic, Eigen::Dynamic>::Zero(aobasis.AOBasisSize(),aobasis.AOBasisSize());
            _ecp=ecp;
            _gridpoint =gridpoint;
=======
        void AOMatrix<T>::Fill(const AOBasis& aobasis) {
            _aomatrix = Eigen::Matrix<T, Eigen::Dynamic, Eigen::Dynamic>::Zero(aobasis.AOBasisSize(),aobasis.AOBasisSize());
>>>>>>> 2e8b6b50
            // loop row
#pragma omp parallel for
            for (unsigned _row = 0; _row < aobasis.getNumofShells(); _row++) {

                const AOShell* _shell_row = aobasis.getShell(_row);
                int _row_start = _shell_row->getStartIndex();
      

                // AOMatrix is symmetric, restrict explicit calculation to triangular matrix
                for (unsigned _col = 0; _col <= _row; _col++) {

                    const AOShell* _shell_col = aobasis.getShell(_col);

                    // figure out the submatrix
                    int _col_start = _shell_col->getStartIndex();
<<<<<<< HEAD
                    Eigen::Block< Eigen::Matrix<T, Eigen::Dynamic, Eigen::Dynamic> > block=_aomatrix.block(_row_start,_col_start, _shell_row->getNumFunc(),_shell_col->getNumFunc());
=======
                    Eigen::Block< Eigen::Matrix<T, Eigen::Dynamic, Eigen::Dynamic> > block=
                            _aomatrix.block(_row_start,_col_start, _shell_row->getNumFunc(),_shell_col->getNumFunc());
>>>>>>> 2e8b6b50
                    // Fill block
                    FillBlock(block, _shell_row, _shell_col);

                }
            }

            // Fill whole matrix by copying
        for ( unsigned _i=0; _i < _aomatrix.rows(); _i++){
                for (unsigned _j = 0; _j < _i; _j++) {
                    _aomatrix(_j, _i) = _aomatrix(_i, _j);

                }
            }

            return;
        }


        void AOMatrix3D::Fill(const AOBasis& aobasis) {
            // cout << "I'm supposed to fill out the AO overlap matrix" << endl;
            _aomatrix.resize(3);
            for (int i = 0; i < 3; i++) {
          _aomatrix[ i ] = Eigen::MatrixXd::Zero(aobasis.AOBasisSize(),aobasis.AOBasisSize());
            }
            // loop row
#pragma omp parallel for
            for (unsigned _row = 0; _row < aobasis.getNumofShells(); _row++) {

                const AOShell* _shell_row = aobasis.getShell(_row);
                int _row_start = _shell_row->getStartIndex();

                // loop column
                for (AOBasis::AOShellIterator _col = aobasis.firstShell(); _col != aobasis.lastShell(); _col++) {
                    const AOShell* _shell_col = aobasis.getShell(_col);

                    // figure out the submatrix
                    int _col_start = _shell_col->getStartIndex();
                std::vector< Eigen::Block<Eigen::MatrixXd> > _submatrix;
                    for (int _i = 0; _i < 3; _i++) {
                   Eigen::Block<Eigen::MatrixXd> block=_aomatrix[_i].block( _row_start,_col_start,_shell_row->getNumFunc(),_shell_col->getNumFunc());
                   _submatrix.push_back(block );

                    }
                    // Fill block
                    FillBlock(_submatrix, _shell_row, _shell_col);

                }
            }
            return;
        }

        void AOMatrix3D::FreeMatrix() {

            for (int i = 0; i < 3; i++) {

                _aomatrix[i].resize(0, 0);

            }
            _aomatrix.clear();
            return;
        }

<<<<<<< HEAD
        template<class T> void AOMatrix<T>::Print(string _ident) {
            cout << "\n" << endl;
            std::cout.precision(12);
        for ( unsigned i =0; i< _aomatrix.rows(); i++){
            for ( unsigned j =0; j< _aomatrix.cols(); j++){
                cout << _ident << "[" << i+1 << ":" << j+1 << "] " << scientific <<_aomatrix(i,j) << endl;
                }
            }
    }   

        void AOMatrix3D::Print(string _ident) {
            cout << "\n" << endl;
        for ( unsigned i =0; i< _aomatrix[0].rows(); i++){
            for ( unsigned j =0; j< _aomatrix[0].cols(); j++){
                cout << _ident << "[" << i+1 << ":" << j+1 << "] " <<  _aomatrix[0](i,j) << " : " <<  _aomatrix[1](i,j) << " : " <<  _aomatrix[2](i,j)  << endl;
=======
        template<class T> void AOMatrix<T>::Print(std::string _ident) {
            std::cout << "\n" << std::endl;
            std::cout.precision(12);
        for ( unsigned i =0; i< _aomatrix.rows(); i++){
            for ( unsigned j =0; j< _aomatrix.cols(); j++){
                std::cout << _ident << "[" << i+1 << ":" << j+1 << "] " << std::scientific <<_aomatrix(i,j) << std::endl;
                }
            }
    }   

        void AOMatrix3D::Print(std::string _ident) {
            std::cout << "\n" << std::endl;
        for ( unsigned i =0; i< _aomatrix[0].rows(); i++){
            for ( unsigned j =0; j< _aomatrix[0].cols(); j++){
                std::cout << _ident << "[" << i+1 << ":" << j+1 << "] " <<  _aomatrix[0](i,j) << " : " <<  _aomatrix[1](i,j) << " : " <<  _aomatrix[2](i,j)  << std::endl;
>>>>>>> 2e8b6b50
                }
            }
        }

       Eigen::MatrixXd AOSuperMatrix::getTrafo(const AOGaussianPrimitive& gaussian){
            ///         0    1  2  3    4  5  6  7  8  9   10  11  12  13  14  15  16  17  18  19       20    21    22    23    24    25    26    27    28    29    30    31    32    33    34 
            ///         s,   x, y, z,   xy xz yz xx yy zz, xxy xyy xyz xxz xzz yyz yzz xxx yyy zzz,    xxxy, xxxz, xxyy, xxyz, xxzz, xyyy, xyyz, xyzz, xzzz, yyyz, yyzz, yzzz, xxxx, yyyy, zzzz,
            const AOShell* shell = gaussian.getShell();
            const int ntrafo = shell->getNumFunc() + shell->getOffset();
            const double _decay = gaussian.getDecay();
            const int _lmax = shell->getLmax();
            const int n = getBlockSize(_lmax);
         Eigen::MatrixXd _trafo=Eigen::MatrixXd::Zero(ntrafo,n); 
            const std::vector<double>& contractions = gaussian.getContraction();

            // s-functions
            _trafo(0, 0) = contractions[0]; //  // s  Y 0,0
            // p-functions
            if (_lmax > 0) { // order of functions changed
                const double factor = 2. * sqrt(_decay) * contractions[1];
                _trafo(1, 3) = factor; // Y 1,0
                _trafo(2, 2) = factor; // Y 1,-1
                _trafo(3, 1) = factor; // Y 1,1
            }

            // d-functions
            if (_lmax > 1) { // order of functions changed
                const double factor = 2. * _decay * contractions[2];
                const double factor_1 = factor / sqrt(3.);
                _trafo(4, Cart::xx) = -factor_1; // d3z2-r2 (dxx)
                _trafo(4, Cart::yy) = -factor_1; // d3z2-r2 (dyy)  Y 2,0
                _trafo(4, Cart::zz) = 2. * factor_1; // d3z2-r2 (dzz)

                _trafo(5, Cart::yz) = 2. * factor; // dyz           Y 2,-1

                _trafo(6, Cart::xz) = 2. * factor; // dxz           Y 2,1

                _trafo(7, Cart::xy) = 2. * factor; // dxy           Y 2,-2

                _trafo(8, Cart::xx) = factor; // dx2-y2 (dxx)   Y 2,2
                _trafo(8, Cart::yy) = -factor; // dx2-y2 (dzz)
            }

            // f-functions
            if (_lmax > 2) { // order of functions changed
                const double factor = 2. * pow(_decay, 1.5) * contractions[3];
                const double factor_1 = factor * 2. / sqrt(15.);
                const double factor_2 = factor * sqrt(2.) / sqrt(5.);
                const double factor_3 = factor * sqrt(2.) / sqrt(3.);

                _trafo(9, Cart::xxz) = -3. * factor_1; // f1 (f??) xxz 13
                _trafo(9, Cart::yyz) = -3. * factor_1; // f1 (f??) yyz 15        Y 3,0
                _trafo(9, Cart::zzz) = 2. * factor_1; // f1 (f??) zzz 19

                _trafo(10, Cart::xxy) = -factor_2; // f3 xxy 10
                _trafo(10, Cart::yyy) = -factor_2; // f3 yyy 18   Y 3,-1
                _trafo(10, Cart::yzz) = 4. * factor_2; // f3 yzz 16

                _trafo(11, Cart::xxx) = -factor_2; // f2 xxx 17
                _trafo(11, Cart::xyy) = -factor_2; // f2 xyy 11   Y 3,1
                _trafo(11, Cart::xzz) = 4. * factor_2; // f2 xzz 14

                _trafo(12, Cart::xyz) = 4. * factor; // f6 xyz 12     Y 3,-2

                _trafo(13, Cart::xxz) = 2. * factor; // f7 (f??)   xxz   13
                _trafo(13, Cart::yyz) = -2. * factor; // f7 (f??)   yyz   15   Y 3,2

                _trafo(14, Cart::xxy) = 3. * factor_3; // f4 xxy 10
                _trafo(14, Cart::yyy) = -factor_3; // f4 yyy 18   Y 3,-3

                _trafo(15, Cart::xxx) = factor_3; // f5 (f??) xxx 17
                _trafo(15, Cart::xyy) = -3. * factor_3; // f5 (f??) xyy 11     Y 3,3
            }

            // g-functions
            if (_lmax > 3) {
                const double factor = 2. / sqrt(3.) * _decay * _decay * contractions[4];
                const double factor_1 = factor / sqrt(35.);
                const double factor_2 = factor * 4. / sqrt(14.);
                const double factor_3 = factor * 2. / sqrt(7.);
                const double factor_4 = factor * 2. * sqrt(2.);

                _trafo(16, Cart::xxxx) = 3. * factor_1; /// Y 4,0
                _trafo(16, Cart::xxyy) = 6. * factor_1;
                _trafo(16, Cart::xxzz) = -24. * factor_1;
                _trafo(16, Cart::yyyy) = 3. * factor_1;
                _trafo(16, Cart::yyzz) = -24. * factor_1;
                _trafo(16, Cart::zzzz) = 8. * factor_1;

                _trafo(17, Cart::xxyz) = -3. * factor_2; /// Y 4,-1
                _trafo(17, Cart::yyyz) = -3. * factor_2;
                _trafo(17, Cart::yzzz) = 4. * factor_2;

                _trafo(18, Cart::xxxz) = -3. * factor_2; /// Y 4,1
                _trafo(18, Cart::xyyz) = -3. * factor_2;
                _trafo(18, Cart::xzzz) = 4. * factor_2;

                _trafo(19, Cart::xxxy) = -2. * factor_3; /// Y 4,-2
                _trafo(19, Cart::xyyy) = -2. * factor_3;
                _trafo(19, Cart::xyzz) = 12. * factor_3;

                _trafo(20, Cart::xxxx) = -factor_3; /// Y 4,2
                _trafo(20, Cart::xxzz) = 6. * factor_3;
                _trafo(20, Cart::yyyy) = factor_3;
                _trafo(20, Cart::yyzz) = -6. * factor_3;

                _trafo(21, Cart::xxyz) = 3. * factor_4; /// Y 4,-3
                _trafo(21, Cart::yyyz) = -factor_4;

                _trafo(22, Cart::xxxz) = factor_4; /// Y 4,3
                _trafo(22, Cart::xyyz) = -3. * factor_4;

                _trafo(23, Cart::xxxy) = 4. * factor; /// Y 4,-4
                _trafo(23, Cart::xyyy) = -4. * factor;

                _trafo(24, Cart::xxxx) = factor; /// Y 4,4
                _trafo(24, Cart::xxyy) = -6. * factor;
                _trafo(24, Cart::yyyy) = factor;
            }
            // h-functions
            if (_lmax > 4) {
                const double factor = (2. / 3.) * pow(_decay, 2.5) * contractions[5];
                const double factor_1 = factor * 2. / sqrt(105.);
                const double factor_2 = factor * 2. / sqrt(7.);
                const double factor_3 = factor * sqrt(6.) / 3.;
                const double factor_4 = factor * 2. * sqrt(3.);
                const double factor_5 = factor * .2 * sqrt(30.);

                _trafo(25, Cart::xxxxz) = 15. * factor_1; /// Y 5,0
                _trafo(25, Cart::xxyyz) = 30. * factor_1;
                _trafo(25, Cart::xxzzz) = -40. * factor_1;
                _trafo(25, Cart::yyyyz) = 15. * factor_1;
                _trafo(25, Cart::yyzzz) = -40. * factor_1;
                _trafo(25, Cart::zzzzz) = 8. * factor_1;

                _trafo(26, Cart::xxxxy) = factor_2; /// Y 5,-1
                _trafo(26, Cart::xxyyy) = 2. * factor_2;
                _trafo(26, Cart::xxyzz) = -12. * factor_2;
                _trafo(26, Cart::yyyyy) = factor_2;
                _trafo(26, Cart::yyyzz) = -12. * factor_2;
                _trafo(26, Cart::yzzzz) = 8. * factor_2;

                _trafo(27, Cart::xxxxx) = factor_2; /// Y 5,1
                _trafo(27, Cart::xxxyy) = 2. * factor_2;
                _trafo(27, Cart::xxxzz) = -12. * factor_2;
                _trafo(27, Cart::xyyyy) = factor_2;
                _trafo(27, Cart::xyyzz) = -12. * factor_2;
                _trafo(27, Cart::xzzzz) = 8. * factor_2;

                _trafo(28, Cart::xxxyz) = -8. * factor; /// Y 5,-2
                _trafo(28, Cart::xyyyz) = -8. * factor;
                _trafo(28, Cart::xyzzz) = 16. * factor;

                _trafo(29, Cart::xxxxz) = -4. * factor; /// Y 5,2
                _trafo(29, Cart::xxzzz) = 8. * factor;
                _trafo(29, Cart::yyyyz) = 4. * factor;
                _trafo(29, Cart::yyzzz) = -8. * factor;

                _trafo(30, Cart::xxxxy) = -3. * factor_3; /// Y 5,-3
                _trafo(30, Cart::xxyyy) = -2. * factor_3;
                _trafo(30, Cart::xxyzz) = 24. * factor_3;
                _trafo(30, Cart::yyyyy) = factor_3;
                _trafo(30, Cart::yyyzz) = -8. * factor_3;

                _trafo(31, Cart::xxxxx) = -factor_3; /// Y 5,3
                _trafo(31, Cart::xxxyy) = 2. * factor_3;
                _trafo(31, Cart::xxxzz) = 8. * factor_3;
                _trafo(31, Cart::xyyyy) = 3. * factor_3;
                _trafo(31, Cart::xyyzz) = -24. * factor_3;

                _trafo(32, Cart::xxxyz) = 4. * factor_4; /// Y 5,-4
                _trafo(32, Cart::xyyyz) = -4. * factor_4;

                _trafo(33, Cart::xxxxz) = factor_4; /// Y 5,4
                _trafo(33, Cart::xxyyz) = -6. * factor_4;
                _trafo(33, Cart::yyyyz) = factor_4;

                _trafo(34, Cart::xxxxy) = 5. * factor_5; /// Y 5,-5
                _trafo(34, Cart::xxyyy) = -10. * factor_5;
                _trafo(34, Cart::yyyyy) = factor_5;

                _trafo(35, Cart::xxxxx) = factor_5; /// Y 5,5
                _trafo(35, Cart::xxxyy) = -10. * factor_5;
                _trafo(35, Cart::xyyyy) = 5. * factor_5;
            }

            // i-functions
            if (_lmax > 5) {
                const double factor = (2. / 3.) * _decay * _decay * _decay * contractions[6];
                const double factor_1 = factor * 2. / sqrt(1155.);
                const double factor_2 = factor * 4. / sqrt(55.);
                const double factor_3 = factor * sqrt(22.) / 11.;
                const double factor_4 = factor * 2. * sqrt(165.) / 55.;
                const double factor_5 = factor * .4 * sqrt(30.);
                const double factor_6 = factor * .2 * sqrt(10.);

                _trafo(36, Cart::xxxxxx) = -5. * factor_1; /// Y 6,0
                _trafo(36, Cart::xxxxyy) = -15. * factor_1;
                _trafo(36, Cart::xxxxzz) = 90. * factor_1;
                _trafo(36, Cart::xxyyyy) = -15. * factor_1;
                _trafo(36, Cart::xxyyzz) = 180. * factor_1;
                _trafo(36, Cart::xxzzzz) = -120. * factor_1;
                _trafo(36, Cart::yyyyyy) = -5. * factor_1;
                _trafo(36, Cart::yyyyzz) = 90. * factor_1;
                _trafo(36, Cart::yyzzzz) = -120. * factor_1;
                _trafo(36, Cart::zzzzzz) = 16. * factor_1;

                _trafo(37, Cart::xxxxyz) = 5. * factor_2; /// Y 6,-1
                _trafo(37, Cart::xxyyyz) = 10. * factor_2;
                _trafo(37, Cart::xxyzzz) = -20. * factor_2;
                _trafo(37, Cart::yyyyyz) = 5. * factor_2;
                _trafo(37, Cart::yyyzzz) = -20. * factor_2;
                _trafo(37, Cart::yzzzzz) = 8. * factor_2;

                _trafo(38, Cart::xxxxxz) = 5. * factor_2; /// Y 6,1
                _trafo(38, Cart::xxxyyz) = 10. * factor_2;
                _trafo(38, Cart::xxxzzz) = -20. * factor_2;
                _trafo(38, Cart::xyyyyz) = 5. * factor_2;
                _trafo(38, Cart::xyyzzz) = -20. * factor_2;
                _trafo(38, Cart::xzzzzz) = 8. * factor_2;

                _trafo(39, Cart::xxxxxy) = 2. * factor_3; /// Y 6,-2
                _trafo(39, Cart::xxxyyy) = 4. * factor_3;
                _trafo(39, Cart::xxxyzz) = -32. * factor_3;
                _trafo(39, Cart::xyyyyy) = 2. * factor_3;
                _trafo(39, Cart::xyyyzz) = -32. * factor_3;
                _trafo(39, Cart::xyzzzz) = 32. * factor_3;

                _trafo(40, Cart::xxxxxy) = factor_3; /// Y 6,2
                _trafo(40, Cart::xxxxyy) = factor_3;
                _trafo(40, Cart::xxxxzz) = -16. * factor_3;
                _trafo(40, Cart::xxyyyy) = -factor_3;
                _trafo(40, Cart::xxzzzz) = 16. * factor_3;
                _trafo(40, Cart::yyyyyy) = -factor_3;
                _trafo(40, Cart::yyyyzz) = 16. * factor_3;
                _trafo(40, Cart::yyzzzz) = -16. * factor_3;

                _trafo(41, Cart::xxxxyz) = -18. * factor_3; /// Y 6,-3
                _trafo(41, Cart::xxyyyz) = -12. * factor_3;
                _trafo(41, Cart::xxyzzz) = 48. * factor_3;
                _trafo(41, Cart::yyyyyz) = 6. * factor_3;
                _trafo(41, Cart::yyyzzz) = -16. * factor_3;

                _trafo(42, Cart::xxxxxz) = -6. * factor_3; /// Y 6,3
                _trafo(42, Cart::xxxyyz) = 12. * factor_3;
                _trafo(42, Cart::xxxzzz) = 16. * factor_3;
                _trafo(42, Cart::xyyyyz) = 18. * factor_3;
                _trafo(42, Cart::xyyzzz) = -48. * factor_3;

                _trafo(43, Cart::xxxxxy) = -4. * factor_4; /// Y 6,-4
                _trafo(43, Cart::xxxyzz) = 40. * factor_4;
                _trafo(43, Cart::xyyyyy) = 4. * factor_4;
                _trafo(43, Cart::xyyyzz) = -40. * factor_4;

                _trafo(44, Cart::xxxxxx) = -factor_4; /// Y 6,4
                _trafo(44, Cart::xxxxyy) = 5. * factor_4;
                _trafo(44, Cart::xxxxzz) = 10. * factor_4;
                _trafo(44, Cart::xxyyyy) = 5. * factor_4;
                _trafo(44, Cart::xxyyzz) = -60. * factor_4;
                _trafo(44, Cart::yyyyyy) = -factor_4;
                _trafo(44, Cart::yyyyzz) = 10. * factor_4;

                _trafo(45, Cart::xxxxyz) = 5. * factor_5; /// Y 6,-5
                _trafo(45, Cart::xxyyyz) = -10. * factor_5;
                _trafo(45, Cart::yyyyyz) = factor_5;

                _trafo(46, Cart::xxxxxz) = factor_5; /// Y 6,5
                _trafo(46, Cart::xxxyyz) = -10. * factor_5;
                _trafo(46, Cart::xyyyyz) = 5. * factor_5;

                _trafo(47, Cart::xxxxxy) = 6. * factor_6; /// Y 6,-6
                _trafo(47, Cart::xxxyyy) = -20. * factor_6;
                _trafo(47, Cart::xyyyyy) = 6. * factor_6;

                _trafo(48, Cart::xxxxxx) = factor_6; /// Y 6,6
                _trafo(48, Cart::xxxxyy) = -15. * factor_6;
                _trafo(48, Cart::xxyyyy) = 15. * factor_6;
                _trafo(48, Cart::yyyyyy) = -factor_6;
            }
            return _trafo;
        }


        template<class T> 
        std::vector<double> AOMatrix<T>::XIntegrate(int _n, double _T) {
            std::vector<double> _FmT = std::vector<double>(_n, 0.0);
            const int _mm = _FmT.size() - 1;
            const double pi = boost::math::constants::pi<double>();
            if (_mm < 0) {
<<<<<<< HEAD
                cerr << "mm is: " << _mm << " This should not have happened!" << flush;
=======
                std::cerr << "mm is: " << _mm << " This should not have happened!" << std::flush;
>>>>>>> 2e8b6b50
                exit(1);
            }

            if (_T < 0.0) {
<<<<<<< HEAD
                cerr << "T is: " << _T << " This should not have happened!" << flush;
=======
                std::cerr << "T is: " << _T << " This should not have happened!" << std::flush;
>>>>>>> 2e8b6b50
                exit(1);
            }

            if (_T >= 10.0) {
                // forward iteration
                _FmT[0] = 0.50 * sqrt(pi / _T) * erf(sqrt(_T));

                for (unsigned m = 1; m < _FmT.size(); m++) {
                    _FmT[m] = (2.0 * m - 1) * _FmT[m - 1] / (2.0 * _T) - exp(-_T) / (2.0 * _T);
                }
            }

            if (_T < 1e-10) {
                for (unsigned m = 0; m < _FmT.size(); m++) {
                    _FmT[m] = 1.0 / (2.0 * m + 1.0) - _T / (2.0 * m + 3.0);
                }
            }


            if (_T >= 1e-10 && _T < 10.0) {
                // backward iteration
                double fm = 0.0;
                for (int m = 60; m >= _mm; m--) {
                    fm = (2.0 * _T) / (2.0 * m + 1.0) * (fm + exp(-_T) / (2.0 * _T));
                }
                _FmT[_mm] = fm;
                for (int m = _mm - 1; m >= 0; m--) {
                    _FmT[m] = (2.0 * _T) / (2.0 * m + 1.0) * (_FmT[m + 1] + exp(-_T) / (2.0 * _T));
                }
            }

            return _FmT;
        }
        
int AOSuperMatrix::getBlockSize(int _lmax) {
      //Each cartesian shells has (l+1)(l+2)/2 elements
      //Sum of all shells up to _lmax leads to blocksize=1+11/6 l+l^2+1/6 l^3
      int blocksize = 6 + 11 * _lmax + 6 * _lmax * _lmax + _lmax * _lmax*_lmax;
      blocksize /= 6;
      return blocksize;
    }



template class AOMatrix<double>;
template class AOMatrix< std::complex<double> >;

    }
}
<|MERGE_RESOLUTION|>--- conflicted
+++ resolved
@@ -33,28 +33,16 @@
             for (AOBasis::AOShellIterator _row = aobasis.firstShell(); _row != aobasis.lastShell(); _row++) {
                 const AOShell* _shell_row = aobasis.getShell(_row);
                 int _row_start = _shell_row->getStartIndex();
-<<<<<<< HEAD
-                string type = _shell_row->getType();
-                cout << "Shell " << type << "starts at " << _row_start + 1 << endl;
-=======
                 std::string type = _shell_row->getType();
                 std::cout << "Shell " << type << "starts at " << _row_start + 1 << std::endl;
->>>>>>> 2e8b6b50
             }
             return;
         }
 
         
         template< class T> 
-<<<<<<< HEAD
-        void AOMatrix<T>::Fill(const AOBasis& aobasis, vec gridpoint, AOBasis* ecp) {
-            _aomatrix = Eigen::Matrix<T, Eigen::Dynamic, Eigen::Dynamic>::Zero(aobasis.AOBasisSize(),aobasis.AOBasisSize());
-            _ecp=ecp;
-            _gridpoint =gridpoint;
-=======
         void AOMatrix<T>::Fill(const AOBasis& aobasis) {
             _aomatrix = Eigen::Matrix<T, Eigen::Dynamic, Eigen::Dynamic>::Zero(aobasis.AOBasisSize(),aobasis.AOBasisSize());
->>>>>>> 2e8b6b50
             // loop row
 #pragma omp parallel for
             for (unsigned _row = 0; _row < aobasis.getNumofShells(); _row++) {
@@ -70,12 +58,8 @@
 
                     // figure out the submatrix
                     int _col_start = _shell_col->getStartIndex();
-<<<<<<< HEAD
-                    Eigen::Block< Eigen::Matrix<T, Eigen::Dynamic, Eigen::Dynamic> > block=_aomatrix.block(_row_start,_col_start, _shell_row->getNumFunc(),_shell_col->getNumFunc());
-=======
                     Eigen::Block< Eigen::Matrix<T, Eigen::Dynamic, Eigen::Dynamic> > block=
                             _aomatrix.block(_row_start,_col_start, _shell_row->getNumFunc(),_shell_col->getNumFunc());
->>>>>>> 2e8b6b50
                     // Fill block
                     FillBlock(block, _shell_row, _shell_col);
 
@@ -138,23 +122,6 @@
             return;
         }
 
-<<<<<<< HEAD
-        template<class T> void AOMatrix<T>::Print(string _ident) {
-            cout << "\n" << endl;
-            std::cout.precision(12);
-        for ( unsigned i =0; i< _aomatrix.rows(); i++){
-            for ( unsigned j =0; j< _aomatrix.cols(); j++){
-                cout << _ident << "[" << i+1 << ":" << j+1 << "] " << scientific <<_aomatrix(i,j) << endl;
-                }
-            }
-    }   
-
-        void AOMatrix3D::Print(string _ident) {
-            cout << "\n" << endl;
-        for ( unsigned i =0; i< _aomatrix[0].rows(); i++){
-            for ( unsigned j =0; j< _aomatrix[0].cols(); j++){
-                cout << _ident << "[" << i+1 << ":" << j+1 << "] " <<  _aomatrix[0](i,j) << " : " <<  _aomatrix[1](i,j) << " : " <<  _aomatrix[2](i,j)  << endl;
-=======
         template<class T> void AOMatrix<T>::Print(std::string _ident) {
             std::cout << "\n" << std::endl;
             std::cout.precision(12);
@@ -170,7 +137,6 @@
         for ( unsigned i =0; i< _aomatrix[0].rows(); i++){
             for ( unsigned j =0; j< _aomatrix[0].cols(); j++){
                 std::cout << _ident << "[" << i+1 << ":" << j+1 << "] " <<  _aomatrix[0](i,j) << " : " <<  _aomatrix[1](i,j) << " : " <<  _aomatrix[2](i,j)  << std::endl;
->>>>>>> 2e8b6b50
                 }
             }
         }
@@ -460,20 +426,12 @@
             const int _mm = _FmT.size() - 1;
             const double pi = boost::math::constants::pi<double>();
             if (_mm < 0) {
-<<<<<<< HEAD
-                cerr << "mm is: " << _mm << " This should not have happened!" << flush;
-=======
                 std::cerr << "mm is: " << _mm << " This should not have happened!" << std::flush;
->>>>>>> 2e8b6b50
                 exit(1);
             }
 
             if (_T < 0.0) {
-<<<<<<< HEAD
-                cerr << "T is: " << _T << " This should not have happened!" << flush;
-=======
                 std::cerr << "T is: " << _T << " This should not have happened!" << std::flush;
->>>>>>> 2e8b6b50
                 exit(1);
             }
 
