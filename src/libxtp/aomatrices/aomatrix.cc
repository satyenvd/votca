/* 
 *            Copyright 2009-2017 The VOTCA Development Team
 *                       (http://www.votca.org)
 *
 *      Licensed under the Apache License, Version 2.0 (the "License")
 *
 * You may not use this file except in compliance with the License.
 * You may obtain a copy of the License at
 *
 *              http://www.apache.org/licenses/LICENSE-2.0
 *
 * Unless required by applicable law or agreed to in writing, software
 * distributed under the License is distributed on an "A_ol I_ol" BA_olI_ol,
 * WITHOUT WARRANTIE_ol OR CONDITION_ol OF ANY KIND, either express or implied.
 * _olee the License for the specific language governing permissions and
 * limitations under the License.
 *
 */


#include <votca/xtp/aomatrix.h>

#include <votca/xtp/aobasis.h>

#include <vector>



<<<<<<< HEAD
using namespace votca::tools;

namespace votca {
    namespace xtp {
        namespace ub = boost::numeric::ublas;

        void AOSuperMatrix::PrintIndexToFunction(const AOBasis& aobasis) {
            for (AOBasis::AOShellIterator _row = aobasis.firstShell(); _row != aobasis.lastShell(); _row++) {
                const AOShell* _shell_row = aobasis.getShell(_row);
                int _row_start = _shell_row->getStartIndex();
                string type = _shell_row->getType();
                cout << "Shell " << type << "starts at " << _row_start + 1 << endl;
=======
namespace votca { namespace xtp {

    void AOSuperMatrix::PrintIndexToFunction(const AOBasis& aobasis){
        for (AOBasis::AOShellIterator _row = aobasis.firstShell(); _row != aobasis.lastShell() ; _row++ ) {
            const AOShell* _shell_row = aobasis.getShell( _row );
            int _row_start = _shell_row->getStartIndex();
            string type = _shell_row->getType();
            cout << "Shell " << type << "starts at " << _row_start+1 << endl;
        }
        return;
    }
    
    void AOMatrix::Fill(const AOBasis& aobasis,vec r, AOBasis* ecp ) {
        _aomatrix = Eigen::MatrixXd::Zero(aobasis.AOBasisSize(),aobasis.AOBasisSize());
        _gridpoint = r;
        // loop row
        #pragma omp parallel for
        for (unsigned _row = 0; _row <  aobasis.getNumofShells() ; _row++ ){
       
            const AOShell* _shell_row = aobasis.getShell( _row );
            int _row_start = _shell_row->getStartIndex();
           
            // AOMatrix is symmetric, restrict explicit calculation to triangular matrix
            for ( unsigned _col = 0; _col <= _row ; _col++ ){

                const AOShell* _shell_col = aobasis.getShell( _col );
                
                // figure out the submatrix
                int _col_start = _shell_col->getStartIndex();
                Eigen::Block<Eigen::MatrixXd> block=_aomatrix.block(_row_start,_col_start, _shell_row->getNumFunc(),_shell_col->getNumFunc());
                // Fill block
                FillBlock(block , _shell_row,_shell_col, ecp );
                
            }
        }
        
        // Fill whole matrix by copying
        for ( unsigned _i=0; _i < _aomatrix.rows(); _i++){
            for ( unsigned _j=0; _j < _i; _j++){
               _aomatrix(_j,_i) = _aomatrix(_i,_j); 
                       
>>>>>>> 21612300
            }
            return;
        }

        
<<<<<<< HEAD
        // AOMatrix is now templated to allow for both double and complex types
        template< class T> 
        void AOMatrix<T>::Fill(const AOBasis& aobasis, vec gridpoint, AOBasis* ecp) {
            _aomatrix = ub::zero_matrix<T>(aobasis.AOBasisSize());
            _ecp=ecp;
            _gridpoint =gridpoint;
            // loop row
#pragma omp parallel for
            for (unsigned _row = 0; _row < aobasis.getNumofShells(); _row++) {

                const AOShell* _shell_row = aobasis.getShell(_row);
                int _row_start = _shell_row->getStartIndex();
                int _row_end = _row_start + _shell_row->getNumFunc();

                // AOMatrix is symmetric, restrict explicit calculation to triangular matrix
                for (unsigned _col = 0; _col <= _row; _col++) {

                    const AOShell* _shell_col = aobasis.getShell(_col);

                    // figure out the submatrix
                    int _col_start = _shell_col->getStartIndex();
                    int _col_end = _col_start + _shell_col->getNumFunc();

                    ub::matrix_range< ub::matrix<T> > _submatrix = ub::subrange(_aomatrix, _row_start, _row_end, _col_start, _col_end);

                    // Fill block
                    FillBlock(_submatrix, _shell_row, _shell_col);

=======
        // Copy stuff to fill lower triangular part
         for ( unsigned _i=0; _i < this->_aomatrix.rows(); _i++){
            for (unsigned _j=0; _j <= _i; _j++){
         
                if ( std::abs(this->_aomatrix(_i,_j) - this->_aomatrix(_j,_i) ) > 1e-4 ) {
                    
                    cerr << _i << ":" << _j << " == " << this->_aomatrix(_i,_j) << " vs " <<  this->_aomatrix(_j,_i) << endl;
                    _is_symmetric = false;
>>>>>>> 21612300
                }
            }
<<<<<<< HEAD

            // Fill whole matrix by copying
            for (unsigned _i = 0; _i < _aomatrix.size1(); _i++) {
                for (unsigned _j = 0; _j < _i; _j++) {
                    _aomatrix(_j, _i) = _aomatrix(_i, _j);

=======
        }
        if ( !_is_symmetric) {cerr << " Error: AOMatrix is not symmetric! "; exit(1);}
       
        return;
    }
    
    
    void AOMatrix3D::Fill(const AOBasis& aobasis ) {
        // cout << "I'm supposed to fill out the AO overlap matrix" << endl;
        _aomatrix.resize(3);
        for (int i = 0; i < 3 ; i++){
          _aomatrix[ i ] = Eigen::MatrixXd::Zero(aobasis.AOBasisSize(),aobasis.AOBasisSize());
        }
        // loop row
        #pragma omp parallel for
        for ( unsigned _row = 0; _row <  aobasis.getNumofShells() ; _row++ ){
       
            const AOShell* _shell_row = aobasis.getShell( _row );
            int _row_start = _shell_row->getStartIndex();

            // loop column
            for (AOBasis::AOShellIterator _col = aobasis.firstShell(); _col != aobasis.lastShell() ; _col++ ) {
                const AOShell* _shell_col = aobasis.getShell( _col );
                
                // figure out the submatrix
                int _col_start = _shell_col->getStartIndex();
                std::vector< Eigen::Block<Eigen::MatrixXd> > _submatrix;
                for ( int _i = 0; _i < 3; _i++){
                   Eigen::Block<Eigen::MatrixXd> block=_aomatrix[_i].block( _row_start,_col_start,_shell_row->getNumFunc(),_shell_col->getNumFunc());
                   _submatrix.push_back(block );
               
>>>>>>> 21612300
                }
            }

            // check symmetry
            bool _is_symmetric = true;

            // Copy stuff to fill lower triangular part
            for (unsigned _i = 0; _i < this->_aomatrix.size1(); _i++) {
                for (unsigned _j = 0; _j <= _i; _j++) {

                    if (std::abs(this->_aomatrix(_i, _j) - this->_aomatrix(_j, _i)) > 1e-4) {

                        cerr << _i << ":" << _j << " == " << this->_aomatrix(_i, _j) << " vs " << this->_aomatrix(_j, _i) << endl;
                        _is_symmetric = false;
                    }

                }
            }
            if (!_is_symmetric) {
                cerr << " Error: AOMatrix is not symmetric! ";
                exit(1);
            }

            return;
        }


        void AOMatrix3D::Fill(const AOBasis& aobasis) {
            // cout << "I'm supposed to fill out the AO overlap matrix" << endl;
            _aomatrix.resize(3);
            for (int i = 0; i < 3; i++) {
                _aomatrix[ i ] = ub::zero_matrix<double>(aobasis.AOBasisSize());
            }

            // loop row
#pragma omp parallel for
            for (unsigned _row = 0; _row < aobasis.getNumofShells(); _row++) {

                const AOShell* _shell_row = aobasis.getShell(_row);
                int _row_start = _shell_row->getStartIndex();
                int _row_end = _row_start + _shell_row->getNumFunc();

                // loop column
                for (AOBasis::AOShellIterator _col = aobasis.firstShell(); _col != aobasis.lastShell(); _col++) {
                    const AOShell* _shell_col = aobasis.getShell(_col);

                    // figure out the submatrix
                    int _col_start = _shell_col->getStartIndex();
                    int _col_end = _col_start + _shell_col->getNumFunc();
                    std::vector< ub::matrix_range< ub::matrix<double> > > _submatrix;
                    for (int _i = 0; _i < 3; _i++) {
                        _submatrix.push_back(ub::subrange(_aomatrix[_i], _row_start, _row_end, _col_start, _col_end));

                    }
                    // Fill block
                    FillBlock(_submatrix, _shell_row, _shell_col);

                }
            }
            return;
        }
<<<<<<< HEAD

        void AOMatrix3D::Cleanup() {

            for (int i = 0; i < 3; i++) {

                _aomatrix[i].resize(0, 0);

=======
        _aomatrix.clear();
       return; 
    }
    
    void AOMatrix::Print( string _ident){
        cout << "\n" << endl;
        std::cout.precision(12);
        for ( unsigned i =0; i< _aomatrix.rows(); i++){
            for ( unsigned j =0; j< _aomatrix.cols(); j++){
                cout << _ident << "[" << i+1 << ":" << j+1 << "] " << scientific <<_aomatrix(i,j) << endl;
>>>>>>> 21612300
            }
            _aomatrix.clear();
            return;
        }
<<<<<<< HEAD

        template<class T> void AOMatrix<T>::Print(string _ident) {
            cout << "\n" << endl;
            std::cout.precision(12);
            for (unsigned i = 0; i< this->_aomatrix.size1(); i++) {
                for (unsigned j = 0; j< this->_aomatrix.size2(); j++) {
                    cout << _ident << "[" << i + 1 << ":" << j + 1 << "] " << scientific << this->_aomatrix(i, j) << endl;
                }
            }
        }

        void AOMatrix3D::Print(string _ident) {
            cout << "\n" << endl;
            for (unsigned i = 0; i< this->_aomatrix[0].size1(); i++) {
                for (unsigned j = 0; j< this->_aomatrix[0].size2(); j++) {
                    cout << _ident << "[" << i + 1 << ":" << j + 1 << "] " << this->_aomatrix[0](i, j) << " : " << this->_aomatrix[1](i, j) << " : " << this->_aomatrix[2](i, j) << endl;
                }
            }
=======
    }   
    
       void AOMatrix3D::Print( string _ident){
        cout << "\n" << endl;
        for ( unsigned i =0; i< _aomatrix[0].rows(); i++){
            for ( unsigned j =0; j< _aomatrix[0].cols(); j++){
                cout << _ident << "[" << i+1 << ":" << j+1 << "] " <<  _aomatrix[0](i,j) << " : " <<  _aomatrix[1](i,j) << " : " <<  _aomatrix[2](i,j)  << endl;
            }
        }
    }
       
       Eigen::MatrixXd AOSuperMatrix::getTrafo(const AOGaussianPrimitive& gaussian){
         ///         0    1  2  3    4  5  6  7  8  9   10  11  12  13  14  15  16  17  18  19       20    21    22    23    24    25    26    27    28    29    30    31    32    33    34 
        ///         s,   x, y, z,   xy xz yz xx yy zz, xxy xyy xyz xxz xzz yyz yzz xxx yyy zzz,    xxxy, xxxz, xxyy, xxyz, xxzz, xyyy, xyyz, xyzz, xzzz, yyyz, yyzz, yzzz, xxxx, yyyy, zzzz,
         const AOShell* shell=gaussian.getShell();
         const int ntrafo = shell->getNumFunc() + shell->getOffset();
         const double _decay=gaussian.getDecay();
         const int _lmax=shell->getLmax();
         const int n=getBlockSize( _lmax );
         Eigen::MatrixXd _trafo=Eigen::MatrixXd::Zero(ntrafo,n); 
         const std::vector<double>& contractions=gaussian.getContraction();
         
        // s-functions
        _trafo(0,0) = contractions[0]; //  // s  Y 0,0
       // p-functions
        if ( _lmax > 0 ){ // order of functions changed
          const double factor = 2.*sqrt(_decay)*contractions[1];
          _trafo(1,3) = factor;  // Y 1,0
          _trafo(2,2) = factor;  // Y 1,-1
          _trafo(3,1) = factor;  // Y 1,1
>>>>>>> 21612300
        }

        ub::matrix<double> AOSuperMatrix::getTrafo(const AOGaussianPrimitive& gaussian) {
            ///         0    1  2  3    4  5  6  7  8  9   10  11  12  13  14  15  16  17  18  19       20    21    22    23    24    25    26    27    28    29    30    31    32    33    34 
            ///         s,   x, y, z,   xy xz yz xx yy zz, xxy xyy xyz xxz xzz yyz yzz xxx yyy zzz,    xxxy, xxxz, xxyy, xxyz, xxzz, xyyy, xyyz, xyzz, xzzz, yyyz, yyzz, yzzz, xxxx, yyyy, zzzz,
            const AOShell* shell = gaussian.getShell();
            const int ntrafo = shell->getNumFunc() + shell->getOffset();
            const double _decay = gaussian.getDecay();
            const int _lmax = shell->getLmax();
            const int n = getBlockSize(_lmax);
            ub::matrix<double> _trafo = ub::zero_matrix<double>(ntrafo, n);
            const std::vector<double>& contractions = gaussian.getContraction();

            // s-functions
            _trafo(0, 0) = contractions[0]; //  // s  Y 0,0
            // p-functions
            if (_lmax > 0) { // order of functions changed
                const double factor = 2. * sqrt(_decay) * contractions[1];
                _trafo(1, 3) = factor; // Y 1,0
                _trafo(2, 2) = factor; // Y 1,-1
                _trafo(3, 1) = factor; // Y 1,1
            }

            // d-functions
            if (_lmax > 1) { // order of functions changed
                const double factor = 2. * _decay * contractions[2];
                const double factor_1 = factor / sqrt(3.);
                _trafo(4, Cart::xx) = -factor_1; // d3z2-r2 (dxx)
                _trafo(4, Cart::yy) = -factor_1; // d3z2-r2 (dyy)  Y 2,0
                _trafo(4, Cart::zz) = 2. * factor_1; // d3z2-r2 (dzz)

                _trafo(5, Cart::yz) = 2. * factor; // dyz           Y 2,-1

                _trafo(6, Cart::xz) = 2. * factor; // dxz           Y 2,1

                _trafo(7, Cart::xy) = 2. * factor; // dxy           Y 2,-2

                _trafo(8, Cart::xx) = factor; // dx2-y2 (dxx)   Y 2,2
                _trafo(8, Cart::yy) = -factor; // dx2-y2 (dzz)
            }

            // f-functions
            if (_lmax > 2) { // order of functions changed
                const double factor = 2. * pow(_decay, 1.5) * contractions[3];
                const double factor_1 = factor * 2. / sqrt(15.);
                const double factor_2 = factor * sqrt(2.) / sqrt(5.);
                const double factor_3 = factor * sqrt(2.) / sqrt(3.);

                _trafo(9, Cart::xxz) = -3. * factor_1; // f1 (f??) xxz 13
                _trafo(9, Cart::yyz) = -3. * factor_1; // f1 (f??) yyz 15        Y 3,0
                _trafo(9, Cart::zzz) = 2. * factor_1; // f1 (f??) zzz 19

                _trafo(10, Cart::xxy) = -factor_2; // f3 xxy 10
                _trafo(10, Cart::yyy) = -factor_2; // f3 yyy 18   Y 3,-1
                _trafo(10, Cart::yzz) = 4. * factor_2; // f3 yzz 16

                _trafo(11, Cart::xxx) = -factor_2; // f2 xxx 17
                _trafo(11, Cart::xyy) = -factor_2; // f2 xyy 11   Y 3,1
                _trafo(11, Cart::xzz) = 4. * factor_2; // f2 xzz 14

                _trafo(12, Cart::xyz) = 4. * factor; // f6 xyz 12     Y 3,-2

                _trafo(13, Cart::xxz) = 2. * factor; // f7 (f??)   xxz   13
                _trafo(13, Cart::yyz) = -2. * factor; // f7 (f??)   yyz   15   Y 3,2

                _trafo(14, Cart::xxy) = 3. * factor_3; // f4 xxy 10
                _trafo(14, Cart::yyy) = -factor_3; // f4 yyy 18   Y 3,-3

                _trafo(15, Cart::xxx) = factor_3; // f5 (f??) xxx 17
                _trafo(15, Cart::xyy) = -3. * factor_3; // f5 (f??) xyy 11     Y 3,3
            }

            // g-functions
            if (_lmax > 3) {
                const double factor = 2. / sqrt(3.) * _decay * _decay * contractions[4];
                const double factor_1 = factor / sqrt(35.);
                const double factor_2 = factor * 4. / sqrt(14.);
                const double factor_3 = factor * 2. / sqrt(7.);
                const double factor_4 = factor * 2. * sqrt(2.);

                _trafo(16, Cart::xxxx) = 3. * factor_1; /// Y 4,0
                _trafo(16, Cart::xxyy) = 6. * factor_1;
                _trafo(16, Cart::xxzz) = -24. * factor_1;
                _trafo(16, Cart::yyyy) = 3. * factor_1;
                _trafo(16, Cart::yyzz) = -24. * factor_1;
                _trafo(16, Cart::zzzz) = 8. * factor_1;

                _trafo(17, Cart::xxyz) = -3. * factor_2; /// Y 4,-1
                _trafo(17, Cart::yyyz) = -3. * factor_2;
                _trafo(17, Cart::yzzz) = 4. * factor_2;

                _trafo(18, Cart::xxxz) = -3. * factor_2; /// Y 4,1
                _trafo(18, Cart::xyyz) = -3. * factor_2;
                _trafo(18, Cart::xzzz) = 4. * factor_2;

                _trafo(19, Cart::xxxy) = -2. * factor_3; /// Y 4,-2
                _trafo(19, Cart::xyyy) = -2. * factor_3;
                _trafo(19, Cart::xyzz) = 12. * factor_3;

                _trafo(20, Cart::xxxx) = -factor_3; /// Y 4,2
                _trafo(20, Cart::xxzz) = 6. * factor_3;
                _trafo(20, Cart::yyyy) = factor_3;
                _trafo(20, Cart::yyzz) = -6. * factor_3;

                _trafo(21, Cart::xxyz) = 3. * factor_4; /// Y 4,-3
                _trafo(21, Cart::yyyz) = -factor_4;

                _trafo(22, Cart::xxxz) = factor_4; /// Y 4,3
                _trafo(22, Cart::xyyz) = -3. * factor_4;

                _trafo(23, Cart::xxxy) = 4. * factor; /// Y 4,-4
                _trafo(23, Cart::xyyy) = -4. * factor;

                _trafo(24, Cart::xxxx) = factor; /// Y 4,4
                _trafo(24, Cart::xxyy) = -6. * factor;
                _trafo(24, Cart::yyyy) = factor;
            }
            // h-functions
            if (_lmax > 4) {
                const double factor = (2. / 3.) * pow(_decay, 2.5) * contractions[5];
                const double factor_1 = factor * 2. / sqrt(105.);
                const double factor_2 = factor * 2. / sqrt(7.);
                const double factor_3 = factor * sqrt(6.) / 3.;
                const double factor_4 = factor * 2. * sqrt(3.);
                const double factor_5 = factor * .2 * sqrt(30.);

                _trafo(25, Cart::xxxxz) = 15. * factor_1; /// Y 5,0
                _trafo(25, Cart::xxyyz) = 30. * factor_1;
                _trafo(25, Cart::xxzzz) = -40. * factor_1;
                _trafo(25, Cart::yyyyz) = 15. * factor_1;
                _trafo(25, Cart::yyzzz) = -40. * factor_1;
                _trafo(25, Cart::zzzzz) = 8. * factor_1;

                _trafo(26, Cart::xxxxy) = factor_2; /// Y 5,-1
                _trafo(26, Cart::xxyyy) = 2. * factor_2;
                _trafo(26, Cart::xxyzz) = -12. * factor_2;
                _trafo(26, Cart::yyyyy) = factor_2;
                _trafo(26, Cart::yyyzz) = -12. * factor_2;
                _trafo(26, Cart::yzzzz) = 8. * factor_2;

                _trafo(27, Cart::xxxxx) = factor_2; /// Y 5,1
                _trafo(27, Cart::xxxyy) = 2. * factor_2;
                _trafo(27, Cart::xxxzz) = -12. * factor_2;
                _trafo(27, Cart::xyyyy) = factor_2;
                _trafo(27, Cart::xyyzz) = -12. * factor_2;
                _trafo(27, Cart::xzzzz) = 8. * factor_2;

                _trafo(28, Cart::xxxyz) = -8. * factor; /// Y 5,-2
                _trafo(28, Cart::xyyyz) = -8. * factor;
                _trafo(28, Cart::xyzzz) = 16. * factor;

                _trafo(29, Cart::xxxxz) = -4. * factor; /// Y 5,2
                _trafo(29, Cart::xxzzz) = 8. * factor;
                _trafo(29, Cart::yyyyz) = 4. * factor;
                _trafo(29, Cart::yyzzz) = -8. * factor;

                _trafo(30, Cart::xxxxy) = -3. * factor_3; /// Y 5,-3
                _trafo(30, Cart::xxyyy) = -2. * factor_3;
                _trafo(30, Cart::xxyzz) = 24. * factor_3;
                _trafo(30, Cart::yyyyy) = factor_3;
                _trafo(30, Cart::yyyzz) = -8. * factor_3;

                _trafo(31, Cart::xxxxx) = -factor_3; /// Y 5,3
                _trafo(31, Cart::xxxyy) = 2. * factor_3;
                _trafo(31, Cart::xxxzz) = 8. * factor_3;
                _trafo(31, Cart::xyyyy) = 3. * factor_3;
                _trafo(31, Cart::xyyzz) = -24. * factor_3;

                _trafo(32, Cart::xxxyz) = 4. * factor_4; /// Y 5,-4
                _trafo(32, Cart::xyyyz) = -4. * factor_4;

                _trafo(33, Cart::xxxxz) = factor_4; /// Y 5,4
                _trafo(33, Cart::xxyyz) = -6. * factor_4;
                _trafo(33, Cart::yyyyz) = factor_4;

                _trafo(34, Cart::xxxxy) = 5. * factor_5; /// Y 5,-5
                _trafo(34, Cart::xxyyy) = -10. * factor_5;
                _trafo(34, Cart::yyyyy) = factor_5;

                _trafo(35, Cart::xxxxx) = factor_5; /// Y 5,5
                _trafo(35, Cart::xxxyy) = -10. * factor_5;
                _trafo(35, Cart::xyyyy) = 5. * factor_5;
            }

            // i-functions
            if (_lmax > 5) {
                const double factor = (2. / 3.) * _decay * _decay * _decay * contractions[6];
                const double factor_1 = factor * 2. / sqrt(1155.);
                const double factor_2 = factor * 4. / sqrt(55.);
                const double factor_3 = factor * sqrt(22.) / 11.;
                const double factor_4 = factor * 2. * sqrt(165.) / 55.;
                const double factor_5 = factor * .4 * sqrt(30.);
                const double factor_6 = factor * .2 * sqrt(10.);

                _trafo(36, Cart::xxxxxx) = -5. * factor_1; /// Y 6,0
                _trafo(36, Cart::xxxxyy) = -15. * factor_1;
                _trafo(36, Cart::xxxxzz) = 90. * factor_1;
                _trafo(36, Cart::xxyyyy) = -15. * factor_1;
                _trafo(36, Cart::xxyyzz) = 180. * factor_1;
                _trafo(36, Cart::xxzzzz) = -120. * factor_1;
                _trafo(36, Cart::yyyyyy) = -5. * factor_1;
                _trafo(36, Cart::yyyyzz) = 90. * factor_1;
                _trafo(36, Cart::yyzzzz) = -120. * factor_1;
                _trafo(36, Cart::zzzzzz) = 16. * factor_1;

                _trafo(37, Cart::xxxxyz) = 5. * factor_2; /// Y 6,-1
                _trafo(37, Cart::xxyyyz) = 10. * factor_2;
                _trafo(37, Cart::xxyzzz) = -20. * factor_2;
                _trafo(37, Cart::yyyyyz) = 5. * factor_2;
                _trafo(37, Cart::yyyzzz) = -20. * factor_2;
                _trafo(37, Cart::yzzzzz) = 8. * factor_2;

                _trafo(38, Cart::xxxxxz) = 5. * factor_2; /// Y 6,1
                _trafo(38, Cart::xxxyyz) = 10. * factor_2;
                _trafo(38, Cart::xxxzzz) = -20. * factor_2;
                _trafo(38, Cart::xyyyyz) = 5. * factor_2;
                _trafo(38, Cart::xyyzzz) = -20. * factor_2;
                _trafo(38, Cart::xzzzzz) = 8. * factor_2;

                _trafo(39, Cart::xxxxxy) = 2. * factor_3; /// Y 6,-2
                _trafo(39, Cart::xxxyyy) = 4. * factor_3;
                _trafo(39, Cart::xxxyzz) = -32. * factor_3;
                _trafo(39, Cart::xyyyyy) = 2. * factor_3;
                _trafo(39, Cart::xyyyzz) = -32. * factor_3;
                _trafo(39, Cart::xyzzzz) = 32. * factor_3;

                _trafo(40, Cart::xxxxxy) = factor_3; /// Y 6,2
                _trafo(40, Cart::xxxxyy) = factor_3;
                _trafo(40, Cart::xxxxzz) = -16. * factor_3;
                _trafo(40, Cart::xxyyyy) = -factor_3;
                _trafo(40, Cart::xxzzzz) = 16. * factor_3;
                _trafo(40, Cart::yyyyyy) = -factor_3;
                _trafo(40, Cart::yyyyzz) = 16. * factor_3;
                _trafo(40, Cart::yyzzzz) = -16. * factor_3;

                _trafo(41, Cart::xxxxyz) = -18. * factor_3; /// Y 6,-3
                _trafo(41, Cart::xxyyyz) = -12. * factor_3;
                _trafo(41, Cart::xxyzzz) = 48. * factor_3;
                _trafo(41, Cart::yyyyyz) = 6. * factor_3;
                _trafo(41, Cart::yyyzzz) = -16. * factor_3;

                _trafo(42, Cart::xxxxxz) = -6. * factor_3; /// Y 6,3
                _trafo(42, Cart::xxxyyz) = 12. * factor_3;
                _trafo(42, Cart::xxxzzz) = 16. * factor_3;
                _trafo(42, Cart::xyyyyz) = 18. * factor_3;
                _trafo(42, Cart::xyyzzz) = -48. * factor_3;

                _trafo(43, Cart::xxxxxy) = -4. * factor_4; /// Y 6,-4
                _trafo(43, Cart::xxxyzz) = 40. * factor_4;
                _trafo(43, Cart::xyyyyy) = 4. * factor_4;
                _trafo(43, Cart::xyyyzz) = -40. * factor_4;

                _trafo(44, Cart::xxxxxx) = -factor_4; /// Y 6,4
                _trafo(44, Cart::xxxxyy) = 5. * factor_4;
                _trafo(44, Cart::xxxxzz) = 10. * factor_4;
                _trafo(44, Cart::xxyyyy) = 5. * factor_4;
                _trafo(44, Cart::xxyyzz) = -60. * factor_4;
                _trafo(44, Cart::yyyyyy) = -factor_4;
                _trafo(44, Cart::yyyyzz) = 10. * factor_4;

                _trafo(45, Cart::xxxxyz) = 5. * factor_5; /// Y 6,-5
                _trafo(45, Cart::xxyyyz) = -10. * factor_5;
                _trafo(45, Cart::yyyyyz) = factor_5;

                _trafo(46, Cart::xxxxxz) = factor_5; /// Y 6,5
                _trafo(46, Cart::xxxyyz) = -10. * factor_5;
                _trafo(46, Cart::xyyyyz) = 5. * factor_5;

                _trafo(47, Cart::xxxxxy) = 6. * factor_6; /// Y 6,-6
                _trafo(47, Cart::xxxyyy) = -20. * factor_6;
                _trafo(47, Cart::xyyyyy) = 6. * factor_6;

                _trafo(48, Cart::xxxxxx) = factor_6; /// Y 6,6
                _trafo(48, Cart::xxxxyy) = -15. * factor_6;
                _trafo(48, Cart::xxyyyy) = 15. * factor_6;
                _trafo(48, Cart::yyyyyy) = -factor_6;
            }
            return _trafo;
        }


        template<class T> 
        std::vector<double> AOMatrix<T>::XIntegrate(int _n, double _T) {
            std::vector<double> _FmT = std::vector<double>(_n, 0.0);
            const int _mm = _FmT.size() - 1;
            const double pi = boost::math::constants::pi<double>();
            if (_mm < 0) {
                cerr << "mm is: " << _mm << " This should not have happened!" << flush;
                exit(1);
            }

            if (_T < 0.0) {
                cerr << "T is: " << _T << " This should not have happened!" << flush;
                exit(1);
            }

            if (_T >= 10.0) {
                // forward iteration
                _FmT[0] = 0.50 * sqrt(pi / _T) * erf(sqrt(_T));

                for (unsigned m = 1; m < _FmT.size(); m++) {
                    _FmT[m] = (2.0 * m - 1) * _FmT[m - 1] / (2.0 * _T) - exp(-_T) / (2.0 * _T);
                }
            }

            if (_T < 1e-10) {
                for (unsigned m = 0; m < _FmT.size(); m++) {
                    _FmT[m] = 1.0 / (2.0 * m + 1.0) - _T / (2.0 * m + 3.0);
                }
            }


            if (_T >= 1e-10 && _T < 10.0) {
                // backward iteration
                double fm = 0.0;
                for (int m = 60; m >= _mm; m--) {
                    fm = (2.0 * _T) / (2.0 * m + 1.0) * (fm + exp(-_T) / (2.0 * _T));
                }
                _FmT[_mm] = fm;
                for (int m = _mm - 1; m >= 0; m--) {
                    _FmT[m] = (2.0 * _T) / (2.0 * m + 1.0) * (_FmT[m + 1] + exp(-_T) / (2.0 * _T));
                }
            }

            return _FmT;
        }
        
int AOSuperMatrix::getBlockSize(int _lmax) {
      //Each cartesian shells has (l+1)(l+2)/2 elements
      //Sum of all shells up to _lmax leads to blocksize=1+11/6 l+l^2+1/6 l^3
      int blocksize = 6 + 11 * _lmax + 6 * _lmax * _lmax + _lmax * _lmax*_lmax;
      blocksize /= 6;
      return blocksize;
    }



template class AOMatrix<double>;
template class AOMatrix< std::complex<double> >;

    }
}
<|MERGE_RESOLUTION|>--- conflicted
+++ resolved
@@ -26,12 +26,8 @@
 
 
 
-<<<<<<< HEAD
-using namespace votca::tools;
-
 namespace votca {
     namespace xtp {
-        namespace ub = boost::numeric::ublas;
 
         void AOSuperMatrix::PrintIndexToFunction(const AOBasis& aobasis) {
             for (AOBasis::AOShellIterator _row = aobasis.firstShell(); _row != aobasis.lastShell(); _row++) {
@@ -39,59 +35,14 @@
                 int _row_start = _shell_row->getStartIndex();
                 string type = _shell_row->getType();
                 cout << "Shell " << type << "starts at " << _row_start + 1 << endl;
-=======
-namespace votca { namespace xtp {
-
-    void AOSuperMatrix::PrintIndexToFunction(const AOBasis& aobasis){
-        for (AOBasis::AOShellIterator _row = aobasis.firstShell(); _row != aobasis.lastShell() ; _row++ ) {
-            const AOShell* _shell_row = aobasis.getShell( _row );
-            int _row_start = _shell_row->getStartIndex();
-            string type = _shell_row->getType();
-            cout << "Shell " << type << "starts at " << _row_start+1 << endl;
-        }
-        return;
-    }
-    
-    void AOMatrix::Fill(const AOBasis& aobasis,vec r, AOBasis* ecp ) {
-        _aomatrix = Eigen::MatrixXd::Zero(aobasis.AOBasisSize(),aobasis.AOBasisSize());
-        _gridpoint = r;
-        // loop row
-        #pragma omp parallel for
-        for (unsigned _row = 0; _row <  aobasis.getNumofShells() ; _row++ ){
-       
-            const AOShell* _shell_row = aobasis.getShell( _row );
-            int _row_start = _shell_row->getStartIndex();
-           
-            // AOMatrix is symmetric, restrict explicit calculation to triangular matrix
-            for ( unsigned _col = 0; _col <= _row ; _col++ ){
-
-                const AOShell* _shell_col = aobasis.getShell( _col );
-                
-                // figure out the submatrix
-                int _col_start = _shell_col->getStartIndex();
-                Eigen::Block<Eigen::MatrixXd> block=_aomatrix.block(_row_start,_col_start, _shell_row->getNumFunc(),_shell_col->getNumFunc());
-                // Fill block
-                FillBlock(block , _shell_row,_shell_col, ecp );
-                
-            }
-        }
+            }
+            return;
+        }
+
         
-        // Fill whole matrix by copying
-        for ( unsigned _i=0; _i < _aomatrix.rows(); _i++){
-            for ( unsigned _j=0; _j < _i; _j++){
-               _aomatrix(_j,_i) = _aomatrix(_i,_j); 
-                       
->>>>>>> 21612300
-            }
-            return;
-        }
-
-        
-<<<<<<< HEAD
-        // AOMatrix is now templated to allow for both double and complex types
         template< class T> 
         void AOMatrix<T>::Fill(const AOBasis& aobasis, vec gridpoint, AOBasis* ecp) {
-            _aomatrix = ub::zero_matrix<T>(aobasis.AOBasisSize());
+            _aomatrix = Eigen::Matrix<T, Eigen::Dynamic, Eigen::Dynamic>::Zero(aobasis.AOBasisSize(),aobasis.AOBasisSize());
             _ecp=ecp;
             _gridpoint =gridpoint;
             // loop row
@@ -100,7 +51,7 @@
 
                 const AOShell* _shell_row = aobasis.getShell(_row);
                 int _row_start = _shell_row->getStartIndex();
-                int _row_end = _row_start + _shell_row->getNumFunc();
+      
 
                 // AOMatrix is symmetric, restrict explicit calculation to triangular matrix
                 for (unsigned _col = 0; _col <= _row; _col++) {
@@ -109,86 +60,19 @@
 
                     // figure out the submatrix
                     int _col_start = _shell_col->getStartIndex();
-                    int _col_end = _col_start + _shell_col->getNumFunc();
-
-                    ub::matrix_range< ub::matrix<T> > _submatrix = ub::subrange(_aomatrix, _row_start, _row_end, _col_start, _col_end);
-
+                    Eigen::Block< Eigen::Matrix<T, Eigen::Dynamic, Eigen::Dynamic> > block=_aomatrix.block(_row_start,_col_start, _shell_row->getNumFunc(),_shell_col->getNumFunc());
                     // Fill block
-                    FillBlock(_submatrix, _shell_row, _shell_col);
-
-=======
-        // Copy stuff to fill lower triangular part
-         for ( unsigned _i=0; _i < this->_aomatrix.rows(); _i++){
-            for (unsigned _j=0; _j <= _i; _j++){
-         
-                if ( std::abs(this->_aomatrix(_i,_j) - this->_aomatrix(_j,_i) ) > 1e-4 ) {
-                    
-                    cerr << _i << ":" << _j << " == " << this->_aomatrix(_i,_j) << " vs " <<  this->_aomatrix(_j,_i) << endl;
-                    _is_symmetric = false;
->>>>>>> 21612300
-                }
-            }
-<<<<<<< HEAD
+                    FillBlock(block, _shell_row, _shell_col);
+
+                }
+            }
 
             // Fill whole matrix by copying
-            for (unsigned _i = 0; _i < _aomatrix.size1(); _i++) {
+        for ( unsigned _i=0; _i < _aomatrix.rows(); _i++){
                 for (unsigned _j = 0; _j < _i; _j++) {
                     _aomatrix(_j, _i) = _aomatrix(_i, _j);
 
-=======
-        }
-        if ( !_is_symmetric) {cerr << " Error: AOMatrix is not symmetric! "; exit(1);}
-       
-        return;
-    }
-    
-    
-    void AOMatrix3D::Fill(const AOBasis& aobasis ) {
-        // cout << "I'm supposed to fill out the AO overlap matrix" << endl;
-        _aomatrix.resize(3);
-        for (int i = 0; i < 3 ; i++){
-          _aomatrix[ i ] = Eigen::MatrixXd::Zero(aobasis.AOBasisSize(),aobasis.AOBasisSize());
-        }
-        // loop row
-        #pragma omp parallel for
-        for ( unsigned _row = 0; _row <  aobasis.getNumofShells() ; _row++ ){
-       
-            const AOShell* _shell_row = aobasis.getShell( _row );
-            int _row_start = _shell_row->getStartIndex();
-
-            // loop column
-            for (AOBasis::AOShellIterator _col = aobasis.firstShell(); _col != aobasis.lastShell() ; _col++ ) {
-                const AOShell* _shell_col = aobasis.getShell( _col );
-                
-                // figure out the submatrix
-                int _col_start = _shell_col->getStartIndex();
-                std::vector< Eigen::Block<Eigen::MatrixXd> > _submatrix;
-                for ( int _i = 0; _i < 3; _i++){
-                   Eigen::Block<Eigen::MatrixXd> block=_aomatrix[_i].block( _row_start,_col_start,_shell_row->getNumFunc(),_shell_col->getNumFunc());
-                   _submatrix.push_back(block );
-               
->>>>>>> 21612300
-                }
-            }
-
-            // check symmetry
-            bool _is_symmetric = true;
-
-            // Copy stuff to fill lower triangular part
-            for (unsigned _i = 0; _i < this->_aomatrix.size1(); _i++) {
-                for (unsigned _j = 0; _j <= _i; _j++) {
-
-                    if (std::abs(this->_aomatrix(_i, _j) - this->_aomatrix(_j, _i)) > 1e-4) {
-
-                        cerr << _i << ":" << _j << " == " << this->_aomatrix(_i, _j) << " vs " << this->_aomatrix(_j, _i) << endl;
-                        _is_symmetric = false;
-                    }
-
-                }
-            }
-            if (!_is_symmetric) {
-                cerr << " Error: AOMatrix is not symmetric! ";
-                exit(1);
+                }
             }
 
             return;
@@ -199,16 +83,14 @@
             // cout << "I'm supposed to fill out the AO overlap matrix" << endl;
             _aomatrix.resize(3);
             for (int i = 0; i < 3; i++) {
-                _aomatrix[ i ] = ub::zero_matrix<double>(aobasis.AOBasisSize());
-            }
-
+          _aomatrix[ i ] = Eigen::MatrixXd::Zero(aobasis.AOBasisSize(),aobasis.AOBasisSize());
+            }
             // loop row
 #pragma omp parallel for
             for (unsigned _row = 0; _row < aobasis.getNumofShells(); _row++) {
 
                 const AOShell* _shell_row = aobasis.getShell(_row);
                 int _row_start = _shell_row->getStartIndex();
-                int _row_end = _row_start + _shell_row->getNumFunc();
 
                 // loop column
                 for (AOBasis::AOShellIterator _col = aobasis.firstShell(); _col != aobasis.lastShell(); _col++) {
@@ -216,10 +98,10 @@
 
                     // figure out the submatrix
                     int _col_start = _shell_col->getStartIndex();
-                    int _col_end = _col_start + _shell_col->getNumFunc();
-                    std::vector< ub::matrix_range< ub::matrix<double> > > _submatrix;
+                std::vector< Eigen::Block<Eigen::MatrixXd> > _submatrix;
                     for (int _i = 0; _i < 3; _i++) {
-                        _submatrix.push_back(ub::subrange(_aomatrix[_i], _row_start, _row_end, _col_start, _col_end));
+                   Eigen::Block<Eigen::MatrixXd> block=_aomatrix[_i].block( _row_start,_col_start,_shell_row->getNumFunc(),_shell_col->getNumFunc());
+                   _submatrix.push_back(block );
 
                     }
                     // Fill block
@@ -229,7 +111,6 @@
             }
             return;
         }
-<<<<<<< HEAD
 
         void AOMatrix3D::Cleanup() {
 
@@ -237,76 +118,31 @@
 
                 _aomatrix[i].resize(0, 0);
 
-=======
-        _aomatrix.clear();
-       return; 
-    }
-    
-    void AOMatrix::Print( string _ident){
-        cout << "\n" << endl;
-        std::cout.precision(12);
+            }
+            _aomatrix.clear();
+            return;
+        }
+
+        template<class T> void AOMatrix<T>::Print(string _ident) {
+            cout << "\n" << endl;
+            std::cout.precision(12);
         for ( unsigned i =0; i< _aomatrix.rows(); i++){
             for ( unsigned j =0; j< _aomatrix.cols(); j++){
                 cout << _ident << "[" << i+1 << ":" << j+1 << "] " << scientific <<_aomatrix(i,j) << endl;
->>>>>>> 21612300
-            }
-            _aomatrix.clear();
-            return;
-        }
-<<<<<<< HEAD
-
-        template<class T> void AOMatrix<T>::Print(string _ident) {
-            cout << "\n" << endl;
-            std::cout.precision(12);
-            for (unsigned i = 0; i< this->_aomatrix.size1(); i++) {
-                for (unsigned j = 0; j< this->_aomatrix.size2(); j++) {
-                    cout << _ident << "[" << i + 1 << ":" << j + 1 << "] " << scientific << this->_aomatrix(i, j) << endl;
-                }
-            }
-        }
+                }
+            }
+    }   
 
         void AOMatrix3D::Print(string _ident) {
             cout << "\n" << endl;
-            for (unsigned i = 0; i< this->_aomatrix[0].size1(); i++) {
-                for (unsigned j = 0; j< this->_aomatrix[0].size2(); j++) {
-                    cout << _ident << "[" << i + 1 << ":" << j + 1 << "] " << this->_aomatrix[0](i, j) << " : " << this->_aomatrix[1](i, j) << " : " << this->_aomatrix[2](i, j) << endl;
-                }
-            }
-=======
-    }   
-    
-       void AOMatrix3D::Print( string _ident){
-        cout << "\n" << endl;
         for ( unsigned i =0; i< _aomatrix[0].rows(); i++){
             for ( unsigned j =0; j< _aomatrix[0].cols(); j++){
                 cout << _ident << "[" << i+1 << ":" << j+1 << "] " <<  _aomatrix[0](i,j) << " : " <<  _aomatrix[1](i,j) << " : " <<  _aomatrix[2](i,j)  << endl;
-            }
-        }
-    }
-       
+                }
+            }
+        }
+
        Eigen::MatrixXd AOSuperMatrix::getTrafo(const AOGaussianPrimitive& gaussian){
-         ///         0    1  2  3    4  5  6  7  8  9   10  11  12  13  14  15  16  17  18  19       20    21    22    23    24    25    26    27    28    29    30    31    32    33    34 
-        ///         s,   x, y, z,   xy xz yz xx yy zz, xxy xyy xyz xxz xzz yyz yzz xxx yyy zzz,    xxxy, xxxz, xxyy, xxyz, xxzz, xyyy, xyyz, xyzz, xzzz, yyyz, yyzz, yzzz, xxxx, yyyy, zzzz,
-         const AOShell* shell=gaussian.getShell();
-         const int ntrafo = shell->getNumFunc() + shell->getOffset();
-         const double _decay=gaussian.getDecay();
-         const int _lmax=shell->getLmax();
-         const int n=getBlockSize( _lmax );
-         Eigen::MatrixXd _trafo=Eigen::MatrixXd::Zero(ntrafo,n); 
-         const std::vector<double>& contractions=gaussian.getContraction();
-         
-        // s-functions
-        _trafo(0,0) = contractions[0]; //  // s  Y 0,0
-       // p-functions
-        if ( _lmax > 0 ){ // order of functions changed
-          const double factor = 2.*sqrt(_decay)*contractions[1];
-          _trafo(1,3) = factor;  // Y 1,0
-          _trafo(2,2) = factor;  // Y 1,-1
-          _trafo(3,1) = factor;  // Y 1,1
->>>>>>> 21612300
-        }
-
-        ub::matrix<double> AOSuperMatrix::getTrafo(const AOGaussianPrimitive& gaussian) {
             ///         0    1  2  3    4  5  6  7  8  9   10  11  12  13  14  15  16  17  18  19       20    21    22    23    24    25    26    27    28    29    30    31    32    33    34 
             ///         s,   x, y, z,   xy xz yz xx yy zz, xxy xyy xyz xxz xzz yyz yzz xxx yyy zzz,    xxxy, xxxz, xxyy, xxyz, xxzz, xyyy, xyyz, xyzz, xzzz, yyyz, yyzz, yzzz, xxxx, yyyy, zzzz,
             const AOShell* shell = gaussian.getShell();
@@ -314,7 +150,7 @@
             const double _decay = gaussian.getDecay();
             const int _lmax = shell->getLmax();
             const int n = getBlockSize(_lmax);
-            ub::matrix<double> _trafo = ub::zero_matrix<double>(ntrafo, n);
+         Eigen::MatrixXd _trafo=Eigen::MatrixXd::Zero(ntrafo,n); 
             const std::vector<double>& contractions = gaussian.getContraction();
 
             // s-functions
