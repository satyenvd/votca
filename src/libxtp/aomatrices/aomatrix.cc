--- conflicted
+++ resolved
@@ -29,20 +29,7 @@
 namespace votca {
     namespace xtp {
 
-<<<<<<< HEAD
-        void AOSuperMatrix::PrintIndexToFunction(const AOBasis& aobasis) {
-            for ( const AOShell& shell:aobasis) {
-                int row_start = shell.getStartIndex();
-                std::string type = shell.getType();
-                std::cout << "Shell " << type << "starts at " << row_start + 1 << std::endl;
-            }
-            return;
-        }
-
-        
-=======
        
->>>>>>> cadb8dbb
         template< class T> 
         void AOMatrix<T>::Fill(const AOBasis& aobasis) {
             _aomatrix = Eigen::Matrix<T, Eigen::Dynamic, Eigen::Dynamic>::Zero(aobasis.AOBasisSize(),aobasis.AOBasisSize());
@@ -75,10 +62,6 @@
 
 
         void AOMatrix3D::Fill(const AOBasis& aobasis) {
-<<<<<<< HEAD
-=======
-            _aomatrix.resize(3);
->>>>>>> cadb8dbb
             for (int i = 0; i < 3; i++) {
           _aomatrix[ i ] = Eigen::MatrixXd::Zero(aobasis.AOBasisSize(),aobasis.AOBasisSize());
             }
@@ -103,35 +86,6 @@
             return;
         }
 
-<<<<<<< HEAD
-        void AOMatrix3D::FreeMatrix() {
-            for (int i = 0; i < 3; i++) {
-                _aomatrix[i].resize(0, 0);
-            }
-            return;
-        }
-
-        template<class T> void AOMatrix<T>::Print(std::string ident) {
-            std::cout << "\n" << std::endl;
-            std::cout.precision(12);
-        for ( int i =0; i< _aomatrix.rows(); i++){
-            for ( int j =0; j< _aomatrix.cols(); j++){
-                std::cout << ident << "[" << i+1 << ":" << j+1 << "] " << std::scientific <<_aomatrix(i,j) << std::endl;
-                }
-            }
-    }   
-
-        void AOMatrix3D::Print(std::string ident) {
-            std::cout << "\n" << std::endl;
-        for ( int i =0; i< _aomatrix[0].rows(); i++){
-            for ( int j =0; j< _aomatrix[0].cols(); j++){
-                std::cout << ident << "[" << i+1 << ":" << j+1 << "] " <<  _aomatrix[0](i,j) << " : " <<  _aomatrix[1](i,j) << " : " <<  _aomatrix[2](i,j)  << std::endl;
-                }
-            }
-        }
-
-=======
->>>>>>> cadb8dbb
        Eigen::MatrixXd AOSuperMatrix::getTrafo(const AOGaussianPrimitive& gaussian){
             ///         0    1  2  3    4  5  6  7  8  9   10  11  12  13  14  15  16  17  18  19       20    21    22    23    24    25    26    27    28    29    30    31    32    33    34 
             ///         s,   x, y, z,   xy xz yz xx yy zz, xxy xyy xyz xxz xzz yyz yzz xxx yyy zzz,    xxxy, xxxz, xxyy, xxyz, xxzz, xyyy, xyyz, xyzz, xzzz, yyyz, yyzz, yzzz, xxxx, yyyy, zzzz,
