--- conflicted
+++ resolved
@@ -571,14 +571,7 @@
             for (unsigned j = 0; j < matrix.cols(); j++) {
                             matrix(i, j) += _ol_sph(i + shell_row->getOffset(), j + shell_col->getOffset());
                         }
-<<<<<<< HEAD
-                    }
-
-
-        
-=======
                     }       
->>>>>>> d4744c08
                 } // shell_col Gaussians
             } // shell_row Gaussians
         }
