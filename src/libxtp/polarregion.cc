--- conflicted
+++ resolved
@@ -41,18 +41,21 @@
 
 bool PolarRegion::Converged() const { return false; }
 
-<<<<<<< HEAD
-void PolarRegion::Evaluate() {}
-=======
 void PolarRegion::Evaluate(std::vector<std::unique_ptr<Region> >& regions) {
+  ResetRegion();
+  ApplyInfluenceOfOtherRegions(regions);
+  for (int iteration = 0; iteration < _max_iter; iteration++) {
+    break;
+  }
+
   return;
 }
->>>>>>> 007e8df2
 
-void PolarRegion::ResetRegion() { return; }
-void PolarRegion::InteractwithQMRegion(QMRegion& region) { return; }
-void PolarRegion::InteractwithPolarRegion(PolarRegion& region) { return; }
-void PolarRegion::InteractwithStaticRegion(StaticRegion& region) { return; }
+void PolarRegion::InteractwithQMRegion(const QMRegion& region) { return; }
+void PolarRegion::InteractwithPolarRegion(const PolarRegion& region) { return; }
+void PolarRegion::InteractwithStaticRegion(const StaticRegion& region) {
+  return;
+}
 
 }  // namespace xtp
 }  // namespace votca