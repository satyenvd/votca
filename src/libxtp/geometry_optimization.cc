/*
 *            Copyright 2009-2018 The VOTCA Development Team
 *                       (http://www.votca.org)
 *
 *      Licensed under the Apache License, Version 2.0 (the "License")
 *
 * You may not use this file except in compliance with the License.
 * You may obtain a copy of the License at
 *
 *              http://www.apache.org/licenses/LICENSE-2.0
 *
 * Unless required by applicable law or agreed to in writing, software
 * distributed under the License is distributed on an "AS IS" BASIS,
 * WITHOUT WARRANTIES OR CONDITIONS OF ANY KIND, either express or implied.
 * See the License for the specific language governing permissions and
 * limitations under the License.
 *
 */

#include <votca/xtp/geometry_optimization.h>
#include <votca/xtp/forces.h>
#include <votca/xtp/bfgs-trm.h>
#include <votca/xtp/energy_costfunction.h>
#include <functional>
#include <votca/xtp/statefilter.h>

namespace votca {
  namespace xtp {

    void GeometryOptimization::Initialize(tools::Property &options) {

      std::string statestring = options.ifExistsReturnElseThrowRuntimeError<std::string>(".state");
      _opt_state.FromString(statestring);
      if (!_opt_state.Type().isExciton()) {
        throw std::runtime_error("At the moment only excitonic states can be optimized");
      }
      // default convergence parameters from ORCA
      _conv.deltaE = options.ifExistsReturnElseReturnDefault<double>(".convergence.energy", 1.e-6); // Hartree
      _conv.RMSForce = options.ifExistsReturnElseReturnDefault<double>(".convergence.RMSForce", 3.e-5); // Hartree/Bohr
      _conv.MaxForce = options.ifExistsReturnElseReturnDefault<double>(".convergence.MaxForce", 1.e-4); // Hartree/Bohr
      _conv.RMSStep = options.ifExistsReturnElseReturnDefault<double>(".convergence.RMSStep", 6.e-4); // Bohr
      _conv.MaxStep = options.ifExistsReturnElseReturnDefault<double>(".convergence.MaxStep", 1.e-3); // Bohr
      _trust_radius = options.ifExistsReturnElseReturnDefault<double>(".trust", 0.01); // Angstrom
      _trust_radius *= tools::conv::ang2bohr; // initial trust radius in a.u.

      _max_iteration = options.ifExistsReturnElseReturnDefault<unsigned>(".maxiter", 50);

      _trajfile = options.ifExistsReturnElseReturnDefault<std::string>(".trajectory_file", "optimisation.trj");


      std::vector<std::string> choices = {"BFGS-TRM"};
      _optimizer = options.ifExistsAndinListReturnElseThrowRuntimeError<std::string>(".optimizer.method", choices);

      if (options.exists(".forces")) {
        _force_options = options.get(".forces");
      } else {
        throw std::runtime_error("No forces options provided");
      }
      if (options.exists(".filter")) {
        _filter_options = options.get(".filter");
      } else {
        throw std::runtime_error("No filter options set");
      }

      return;
    }

    void GeometryOptimization::Evaluate() {
      XTP_LOG(logINFO, *_pLog) << "Requested geometry optimization of excited state " << _opt_state.ToString() << std::flush;

      Statefilter filter;
      filter.Initialize(_filter_options);
      filter.setInitialState(_opt_state);
      filter.setLogger(_pLog);
      filter.PrintInfo();

      // get a force object
      Forces force_engine(_gwbse_engine, filter);
      force_engine.Initialize(_force_options);
      force_engine.setLog(_pLog);
      XTP_LOG(logINFO, *_pLog) << (boost::format("Convergence of total energy: %1$8.6f Hartree ") % _conv.deltaE).str() << std::flush;
      XTP_LOG(logINFO, *_pLog) << (boost::format("Convergence of RMS Force:    %1$8.6f Hartree/Bohr ") % _conv.RMSForce).str() << std::flush;
      XTP_LOG(logINFO, *_pLog) << (boost::format("Convergence of Max Force:    %1$8.6f Hartree/Bohr ") % _conv.MaxForce).str() << std::flush;
      XTP_LOG(logINFO, *_pLog) << (boost::format("Convergence of RMS Step:     %1$8.6f Bohr ") % _conv.RMSStep).str() << std::flush;
      XTP_LOG(logINFO, *_pLog) << (boost::format("Convergence of Max Step:     %1$8.6f Bohr ") % _conv.MaxStep).str() << std::flush;
      XTP_LOG(logINFO, *_pLog) << (boost::format("Initial trust radius:        %1$8.6f Bohr") % _trust_radius).str() << std::flush;

      Energy_costfunction e_cost = Energy_costfunction(_gwbse_engine, filter, _orbitals, force_engine);
      e_cost.setConvergenceParameters(_conv);
      e_cost.setLog(_pLog);
      // get the optimizer
      if (_optimizer == "BFGS-TRM") {
        BFGSTRM bfgstrm(e_cost);
        std::vector<std::function<void()> > callbacks;
        std::function<void()> reporting=std::bind(Report,std::cref(bfgstrm),std::cref(force_engine),std::cref(_pLog));
        callbacks.push_back(reporting);
        std::function<void()> filewrite=std::bind(WriteTrajectory,_trajfile, _orbitals.QMAtoms(), std::cref(bfgstrm));
        callbacks.push_back(filewrite);
        bfgstrm.setCallbacks(callbacks);
        bfgstrm.setNumofIterations(_max_iteration);
        bfgstrm.setTrustRadius(_trust_radius);
        bfgstrm.setLog(_pLog);
        bfgstrm.Optimize(Energy_costfunction::QMAtoms2Vector(_orbitals.QMAtoms()));
      }
      return;
    }

<<<<<<< HEAD
    void GeometryOptimization::Report(const BFGSTRM& bfgstrm,Logger* pLog){

      XTP_LOG(logINFO, *pLog) << std::flush;
      XTP_LOG(logINFO, *pLog) << (boost::format(" =========== OPTIMIZATION SUMMARY ================================= ")).str() << std::flush;
      XTP_LOG(logINFO, *pLog) << " At iteration  " << bfgstrm.getIteration() << std::flush;
      XTP_LOG(logINFO, *pLog) << (boost::format("   ---- POSITIONS (Angstrom)   ")).str() << std::flush;
      XTP_LOG(logINFO, *pLog) << (boost::format("   Atom\t x\t  y\t  z ")).str() << std::flush;
      const Eigen::VectorXd& atomvec = bfgstrm.getParameters();
      for (unsigned i = 0; i < atomvec.size(); i += 3) {
        XTP_LOG(logINFO, *pLog) << (boost::format(" %1$4d    %2$+1.4f  %3$+1.4f  %4$+1.4f")
                % (i/3) % (atomvec(i) * votca::tools::conv::bohr2ang) % (atomvec(i + 1) * votca::tools::conv::bohr2ang) % (atomvec(i + 2) * votca::tools::conv::bohr2ang)).str() << std::flush;
      }
      XTP_LOG(logINFO, *pLog) << (boost::format("   Total energy:     %1$12.8f Hartree ") % bfgstrm.getCost()).str() << std::flush;
      XTP_LOG(logINFO, *pLog) << (boost::format("   Trust radius:     %1$12.8f Bohr     ") % bfgstrm.getTrustRadius()).str() << std::flush;
=======
    void GeometryOptimization::Report(const BFGSTRM& bfgstrm,const Forces& forces,ctp::Logger* pLog){

      CTP_LOG(ctp::logINFO, *pLog) << std::flush;
      CTP_LOG(ctp::logINFO, *pLog) << (boost::format("=========== OPTIMIZATION SUMMARY ================================= ")).str() << std::flush;
      CTP_LOG(ctp::logINFO, *pLog) << "At iteration  " << bfgstrm.getIteration() << std::flush;
      CTP_LOG(ctp::logINFO, *pLog) << (boost::format(" ---- POSITIONS (Angstrom)   ")).str() << std::flush;
      CTP_LOG(ctp::logINFO, *pLog) << (boost::format(" Atom\t x\t  y\t  z ")).str() << std::flush;
      const Eigen::VectorXd& atomvec = bfgstrm.getParameters();
      for (unsigned i = 0; i < atomvec.size(); i += 3) {
        CTP_LOG(ctp::logINFO, *pLog) << (boost::format("%1$4d    %2$+1.4f  %3$+1.4f  %4$+1.4f")
                % (i/3) % (atomvec(i) * votca::tools::conv::bohr2ang) % (atomvec(i + 1) * votca::tools::conv::bohr2ang) % (atomvec(i + 2) * votca::tools::conv::bohr2ang)).str() << std::flush;
      }
      CTP_LOG(ctp::logINFO, *pLog) << (boost::format(" Total energy: %1$12.8f Hartree ") % bfgstrm.getCost()).str() << std::flush;
      CTP_LOG(ctp::logINFO, *pLog) << (boost::format(" Trust radius: %1$12.8f Bohr     ") % bfgstrm.getTrustRadius()).str() << std::flush;
      forces.Report();
>>>>>>> bb52d84b
      return;
    }

    

    void GeometryOptimization::WriteTrajectory(const std::string& filename, QMMolecule& atoms, const BFGSTRM& bfgstrm){
      std::ofstream ofs;
      if (bfgstrm.getIteration() == 0) {
        ofs.open(filename.c_str(), std::ofstream::out);
      } else {
        ofs.open(filename.c_str(), std::ofstream::app);
      }
      if (!ofs.is_open()) {
        throw std::runtime_error("Bad file handle: " + filename);
      }
      // write coordinates as xyz file
      ofs << atoms.size() << std::endl;
      ofs << "iteration " << bfgstrm.getIteration() << " energy " << bfgstrm.getCost() << " Hartree" << std::endl;
      Energy_costfunction::Vector2QMAtoms(bfgstrm.getParameters(), atoms);
      for (const QMAtom& atom : atoms) {
        const Eigen::Vector3d pos = atom.getPos() * tools::conv::bohr2ang;
        ofs << atom.getElement() << " " << pos.x() << " " << pos.y() << " " << pos.z() << std::endl;
      }
      ofs.close();
      return;
    }

  }
}<|MERGE_RESOLUTION|>--- conflicted
+++ resolved
@@ -105,38 +105,21 @@
       return;
     }
 
-<<<<<<< HEAD
-    void GeometryOptimization::Report(const BFGSTRM& bfgstrm,Logger* pLog){
+    void GeometryOptimization::Report(const BFGSTRM& bfgstrm,const Forces& forces,Logger* pLog){
 
       XTP_LOG(logINFO, *pLog) << std::flush;
-      XTP_LOG(logINFO, *pLog) << (boost::format(" =========== OPTIMIZATION SUMMARY ================================= ")).str() << std::flush;
-      XTP_LOG(logINFO, *pLog) << " At iteration  " << bfgstrm.getIteration() << std::flush;
-      XTP_LOG(logINFO, *pLog) << (boost::format("   ---- POSITIONS (Angstrom)   ")).str() << std::flush;
-      XTP_LOG(logINFO, *pLog) << (boost::format("   Atom\t x\t  y\t  z ")).str() << std::flush;
+      XTP_LOG(logINFO, *pLog) << (boost::format("=========== OPTIMIZATION SUMMARY ================================= ")).str() << std::flush;
+      XTP_LOG(logINFO, *pLog) << "At iteration  " << bfgstrm.getIteration() << std::flush;
+      XTP_LOG(logINFO, *pLog) << (boost::format(" ---- POSITIONS (Angstrom)   ")).str() << std::flush;
+      XTP_LOG(logINFO, *pLog) << (boost::format(" Atom\t x\t  y\t  z ")).str() << std::flush;
       const Eigen::VectorXd& atomvec = bfgstrm.getParameters();
       for (unsigned i = 0; i < atomvec.size(); i += 3) {
-        XTP_LOG(logINFO, *pLog) << (boost::format(" %1$4d    %2$+1.4f  %3$+1.4f  %4$+1.4f")
+        XTP_LOG(logINFO, *pLog) << (boost::format("%1$4d    %2$+1.4f  %3$+1.4f  %4$+1.4f")
                 % (i/3) % (atomvec(i) * votca::tools::conv::bohr2ang) % (atomvec(i + 1) * votca::tools::conv::bohr2ang) % (atomvec(i + 2) * votca::tools::conv::bohr2ang)).str() << std::flush;
       }
-      XTP_LOG(logINFO, *pLog) << (boost::format("   Total energy:     %1$12.8f Hartree ") % bfgstrm.getCost()).str() << std::flush;
-      XTP_LOG(logINFO, *pLog) << (boost::format("   Trust radius:     %1$12.8f Bohr     ") % bfgstrm.getTrustRadius()).str() << std::flush;
-=======
-    void GeometryOptimization::Report(const BFGSTRM& bfgstrm,const Forces& forces,ctp::Logger* pLog){
-
-      CTP_LOG(ctp::logINFO, *pLog) << std::flush;
-      CTP_LOG(ctp::logINFO, *pLog) << (boost::format("=========== OPTIMIZATION SUMMARY ================================= ")).str() << std::flush;
-      CTP_LOG(ctp::logINFO, *pLog) << "At iteration  " << bfgstrm.getIteration() << std::flush;
-      CTP_LOG(ctp::logINFO, *pLog) << (boost::format(" ---- POSITIONS (Angstrom)   ")).str() << std::flush;
-      CTP_LOG(ctp::logINFO, *pLog) << (boost::format(" Atom\t x\t  y\t  z ")).str() << std::flush;
-      const Eigen::VectorXd& atomvec = bfgstrm.getParameters();
-      for (unsigned i = 0; i < atomvec.size(); i += 3) {
-        CTP_LOG(ctp::logINFO, *pLog) << (boost::format("%1$4d    %2$+1.4f  %3$+1.4f  %4$+1.4f")
-                % (i/3) % (atomvec(i) * votca::tools::conv::bohr2ang) % (atomvec(i + 1) * votca::tools::conv::bohr2ang) % (atomvec(i + 2) * votca::tools::conv::bohr2ang)).str() << std::flush;
-      }
-      CTP_LOG(ctp::logINFO, *pLog) << (boost::format(" Total energy: %1$12.8f Hartree ") % bfgstrm.getCost()).str() << std::flush;
-      CTP_LOG(ctp::logINFO, *pLog) << (boost::format(" Trust radius: %1$12.8f Bohr     ") % bfgstrm.getTrustRadius()).str() << std::flush;
+      XTP_LOG(logINFO, *pLog) << (boost::format(" Total energy: %1$12.8f Hartree ") % bfgstrm.getCost()).str() << std::flush;
+      XTP_LOG(logINFO, *pLog) << (boost::format(" Trust radius: %1$12.8f Bohr     ") % bfgstrm.getTrustRadius()).str() << std::flush;
       forces.Report();
->>>>>>> bb52d84b
       return;
     }
 
