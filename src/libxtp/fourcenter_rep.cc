/* 
 *            Copyright 2009-2018 The VOTCA Development Team
 *                       (http://www.votca.org)
 *
 *      Licensed under the Apache License, Version 2.0 (the "License")
 *
 * You may not use this file except in compliance with the License.
 * You may obtain a copy of the License at
 *
 *              http://www.apache.org/licenses/LICENSE-2.0
 *
 * Unless required by applicable law or agreed to in writing, software
 * distributed under the License is distributed on an "AS IS" BASIS,
 * WITHOUT WARRANTIES OR CONDITIONS OF ANY KIND, either express or implied.
 * See the License for the specific language governing permissions and
 * limitations under the License.
 *
 */

// Overload of uBLAS prod function with MKL/GSL implementations


#include <votca/xtp/fourcenter.h>



namespace votca {
    namespace xtp {


 
        
        /*
         * Calculate 4-center electron repulsion integrals 
         *    R_{abcd} = int{ phi_a(r) phi_b(r) phi_c(r') phi_d(r') /(r-r') d3rd3r' }
         * for a given set of a b c d as in 
         *    Obara, Saika, J. Chem. Phys. 84, 3963 (1986)
         * section II.B for cartesian Gaussians, then transforming
         * to spherical (angular momentum) Gaussians ("complete" shells
         * from S to Lmax, and finally cutting out those angular momentum 
         * components actually present in shell-shell-shell combination.
         * Currently supported for 
         *      S,P,D,F,G  functions in DFT basis
         * 
         */

      
        bool FCMatrix::FillFourCenterRepBlock(tensor4d& block,
                const AOShell* _shell_1, const AOShell* _shell_2, const AOShell* _shell_3, const AOShell* _shell_4) {

            const double pi = boost::math::constants::pi<double>();
            
            bool _does_contribute=true;
            

            // shell info, only lmax tells how far to go
            
            int _lmax_1 = _shell_1->getLmax();
            int _lmax_2 = _shell_2->getLmax();
            int _lmax_3 = _shell_3->getLmax();
            int _lmax_4 = _shell_4->getLmax();
            
            int _mmax = _lmax_1 + _lmax_2 + _lmax_3 + _lmax_4;


            // set size of internal block for recursion
           
            const AOShell* _shell_alpha;
            const AOShell* _shell_beta;
            const AOShell* _shell_gamma;
            const AOShell* _shell_delta;
            bool alphabetaswitch = false;
            bool gammadeltaswitch = false;
            bool ab_cd_switch = false;

            // We need lmax_alpha > lmax_beta, so instead of calculating (sp,s) we calculate (ps,s), due to symmetry they are the same. 

            if (_lmax_1 < _lmax_2) {
              alphabetaswitch = true;               
            }
            if (_lmax_3 < _lmax_4) {
              gammadeltaswitch = true;               
            }
            if ( (_lmax_1 + _lmax_2) < (_lmax_3 + _lmax_4) ) {
              ab_cd_switch = true;               
            }

            if (ab_cd_switch==true) {

              if (alphabetaswitch== true) {
                _shell_alpha = _shell_4;
                _shell_beta = _shell_3;              
              } else {
                _shell_alpha = _shell_3;
                _shell_beta = _shell_4;
              }

              if (gammadeltaswitch==true) {
                _shell_gamma = _shell_2;
                _shell_delta = _shell_1;               
              } else {
                _shell_gamma = _shell_1;
                _shell_delta = _shell_2;
              }

            } else {

              if (alphabetaswitch== true) {
                _shell_alpha = _shell_2;
                _shell_beta = _shell_1;              
              } else {
                _shell_alpha = _shell_1;
                _shell_beta = _shell_2;
              }

              if (gammadeltaswitch==true) {
                _shell_gamma = _shell_4;
                _shell_delta = _shell_3;               
              } else {
                _shell_gamma = _shell_3;
                _shell_delta = _shell_4;
              }

            } 




            const tools::vec& _pos_alpha = _shell_alpha->getPos();
            const tools::vec& _pos_beta = _shell_beta->getPos();
            const tools::vec& _pos_gamma = _shell_gamma->getPos();
            const tools::vec& _pos_delta = _shell_delta->getPos();
            
            int _lmax_alpha = _shell_alpha->getLmax();
            int _lmax_beta  = _shell_beta->getLmax();
            int _lmax_gamma = _shell_gamma->getLmax();
            int _lmax_delta = _shell_delta->getLmax();

            int n_orbitals[] = { 1, 4, 10, 20, 35, 56, 84, 120, 165 };     //   n_orbitals[n] = ( (n + 1) * (n + 2) * (n + 3) ) / 6


 int nx[] = { 0,
              1, 0, 0,
              2, 1, 1, 0, 0, 0,
              3, 2, 2, 1, 1, 1, 0, 0, 0, 0,
              4, 3, 3, 2, 2, 2, 1, 1, 1, 1, 0, 0, 0, 0, 0,
              5, 4, 4, 3, 3, 3, 2, 2, 2, 2, 1, 1, 1, 1, 1, 0, 0, 0, 0, 0, 0,
              6, 5, 5, 4, 4, 4, 3, 3, 3, 3, 2, 2, 2, 2, 2, 1, 1, 1, 1, 1, 1, 0, 0, 0, 0, 0, 0, 0,
              7, 6, 6, 5, 5, 5, 4, 4, 4, 4, 3, 3, 3, 3, 3, 2, 2, 2, 2, 2, 2, 1, 1, 1, 1, 1, 1, 1, 0, 0, 0, 0, 0, 0, 0, 0,
              8, 7, 7, 6, 6, 6, 5, 5, 5, 5, 4, 4, 4, 4, 4, 3, 3, 3, 3, 3, 3, 2, 2, 2, 2, 2, 2, 2, 1, 1, 1, 1, 1, 1, 1, 1, 0, 0, 0, 0, 0, 0, 0, 0, 0 };

 int ny[] = { 0,
              0, 1, 0,
              0, 1, 0, 2, 1, 0,
              0, 1, 0, 2, 1, 0, 3, 2, 1, 0,
              0, 1, 0, 2, 1, 0, 3, 2, 1, 0, 4, 3, 2, 1, 0,
              0, 1, 0, 2, 1, 0, 3, 2, 1, 0, 4, 3, 2, 1, 0, 5, 4, 3, 2, 1, 0,
              0, 1, 0, 2, 1, 0, 3, 2, 1, 0, 4, 3, 2, 1, 0, 5, 4, 3, 2, 1, 0, 6, 5, 4, 3, 2, 1, 0,
              0, 1, 0, 2, 1, 0, 3, 2, 1, 0, 4, 3, 2, 1, 0, 5, 4, 3, 2, 1, 0, 6, 5, 4, 3, 2, 1, 0, 7, 6, 5, 4, 3, 2, 1, 0,
              0, 1, 0, 2, 1, 0, 3, 2, 1, 0, 4, 3, 2, 1, 0, 5, 4, 3, 2, 1, 0, 6, 5, 4, 3, 2, 1, 0, 7, 6, 5, 4, 3, 2, 1, 0, 8, 7, 6, 5, 4, 3, 2, 1, 0 };

 int nz[] = { 0,
              0, 0, 1,
              0, 0, 1, 0, 1, 2,
              0, 0, 1, 0, 1, 2, 0, 1, 2, 3,
              0, 0, 1, 0, 1, 2, 0, 1, 2, 3, 0, 1, 2, 3, 4,
              0, 0, 1, 0, 1, 2, 0, 1, 2, 3, 0, 1, 2, 3, 4, 0, 1, 2, 3, 4, 5,
              0, 0, 1, 0, 1, 2, 0, 1, 2, 3, 0, 1, 2, 3, 4, 0, 1, 2, 3, 4, 5, 0, 1, 2, 3, 4, 5, 6,
              0, 0, 1, 0, 1, 2, 0, 1, 2, 3, 0, 1, 2, 3, 4, 0, 1, 2, 3, 4, 5, 0, 1, 2, 3, 4, 5, 6, 0, 1, 2, 3, 4, 5, 6, 7,
              0, 0, 1, 0, 1, 2, 0, 1, 2, 3, 0, 1, 2, 3, 4, 0, 1, 2, 3, 4, 5, 0, 1, 2, 3, 4, 5, 6, 0, 1, 2, 3, 4, 5, 6, 7, 0, 1, 2, 3, 4, 5, 6, 7, 8 };


 int i_less_x[] = {
  0,
  0,  0,  0,
  1,  2,  3,  0,  0,  0,
  4,  5,  6,  7,  8,  9,  0,  0,  0,  0,
 10, 11, 12, 13, 14, 15, 16, 17, 18, 19,  0,  0,  0,  0,  0,
 20, 21, 22, 23, 24, 25, 26, 27, 28, 29, 30, 31, 32, 33, 34,  0,  0,  0,  0,  0,  0,
 35, 36, 37, 38, 39, 40, 41, 42, 43, 44, 45, 46, 47, 48, 49, 50, 51, 52, 53, 54, 55,  0,  0,  0,  0,  0,  0,  0,
 56, 57, 58, 59, 60, 61, 62, 63, 64, 65, 66, 67, 68, 69, 70, 71, 72, 73, 74, 75, 76, 77, 78, 79, 80, 81, 82, 83,  0,  0,  0,  0,  0,  0,  0,  0,
 84, 85, 86, 87, 88, 89, 90, 91, 92, 93, 94, 95, 96, 97, 98, 99,100,101,102,103,104,105,106,107,108,109,110,111,112,113,114,115,116,117,118,119,  0,  0,  0,  0,  0,  0,  0,  0,  0 };

 int i_less_y[] = {
  0,
  0,  0,  0,
  0,  1,  0,  2,  3,  0,
  0,  4,  0,  5,  6,  0,  7,  8,  9,  0,
  0, 10,  0, 11, 12,  0, 13, 14, 15,  0, 16, 17, 18, 19,  0,
  0, 20,  0, 21, 22,  0, 23, 24, 25,  0, 26, 27, 28, 29,  0, 30, 31, 32, 33, 34,  0,
  0, 35,  0, 36, 37,  0, 38, 39, 40,  0, 41, 42, 43, 44,  0, 45, 46, 47, 48, 49,  0, 50, 51, 52, 53, 54, 55,  0,
  0, 56,  0, 57, 58,  0, 59, 60, 61,  0, 62, 63, 64, 65,  0, 66, 67, 68, 69, 70,  0, 71, 72, 73, 74, 75, 76,  0, 77, 78, 79, 80, 81, 82, 83,  0,
  0, 84,  0, 85, 86,  0, 87, 88, 89,  0, 90, 91, 92, 93,  0, 94, 95, 96, 97, 98,  0, 99,100,101,102,103,104,  0,105,106,107,108,109,110,111,  0,112,113,114,115,116,117,118,119,  0 };

 int i_less_z[] = {
  0,
  0,  0,  0,
  0,  0,  1,  0,  2,  3,
  0,  0,  4,  0,  5,  6,  0,  7,  8,  9,
  0,  0, 10,  0, 11, 12,  0, 13, 14, 15,  0, 16, 17, 18, 19,
  0,  0, 20,  0, 21, 22,  0, 23, 24, 25,  0, 26, 27, 28, 29,  0, 30, 31, 32, 33, 34,
  0,  0, 35,  0, 36, 37,  0, 38, 39, 40,  0, 41, 42, 43, 44,  0, 45, 46, 47, 48, 49,  0, 50, 51, 52, 53, 54, 55,
  0,  0, 56,  0, 57, 58,  0, 59, 60, 61,  0, 62, 63, 64, 65,  0, 66, 67, 68, 69, 70,  0, 71, 72, 73, 74, 75, 76,  0, 77, 78, 79, 80, 81, 82, 83,
  0,  0, 84,  0, 85, 86,  0, 87, 88, 89,  0, 90, 91, 92, 93,  0, 94, 95, 96, 97, 98,  0, 99,100,101,102,103,104,  0,105,106,107,108,109,110,111,  0,112,113,114,115,116,117,118,119 };


 int i_more_x[] = {  1,
                     4,  5,  6,
                    10, 11, 12, 13, 14, 15,
                    20, 21, 22, 23, 24, 25, 26, 27, 28, 29,
                    35, 36, 37, 38, 39, 40, 41, 42, 43, 44, 45, 46, 47, 48, 49,
                    56, 57, 58, 59, 60, 61, 62, 63, 64, 65, 66, 67, 68, 69, 70, 71, 72, 73, 74, 75, 76,
                    84, 85, 86, 87, 88, 89, 90, 91, 92, 93, 94, 95, 96, 97, 98, 99,100,101,102,103,104,105,106,107,108,109,110,111,
                   120,121,122,123,124,125,126,127,128,129,130,131,132,133,134,135,136,137,138,139,140,141,142,143,144,145,146,147,148,149,150,151,152,153,154,155 };

 int i_more_y[] = {  2,
                     5,  7,  8,
                    11, 13, 14, 16, 17, 18,
                    21, 23, 24, 26, 27, 28, 30, 31, 32, 33,
                    36, 38, 39, 41, 42, 43, 45, 46, 47, 48, 50, 51, 52, 53, 54,
                    57, 59, 60, 62, 63, 64, 66, 67, 68, 69, 71, 72, 73, 74, 75, 77, 78, 79, 80, 81, 82,
                    85, 87, 88, 90, 91, 92, 94, 95, 96, 97, 99,100,101,102,103,105,106,107,108,109,110,112,113,114,115,116,117,118,
                   121,123,124,126,127,128,130,131,132,133,135,136,137,138,139,141,142,143,144,145,146,148,149,150,151,152,153,154,156,157,158,159,160,161,162,163 };

 int i_more_z[] = {  3,
                     6,  8,  9,
                    12, 14, 15, 17, 18, 19,
                    22, 24, 25, 27, 28, 29, 31, 32, 33, 34,
                    37, 39, 40, 42, 43, 44, 46, 47, 48, 49, 51, 52, 53, 54, 55,
                    58, 60, 61, 63, 64, 65, 67, 68, 69, 70, 72, 73, 74, 75, 76, 78, 79, 80, 81, 82, 83,
                    86, 88, 89, 91, 92, 93, 95, 96, 97, 98,100,101,102,103,104,106,107,108,109,110,111,113,114,115,116,117,118,119,
                   122,124,125,127,128,129,131,132,133,134,136,137,138,139,140,142,143,144,145,146,147,149,150,151,152,153,154,155,157,158,159,160,161,162,163,164 };



            int _nbeta = AOSuperMatrix::getBlockSize(_lmax_beta);
            int _ndelta = AOSuperMatrix::getBlockSize(_lmax_delta);
            int _ncombined_ab = AOSuperMatrix::getBlockSize(_lmax_alpha+_lmax_beta);
            int _ncombined_cd = AOSuperMatrix::getBlockSize(_lmax_gamma+_lmax_delta);
            
            tensor3d::extent_gen extents;
            tensor4d::extent_gen extents4;

            double _dist_AB = (_pos_alpha - _pos_beta) * (_pos_alpha - _pos_beta);
            double _dist_CD = (_pos_gamma - _pos_delta) * (_pos_gamma - _pos_delta);
            
            tools::vec amb = _pos_alpha - _pos_beta;
            double amb0 = 0.0;
            double amb1 = 0.0;
            double amb2 = 0.0;
            if (_dist_AB > 0.03) {
              amb0 = amb.getX();
              amb1 = amb.getY();
              amb2 = amb.getZ();
            }

            tools::vec cmd = _pos_gamma - _pos_delta;
            double cmd0 = 0.0;
            double cmd1 = 0.0;
            double cmd2 = 0.0;
            if (_dist_CD > 0.03) {
              cmd0 = cmd.getX();
              cmd1 = cmd.getY();
              cmd2 = cmd.getZ();
            }




            for ( AOShell::GaussianIterator italpha = _shell_alpha->firstGaussian(); italpha != _shell_alpha->lastGaussian(); ++italpha) {
                const double _decay_alpha = italpha->getDecay();
            
              for ( AOShell::GaussianIterator itbeta = _shell_beta->firstGaussian(); itbeta != _shell_beta->lastGaussian(); ++itbeta) {
                  const double _decay_beta = itbeta->getDecay();
                    
                for ( AOShell::GaussianIterator itgamma = _shell_gamma->firstGaussian(); itgamma != _shell_gamma->lastGaussian(); ++itgamma) {
                    const double _decay_gamma = itgamma->getDecay();

                  for ( AOShell::GaussianIterator itdelta = _shell_delta->firstGaussian(); itdelta != _shell_delta->lastGaussian(); ++itdelta) {
                      const double _decay_delta = itdelta->getDecay();


          
            double zeta = _decay_alpha + _decay_beta;    
            double eta = _decay_gamma + _decay_delta;     
            double _decay = zeta + eta;
            double rho = (zeta*eta)/_decay;
            double rzeta = 0.5/zeta;
            double reta = 0.5/eta;
            double rdecay = 0.5/_decay;
            double gfak = eta/_decay;
            double cfak = zeta/_decay;         
            tools::vec _P = (_decay_alpha*_pos_alpha + _decay_beta*_pos_beta)/zeta;
            tools::vec _Q = (_decay_gamma*_pos_gamma + _decay_delta*_pos_delta)/eta;
            tools::vec _W = (zeta*_P + eta*_Q)/_decay;
            double _T = rho*(_P-_Q)*(_P-_Q);


            tools::vec pma = _P - _pos_alpha;
            double pma0 = 0.0;
            double pma1 = 0.0;
            double pma2 = 0.0;
            if (_dist_AB > 0.03) {
              pma0 = pma.getX();
              pma1 = pma.getY();
              pma2 = pma.getZ();
            }

            tools::vec qmc = _Q - _pos_gamma;
            double qmc0 = 0.0;
            double qmc1 = 0.0;
            double qmc2 = 0.0;
            if (_dist_CD > 0.03) {
              qmc0 = qmc.getX();
              qmc1 = qmc.getY();
              qmc2 = qmc.getZ();
            }

            tools::vec wmp = _W - _P;
            double wmp0 = wmp.getX();
            double wmp1 = wmp.getY();
            double wmp2 = wmp.getZ();

            tools::vec wmq = _W - _Q;
            double wmq0 = wmq.getX();
            double wmq1 = wmq.getY();
            double wmq2 = wmq.getZ();



            tensor3d R_temp;
            R_temp.resize(extents[ range(0, _ncombined_ab ) ][ range(0, _ncombined_cd ) ][ range(0, _mmax+1)]);
            //initialize to zero
            for (index3d i = 0; i != _ncombined_ab; ++i) {
              for (index3d j = 0; j != _ncombined_cd; ++j) {
                for (index3d k = 0; k != _mmax+1; ++k) {

                  R_temp[i][j][k] = 0.0;

                }
              }
             }


            tensor3d R;
            R.resize(extents[ range(0, _ncombined_ab ) ][ range(0, _nbeta ) ][ range(0, _ncombined_cd)]);
            //initialize to zero
            for (index3d i = 0; i != _ncombined_ab; ++i) {
              for (index3d j = 0; j != _nbeta; ++j) {
                for (index3d k = 0; k != _ncombined_cd; ++k) {

                  R[i][j][k] = 0.0;

                }
              }
            }
            

<<<<<<< HEAD
            const vector<double> _FmT=AOMatrix<double>::XIntegrate(_mmax+1, _T);
=======
            const std::vector<double> _FmT=AOMatrix<double>::XIntegrate(_mmax+1, _T);
>>>>>>> 2e8b6b50

            double exp_AB = exp( -2. * _decay_alpha * _decay_beta * rzeta * _dist_AB );
            double exp_CD = exp( -2.* _decay_gamma * _decay_delta * reta * _dist_CD );
            double ssss = ( 16. * pow( _decay_alpha * _decay_beta * _decay_gamma * _decay_delta, .75 ) * exp_AB * exp_CD )
                         / ( zeta * eta * sqrt(pi * _decay) );

            //ss integrals
            for (int _i=0; _i < _mmax+1; _i++){
              R_temp[0][0][_i] = ssss * _FmT[_i];
            }

int _lmax_alpha_beta = _lmax_alpha + _lmax_beta;
int _lmax_gamma_delta = _lmax_gamma + _lmax_delta;


//Integrals     p-s - s-s
if (_lmax_alpha_beta > 0) {
  for (int m = 0; m < _mmax; m++) {
    R_temp[Cart::x][0][m] = pma0*R_temp[0][0][m] + wmp0*R_temp[0][0][m+1];
    R_temp[Cart::y][0][m] = pma1*R_temp[0][0][m] + wmp1*R_temp[0][0][m+1];
    R_temp[Cart::z][0][m] = pma2*R_temp[0][0][m] + wmp2*R_temp[0][0][m+1];
  }
}
//------------------------------------------------------

//Integrals     d-s - s-s
if (_lmax_alpha_beta > 1) {
  for (int m = 0; m < _mmax-1; m++) {
    double term = rzeta*(R_temp[0][0][m]-gfak*R_temp[0][0][m+1]);
    R_temp[Cart::xx][0][m] = pma0*R_temp[Cart::x][0][m] + wmp0*R_temp[Cart::x][0][m+1] + term;
    R_temp[Cart::xy][0][m] = pma0*R_temp[Cart::y][0][m] + wmp0*R_temp[Cart::y][0][m+1];
    R_temp[Cart::xz][0][m] = pma0*R_temp[Cart::z][0][m] + wmp0*R_temp[Cart::z][0][m+1];
    R_temp[Cart::yy][0][m] = pma1*R_temp[Cart::y][0][m] + wmp1*R_temp[Cart::y][0][m+1] + term;
    R_temp[Cart::yz][0][m] = pma1*R_temp[Cart::z][0][m] + wmp1*R_temp[Cart::z][0][m+1];
    R_temp[Cart::zz][0][m] = pma2*R_temp[Cart::z][0][m] + wmp2*R_temp[Cart::z][0][m+1] + term;
  }
}
//------------------------------------------------------

//Integrals     f-s - s-s
if (_lmax_alpha_beta > 2) {
  for (int m = 0; m < _mmax-2; m++) {
    R_temp[Cart::xxx][0][m] = pma0*R_temp[Cart::xx][0][m] + wmp0*R_temp[Cart::xx][0][m+1] + 2*rzeta*(R_temp[Cart::x][0][m]-gfak*R_temp[Cart::x][0][m+1]);
    R_temp[Cart::xxy][0][m] = pma1*R_temp[Cart::xx][0][m] + wmp1*R_temp[Cart::xx][0][m+1];
    R_temp[Cart::xxz][0][m] = pma2*R_temp[Cart::xx][0][m] + wmp2*R_temp[Cart::xx][0][m+1];
    R_temp[Cart::xyy][0][m] = pma0*R_temp[Cart::yy][0][m] + wmp0*R_temp[Cart::yy][0][m+1];
    R_temp[Cart::xyz][0][m] = pma0*R_temp[Cart::yz][0][m] + wmp0*R_temp[Cart::yz][0][m+1];
    R_temp[Cart::xzz][0][m] = pma0*R_temp[Cart::zz][0][m] + wmp0*R_temp[Cart::zz][0][m+1];
    R_temp[Cart::yyy][0][m] = pma1*R_temp[Cart::yy][0][m] + wmp1*R_temp[Cart::yy][0][m+1] + 2*rzeta*(R_temp[Cart::y][0][m]-gfak*R_temp[Cart::y][0][m+1]);
    R_temp[Cart::yyz][0][m] = pma2*R_temp[Cart::yy][0][m] + wmp2*R_temp[Cart::yy][0][m+1];
    R_temp[Cart::yzz][0][m] = pma1*R_temp[Cart::zz][0][m] + wmp1*R_temp[Cart::zz][0][m+1];
    R_temp[Cart::zzz][0][m] = pma2*R_temp[Cart::zz][0][m] + wmp2*R_temp[Cart::zz][0][m+1] + 2*rzeta*(R_temp[Cart::z][0][m]-gfak*R_temp[Cart::z][0][m+1]);
  }
}
//------------------------------------------------------

//Integrals     g-s - s-s     h-s - s-s     i-s - s-s     j-s - s-s     k-s - s-s     . . .
for (int l = 4; l < _lmax_alpha_beta+1; l++) {
  int norb = n_orbitals[l];
  int norb_1 = n_orbitals[l-1];
  int norb_2 = n_orbitals[l-2];
  int norb_3 = n_orbitals[l-3];
  int ncart_1 = (l*(l+1))/2;
  int ncart_2 = ncart_1 - l;
  int ncart_3 = ncart_2 + 1 - l;
  for (int m = 0; m < _mmax+1-l; m++) {
    R_temp[norb_1][0][m] = pma0*R_temp[norb_2][0][m] + wmp0*R_temp[norb_2][0][m+1] + (l-1)*rzeta*(R_temp[norb_3][0][m]-gfak*R_temp[norb_3][0][m+1]);
    R_temp[norb_1 + 1][0][m] = pma1*R_temp[norb_2][0][m] + wmp1*R_temp[norb_2][0][m+1];
    R_temp[norb_1 + 2][0][m] = pma2*R_temp[norb_2][0][m] + wmp2*R_temp[norb_2][0][m+1];
    int ntimes = 3;
    int itimes = 3;
    for (int k = 3; k < ncart_2; k++) {
      R_temp[norb_1 + k][0][m] = pma0*R_temp[norb_2 + k][0][m] + wmp0*R_temp[norb_2 + k][0][m+1] + (l-ntimes)*rzeta*(R_temp[norb_3 + k][0][m]-gfak*R_temp[norb_3 + k][0][m+1]);
      itimes--;
      if (itimes == 0) {
        ntimes++;
        itimes = ntimes;
      }
    }
    for (int k = 0; k < l-1; k++) {
      int k2 = norb_2 + ncart_2 + k;
      R_temp[norb_1 + ncart_2 + k][0][m] = pma0*R_temp[k2][0][m] + wmp0*R_temp[k2][0][m+1];
      R_temp[norb_1 + ncart_1 + k][0][m] = pma1*R_temp[k2][0][m] + wmp1*R_temp[k2][0][m+1]
                                           + (l-1-k)*rzeta*(R_temp[norb_3 + ncart_3 + k][0][m]-gfak*R_temp[norb_3 + ncart_3 + k][0][m+1]);
    }
    R_temp[norb_1 + ncart_2 + l - 1][0][m] = pma0*R_temp[norb_2 + ncart_2 + l - 1][0][m] + wmp0*R_temp[norb_2 + ncart_2 + l - 1][0][m+1];
    R_temp[norb-2][0][m] = pma1*R_temp[norb_1-1][0][m] + wmp1*R_temp[norb_1-1][0][m+1];
    R_temp[norb-1][0][m] = pma2*R_temp[norb_1-1][0][m] + wmp2*R_temp[norb_1-1][0][m+1] + (l-1)*rzeta*(R_temp[norb_2-1][0][m]-gfak*R_temp[norb_2-1][0][m+1]);
  }
}
//------------------------------------------------------




if (_lmax_gamma_delta > 0) {

  //Integrals     s-s - p-s
  for (int m = 0; m < _lmax_gamma_delta; m++) {
    R_temp[0][Cart::x][m] = qmc0*R_temp[0][0][m] + wmq0*R_temp[0][0][m+1];
    R_temp[0][Cart::y][m] = qmc1*R_temp[0][0][m] + wmq1*R_temp[0][0][m+1];
    R_temp[0][Cart::z][m] = qmc2*R_temp[0][0][m] + wmq2*R_temp[0][0][m+1];
  }
  //------------------------------------------------------

  //Integrals     p-s - p-s
  if (_lmax_alpha_beta > 0) {
    for (int m = 0; m < _lmax_gamma_delta; m++) {
      double term = rdecay*R_temp[0][0][m+1];
      for (int _i =  1; _i < 4; _i++) {
        R_temp[_i][Cart::x][m] = qmc0*R_temp[_i][0][m] + wmq0*R_temp[_i][0][m+1] + nx[_i]*term;
        R_temp[_i][Cart::y][m] = qmc1*R_temp[_i][0][m] + wmq1*R_temp[_i][0][m+1] + ny[_i]*term;
        R_temp[_i][Cart::z][m] = qmc2*R_temp[_i][0][m] + wmq2*R_temp[_i][0][m+1] + nz[_i]*term;
      }
    }
  }
  //------------------------------------------------------

  //Integrals     d-s - p-s     f-s - p-s     g-s - p-s     h-s - p-s     i-s - p-s     j-s - p-s     k-s - p-s     . . .
  for (int m = 0; m < _lmax_gamma_delta; m++) {
    for (int _i = 4; _i < n_orbitals[_lmax_alpha_beta]; _i++) {
      R_temp[_i][Cart::x][m] = qmc0*R_temp[_i][0][m] + wmq0*R_temp[_i][0][m+1] + nx[_i]*rdecay*R_temp[i_less_x[_i]][0][m+1];
      R_temp[_i][Cart::y][m] = qmc1*R_temp[_i][0][m] + wmq1*R_temp[_i][0][m+1] + ny[_i]*rdecay*R_temp[i_less_y[_i]][0][m+1];
      R_temp[_i][Cart::z][m] = qmc2*R_temp[_i][0][m] + wmq2*R_temp[_i][0][m+1] + nz[_i]*rdecay*R_temp[i_less_z[_i]][0][m+1];
    }
  }
  //------------------------------------------------------

} // end if (_lmax_gamma_delta > 0)


if (_lmax_gamma_delta > 1) {

  //Integrals     s-s - d-s
  for (int m = 0; m < _lmax_gamma_delta-1; m++) {
    double term = reta*(R_temp[0][0][m]-cfak*R_temp[0][0][m+1]);
    R_temp[0][Cart::xx][m] = qmc0*R_temp[0][Cart::x][m] + wmq0*R_temp[0][Cart::x][m+1] + term;
    R_temp[0][Cart::xy][m] = qmc0*R_temp[0][Cart::y][m] + wmq0*R_temp[0][Cart::y][m+1];
    R_temp[0][Cart::xz][m] = qmc0*R_temp[0][Cart::z][m] + wmq0*R_temp[0][Cart::z][m+1];
    R_temp[0][Cart::yy][m] = qmc1*R_temp[0][Cart::y][m] + wmq1*R_temp[0][Cart::y][m+1] + term;
    R_temp[0][Cart::yz][m] = qmc1*R_temp[0][Cart::z][m] + wmq1*R_temp[0][Cart::z][m+1];
    R_temp[0][Cart::zz][m] = qmc2*R_temp[0][Cart::z][m] + wmq2*R_temp[0][Cart::z][m+1] + term;
  }
  //------------------------------------------------------

  //Integrals     p-s - d-s     d-s - d-s     f-s - d-s     g-s - d-s     h-s - d-s     i-s - d-s     j-s - d-s     k-s - d-s     . . .
  for (int m = 0; m < _lmax_gamma_delta-1; m++) {
    for (int _i = 1; _i < n_orbitals[_lmax_alpha_beta]; _i++) {
        double term = reta*(R_temp[_i][0][m]-cfak*R_temp[_i][0][m+1]);
        R_temp[_i][Cart::xx][m] = qmc0*R_temp[_i][Cart::x][m] + wmq0*R_temp[_i][Cart::x][m+1] +nx[_i]*rdecay*R_temp[i_less_x[_i]][Cart::x][m+1] + term;
        R_temp[_i][Cart::xy][m] = qmc0*R_temp[_i][Cart::y][m] + wmq0*R_temp[_i][Cart::y][m+1] +nx[_i]*rdecay*R_temp[i_less_x[_i]][Cart::y][m+1];
        R_temp[_i][Cart::xz][m] = qmc0*R_temp[_i][Cart::z][m] + wmq0*R_temp[_i][Cart::z][m+1] +nx[_i]*rdecay*R_temp[i_less_x[_i]][Cart::z][m+1];
        R_temp[_i][Cart::yy][m] = qmc1*R_temp[_i][Cart::y][m] + wmq1*R_temp[_i][Cart::y][m+1] +ny[_i]*rdecay*R_temp[i_less_y[_i]][Cart::y][m+1] + term;
        R_temp[_i][Cart::yz][m] = qmc1*R_temp[_i][Cart::z][m] + wmq1*R_temp[_i][Cart::z][m+1] +ny[_i]*rdecay*R_temp[i_less_y[_i]][Cart::z][m+1];
        R_temp[_i][Cart::zz][m] = qmc2*R_temp[_i][Cart::z][m] + wmq2*R_temp[_i][Cart::z][m+1] +nz[_i]*rdecay*R_temp[i_less_z[_i]][Cart::z][m+1] + term;
    }
  }
  //------------------------------------------------------

} // end if (_lmax_gamma_delta > 1)


if (_lmax_gamma_delta > 2) {

  //Integrals     s-s - f-s
  for (int m = 0; m < _lmax_gamma_delta-2; m++) {
    R_temp[0][Cart::xxx][m] = qmc0*R_temp[0][Cart::xx][m] + wmq0*R_temp[0][Cart::xx][m+1] + 2*reta*(R_temp[0][Cart::x][m]-cfak*R_temp[0][Cart::x][m+1]);
    R_temp[0][Cart::xxy][m] = qmc1*R_temp[0][Cart::xx][m] + wmq1*R_temp[0][Cart::xx][m+1];
    R_temp[0][Cart::xxz][m] = qmc2*R_temp[0][Cart::xx][m] + wmq2*R_temp[0][Cart::xx][m+1];
    R_temp[0][Cart::xyy][m] = qmc0*R_temp[0][Cart::yy][m] + wmq0*R_temp[0][Cart::yy][m+1];
    R_temp[0][Cart::xyz][m] = qmc0*R_temp[0][Cart::yz][m] + wmq0*R_temp[0][Cart::yz][m+1];
    R_temp[0][Cart::xzz][m] = qmc0*R_temp[0][Cart::zz][m] + wmq0*R_temp[0][Cart::zz][m+1];
    R_temp[0][Cart::yyy][m] = qmc1*R_temp[0][Cart::yy][m] + wmq1*R_temp[0][Cart::yy][m+1] + 2*reta*(R_temp[0][Cart::y][m]-cfak*R_temp[0][Cart::y][m+1]);
    R_temp[0][Cart::yyz][m] = qmc2*R_temp[0][Cart::yy][m] + wmq2*R_temp[0][Cart::yy][m+1];
    R_temp[0][Cart::yzz][m] = qmc1*R_temp[0][Cart::zz][m] + wmq1*R_temp[0][Cart::zz][m+1];
    R_temp[0][Cart::zzz][m] = qmc2*R_temp[0][Cart::zz][m] + wmq2*R_temp[0][Cart::zz][m+1] + 2*reta*(R_temp[0][Cart::z][m]-cfak*R_temp[0][Cart::z][m+1]);
  }
  //------------------------------------------------------

  //Integrals     p-s - f-s     d-s - f-s     f-s - f-s     g-s - f-s     h-s - f-s     i-s - f-s     j-s - f-s     k-s - f-s     . . .
  for (int m = 0; m < _lmax_gamma_delta-2; m++) {
    for (int _i = 1; _i < n_orbitals[_lmax_alpha_beta]; _i++) {
      double term_x = 2*reta*(R_temp[_i][Cart::x][m]-cfak*R_temp[_i][Cart::x][m+1]);
      double term_y = 2*reta*(R_temp[_i][Cart::y][m]-cfak*R_temp[_i][Cart::y][m+1]);
      double term_z = 2*reta*(R_temp[_i][Cart::z][m]-cfak*R_temp[_i][Cart::z][m+1]);
      R_temp[_i][Cart::xxx][m] = qmc0*R_temp[_i][Cart::xx][m] + wmq0*R_temp[_i][Cart::xx][m+1] + nx[_i]*rdecay*R_temp[i_less_x[_i]][Cart::xx][m+1] + term_x;
      R_temp[_i][Cart::xxy][m] = qmc1*R_temp[_i][Cart::xx][m] + wmq1*R_temp[_i][Cart::xx][m+1] + ny[_i]*rdecay*R_temp[i_less_y[_i]][Cart::xx][m+1];
      R_temp[_i][Cart::xxz][m] = qmc2*R_temp[_i][Cart::xx][m] + wmq2*R_temp[_i][Cart::xx][m+1] + nz[_i]*rdecay*R_temp[i_less_z[_i]][Cart::xx][m+1];
      R_temp[_i][Cart::xyy][m] = qmc0*R_temp[_i][Cart::yy][m] + wmq0*R_temp[_i][Cart::yy][m+1] + nx[_i]*rdecay*R_temp[i_less_x[_i]][Cart::yy][m+1];
      R_temp[_i][Cart::xyz][m] = qmc0*R_temp[_i][Cart::yz][m] + wmq0*R_temp[_i][Cart::yz][m+1] + nx[_i]*rdecay*R_temp[i_less_x[_i]][Cart::yz][m+1];
      R_temp[_i][Cart::xzz][m] = qmc0*R_temp[_i][Cart::zz][m] + wmq0*R_temp[_i][Cart::zz][m+1] + nx[_i]*rdecay*R_temp[i_less_x[_i]][Cart::zz][m+1];
      R_temp[_i][Cart::yyy][m] = qmc1*R_temp[_i][Cart::yy][m] + wmq1*R_temp[_i][Cart::yy][m+1] + ny[_i]*rdecay*R_temp[i_less_y[_i]][Cart::yy][m+1] + term_y;
      R_temp[_i][Cart::yyz][m] = qmc2*R_temp[_i][Cart::yy][m] + wmq2*R_temp[_i][Cart::yy][m+1] + nz[_i]*rdecay*R_temp[i_less_z[_i]][Cart::yy][m+1];
      R_temp[_i][Cart::yzz][m] = qmc1*R_temp[_i][Cart::zz][m] + wmq1*R_temp[_i][Cart::zz][m+1] + ny[_i]*rdecay*R_temp[i_less_y[_i]][Cart::zz][m+1];
      R_temp[_i][Cart::zzz][m] = qmc2*R_temp[_i][Cart::zz][m] + wmq2*R_temp[_i][Cart::zz][m+1] + nz[_i]*rdecay*R_temp[i_less_z[_i]][Cart::zz][m+1] + term_z;
    }
  }
  //------------------------------------------------------

} // end if (_lmax_gamma_delta > 2)


//Integrals     s-s - g-s     p-s - g-s     d-s - g-s     f-s - g-s     g-s - g-s     h-s - g-s     i-s - g-s     j-s - g-s     k-s - g-s     . . .
//              s-s - h-s     p-s - h-s     d-s - h-s     f-s - h-s     g-s - h-s     h-s - h-s     i-s - h-s     j-s - h-s     k-s - h-s     . . .
//              s-s - i-s     p-s - i-s     d-s - i-s     f-s - i-s     g-s - i-s     h-s - i-s     i-s - i-s     j-s - i-s     k-s - i-s     . . .
//                    j             j             j             j             j             j             j             j             j       . . .
//                    .             .             .             .             .             .             .             .             .       . . .
//                    .             .             .             .             .             .             .             .             .       . . .
for (int l = 4; l < _lmax_gamma_delta+1; l++) {
  int norb = n_orbitals[l];
  int norb_1 = n_orbitals[l-1];
  int norb_2 = n_orbitals[l-2];
  int norb_3 = n_orbitals[l-3];
  int ncart_1 = (l*(l+1))/2;
  int ncart_2 = ncart_1 - l;
  int ncart_3 = ncart_2 + 1 - l;

  for (int m = 0; m < _lmax_gamma_delta+1-l; m++) {
    R_temp[0][norb_1][m] = qmc0*R_temp[0][norb_2][m] + wmq0*R_temp[0][norb_2][m+1] + (l-1)*reta*(R_temp[0][norb_3][m]-cfak*R_temp[0][norb_3][m+1]);
    R_temp[0][norb_1 + 1][m] = qmc1*R_temp[0][norb_2][m] + wmq1*R_temp[0][norb_2][m+1];
    R_temp[0][norb_1 + 2][m] = qmc2*R_temp[0][norb_2][m] + wmq2*R_temp[0][norb_2][m+1];
    int ntimes = 3;
    int itimes = 3;
    for (int k = 3; k < ncart_2; k++) {
      R_temp[0][norb_1 + k][m] = qmc0*R_temp[0][norb_2 + k][m] + wmq0*R_temp[0][norb_2 + k][m+1] + (l-ntimes)*reta*(R_temp[0][norb_3 + k][m]-cfak*R_temp[0][norb_3 + k][m+1]);
      itimes--;
      if (itimes == 0) {
        ntimes++;
        itimes = ntimes;
      }
    }
    for (int k = 0; k < l-1; k++) {
      R_temp[0][norb_1 + ncart_2 + k][m] = qmc0*R_temp[0][norb_2 + ncart_2 + k][m] + wmq0*R_temp[0][norb_2 + ncart_2 + k][m+1];
      R_temp[0][norb_1 + ncart_1 + k][m] = qmc1*R_temp[0][norb_2 + ncart_2 + k][m] + wmq1*R_temp[0][norb_2 + ncart_2 + k][m+1]
                                           + (l-1-k)*reta*(R_temp[0][norb_3 + ncart_3 + k][m]-cfak*R_temp[0][norb_3 + ncart_3 + k][m+1]);
    }
    R_temp[0][norb_1 + ncart_2 + l -1][m] = qmc0*R_temp[0][norb_2 + ncart_2 + l - 1][m] + wmq0*R_temp[0][norb_2 + ncart_2 + l - 1][m+1];
    R_temp[0][norb-2][m] = qmc1*R_temp[0][norb_1-1][m] + wmq1*R_temp[0][norb_1-1][m+1];
    R_temp[0][norb-1][m] = qmc2*R_temp[0][norb_1-1][m] + wmq2*R_temp[0][norb_1-1][m+1] + (l-1)*reta*(R_temp[0][norb_2-1][m]-cfak*R_temp[0][norb_2-1][m+1]);
  }

  for (int m = 0; m < _lmax_gamma_delta+1-l; m++) {
    for (int _i = 1; _i < n_orbitals[_lmax_alpha_beta]; _i++) {
      int nx_i = nx[_i];
      int ny_i = ny[_i];
      int nz_i = nz[_i];
      int ilx_i = i_less_x[_i];
      int ily_i = i_less_y[_i];
      int ilz_i = i_less_z[_i];

      R_temp[_i][norb_1][m] = qmc0*R_temp[_i][norb_2][m] + wmq0*R_temp[_i][norb_2][m+1] + nx_i*rdecay*R_temp[ilx_i][norb_2][m+1]
                              + (l-1)*reta*(R_temp[_i][norb_3][m]-cfak*R_temp[_i][norb_3][m+1]);
      R_temp[_i][norb_1 + 1][m] = qmc1*R_temp[_i][norb_2][m] + wmq1*R_temp[_i][norb_2][m+1] + ny_i*rdecay*R_temp[ily_i][norb_2][m+1];
      R_temp[_i][norb_1 + 2][m] = qmc2*R_temp[_i][norb_2][m] + wmq2*R_temp[_i][norb_2][m+1] + nz_i*rdecay*R_temp[ilz_i][norb_2][m+1];
      int ntimes = 3;
      int itimes = 3;
      for (int k = 3; k < ncart_2; k++) {
        R_temp[_i][norb_1 + k][m] = qmc0*R_temp[_i][norb_2 + k][m] + wmq0*R_temp[_i][norb_2 + k][m+1] + nx_i*rdecay*R_temp[ilx_i][norb_2 + k][m+1]
                                    + (l-ntimes)*reta*(R_temp[_i][norb_3 + k][m]-cfak*R_temp[_i][norb_3 + k][m+1]);
        itimes--;
        if (itimes == 0) {
          ntimes++;
          itimes = ntimes;
        }
      }
      for (int k = 0; k < l-1; k++) {
        int k2 = norb_2 + ncart_2 + k;
        R_temp[_i][norb_1 + ncart_2 + k][m] = qmc0*R_temp[_i][k2][m] + wmq0*R_temp[_i][k2][m+1] + nx_i*rdecay*R_temp[ilx_i][norb_2 + ncart_2 + k][m+1];
        R_temp[_i][norb_1 + ncart_1 + k][m] = qmc1*R_temp[_i][k2][m] + wmq1*R_temp[_i][k2][m+1] + ny_i*rdecay*R_temp[ily_i][norb_2 + ncart_2 + k][m+1]
                                              + (l-1-k)*reta*(R_temp[_i][norb_3 + ncart_3 + k][m]-cfak*R_temp[_i][norb_3 + ncart_3 + k][m+1]);
      }
      R_temp[_i][norb_1 + ncart_2 + l - 1][m] = qmc0*R_temp[_i][norb_2 + ncart_2 + l - 1][m] + wmq0*R_temp[_i][norb_2 + ncart_2 + l - 1][m+1]
                                                + nx_i*rdecay*R_temp[ilx_i][norb_2 + ncart_2 + l - 1][m+1];
      R_temp[_i][norb-2][m] = qmc1*R_temp[_i][norb_1-1][m] + wmq1*R_temp[_i][norb_1-1][m+1] + ny_i*rdecay*R_temp[ily_i][norb_1-1][m+1];
      R_temp[_i][norb-1][m] = qmc2*R_temp[_i][norb_1-1][m] + wmq2*R_temp[_i][norb_1-1][m+1] + nz_i*rdecay*R_temp[ilz_i][norb_1-1][m+1]
                              + (l-1)*reta*(R_temp[_i][norb_2-1][m]-cfak*R_temp[_i][norb_2-1][m+1]);
    }
  }

}
//------------------------------------------------------







//copy into new array for 3D use.

for (index3d i = 0; i < n_orbitals[_lmax_alpha_beta]; ++i) {
  for (index3d k = 0; k < n_orbitals[_lmax_gamma_delta]; ++k) {

    R[i][0][k] = R_temp[i][k][0];

  }
}



if (_lmax_beta > 0) {
  //Integrals     s-p - *-s     p-p - *-s     d-p - *-s     f-p - *-s     g-p - *-s     h-p - *-s     i-p - *-s     j-p - *-s     . . .
  for (int _i = 0; _i < n_orbitals[_lmax_alpha_beta-1]; _i++) {
    int imx_i = i_more_x[_i];
    int imy_i = i_more_y[_i];
    int imz_i = i_more_z[_i];
    for (int _j = 0; _j < n_orbitals[_lmax_gamma_delta]; _j++) {
      R[_i][Cart::x][_j] = R[imx_i][0][_j] + amb0*R[_i][0][_j];
      R[_i][Cart::y][_j] = R[imy_i][0][_j] + amb1*R[_i][0][_j];
      R[_i][Cart::z][_j] = R[imz_i][0][_j] + amb2*R[_i][0][_j];
    }
  }
  //------------------------------------------------------
}

if (_lmax_beta > 1) {
  //Integrals     s-d - *-s     p-d - *-s     d-d - *-s     f-d - *-s     g-d - *-s     h-d - *-s     i-d - *-s     . . .
  for (int _i = 0; _i < n_orbitals[_lmax_alpha_beta-2]; _i++) {
    int imx_i = i_more_x[_i];
    int imy_i = i_more_y[_i];
    int imz_i = i_more_z[_i];
    for (int _j = 0; _j < n_orbitals[_lmax_gamma_delta]; _j++) {
      R[_i][Cart::xx][_j] = R[imx_i][Cart::x][_j] + amb0*R[_i][Cart::x][_j];
      R[_i][Cart::xy][_j] = R[imx_i][Cart::y][_j] + amb0*R[_i][Cart::y][_j];
      R[_i][Cart::xz][_j] = R[imx_i][Cart::z][_j] + amb0*R[_i][Cart::z][_j];
      R[_i][Cart::yy][_j] = R[imy_i][Cart::y][_j] + amb1*R[_i][Cart::y][_j];
      R[_i][Cart::yz][_j] = R[imy_i][Cart::z][_j] + amb1*R[_i][Cart::z][_j];
      R[_i][Cart::zz][_j] = R[imz_i][Cart::z][_j] + amb2*R[_i][Cart::z][_j];
    }
  }
  //------------------------------------------------------
}

if (_lmax_beta > 2) {
  //Integrals     s-f - *-s     p-f - *-s     d-f - *-s     f-f - *-s     g-f - *-s     h-f - *-s     . . .
  for (int _i = 0; _i < n_orbitals[_lmax_alpha_beta-3]; _i++) {
    int imx_i = i_more_x[_i];
    int imy_i = i_more_y[_i];
    int imz_i = i_more_z[_i];
    for (int _j = 0; _j < n_orbitals[_lmax_gamma_delta]; _j++) {
      R[_i][Cart::xxx][_j] = R[imx_i][Cart::xx][_j] + amb0*R[_i][Cart::xx][_j];
      R[_i][Cart::xxy][_j] = R[imx_i][Cart::xy][_j] + amb0*R[_i][Cart::xy][_j];
      R[_i][Cart::xxz][_j] = R[imx_i][Cart::xz][_j] + amb0*R[_i][Cart::xz][_j];
      R[_i][Cart::xyy][_j] = R[imx_i][Cart::yy][_j] + amb0*R[_i][Cart::yy][_j];
      R[_i][Cart::xyz][_j] = R[imx_i][Cart::yz][_j] + amb0*R[_i][Cart::yz][_j];
      R[_i][Cart::xzz][_j] = R[imx_i][Cart::zz][_j] + amb0*R[_i][Cart::zz][_j];
      R[_i][Cart::yyy][_j] = R[imy_i][Cart::yy][_j] + amb1*R[_i][Cart::yy][_j];
      R[_i][Cart::yyz][_j] = R[imy_i][Cart::yz][_j] + amb1*R[_i][Cart::yz][_j];
      R[_i][Cart::yzz][_j] = R[imy_i][Cart::zz][_j] + amb1*R[_i][Cart::zz][_j];
      R[_i][Cart::zzz][_j] = R[imz_i][Cart::zz][_j] + amb2*R[_i][Cart::zz][_j];
    }
  }
  //------------------------------------------------------
}




//Integrals     s-g - *-s     p-g - *-s     d-g - *-s     f-g - *-s     g-g - *-s     . . .
//              s-h - *-s     p-h - *-s     d-h - *-s     f-h - *-s     . . .
//              s-i - *-s     p-i - *-s     d-i - *-s     . . .
for (int l = 4; l < _lmax_beta+1; l++) {
  int norb = n_orbitals[l];
  int norb_1 = n_orbitals[l-1];
  int norb_2 = n_orbitals[l-2];
  int ncart_1 = (l*(l+1))/2;
  int ncart_2 = ncart_1 - l;
  for (int _i = 0; _i < n_orbitals[_lmax_alpha_beta-l]; _i++) {
    int imx_i = i_more_x[_i];
    int imy_i = i_more_y[_i];
    int imz_i = i_more_z[_i];
    for (int _j = 0; _j < n_orbitals[_lmax_gamma_delta]; _j++) {
      for (int k = 0; k < ncart_2; k++) {
        R[_i][norb_1 + k][_j] = R[imx_i][norb_2 + k][_j] + amb0*R[_i][norb_2 + k][_j];
      }
      for (int k = 0; k < l; k++) {
        int k2 = norb_2 + ncart_2 + k;
        R[_i][norb_1 + ncart_2 + k][_j] = R[imx_i][k2][_j] + amb0*R[_i][k2][_j];
        R[_i][norb_1 + ncart_1 + k][_j] = R[imy_i][k2][_j] + amb1*R[_i][k2][_j];
      }
      R[_i][norb-1][_j] = R[imz_i][norb_1-1][_j] + amb2*R[_i][norb_1-1][_j];
    }
  }
}
//------------------------------------------------------






// Transforming alpha and beta functions to sphericals

            int istart[] = {0, 1, 1, 1, 4, 4, 4, 4, 4, 10, 10, 10, 10, 10, 10, 10, 20, 20, 20, 20, 20, 20, 20, 20, 20 };
            int istop[] =  {0, 3, 3, 3, 9, 9, 9, 9, 9, 19, 19, 19, 19, 19, 19, 19, 34, 34, 34, 34, 34, 34, 34, 34, 34 };

            int _offset_alpha = _shell_alpha->getOffset();
            int _offset_beta = _shell_beta->getOffset();

            // prepare transformation matrices
            int _ntrafo_alpha = _shell_alpha->getNumFunc() + _offset_alpha;
            int _ntrafo_beta = _shell_beta->getNumFunc() + _offset_beta;

            
            // get transformation matrices
            const Eigen::MatrixXd _trafo_alpha = AOSuperMatrix::getTrafo(*italpha);
            const Eigen::MatrixXd _trafo_beta = AOSuperMatrix::getTrafo(*itbeta);

            tensor3d R3_ab_sph;
            R3_ab_sph.resize(extents[ _ntrafo_alpha ][ _ntrafo_beta ][ _ncombined_cd ]);

            for (int _i_beta = 0; _i_beta < _ntrafo_beta; _i_beta++) {
              for (int _i_alpha = 0; _i_alpha < _ntrafo_alpha; _i_alpha++) {

                for (int _j = 0; _j < n_orbitals[_lmax_gamma_delta]; _j++) {

                  R3_ab_sph[ _i_alpha ][ _i_beta ][ _j ] = 0.0;

                  for (int _i_beta_t = istart[ _i_beta ]; _i_beta_t <= istop[ _i_beta ]; _i_beta_t++) {
                    for (int _i_alpha_t = istart[ _i_alpha ]; _i_alpha_t <= istop[ _i_alpha ]; _i_alpha_t++) {

                      R3_ab_sph[ _i_alpha ][ _i_beta ][ _j ] += R[ _i_alpha_t ][ _i_beta_t][ _j]
                                                                * _trafo_alpha(_i_alpha, _i_alpha_t) * _trafo_beta(_i_beta, _i_beta_t);


                    }
                  }

                }

              }
            }







//copy into new 4D array.
tensor4d R4_ab_sph;
R4_ab_sph.resize(extents4[ _ntrafo_alpha ][ _ntrafo_beta ][ _ncombined_cd ][ _ndelta ]);
//ma4_type R4_ab_sph(boost::extents[ _ntrafo_alpha ][ _ntrafo_beta ][ _ncombined_cd ][ _ndelta ]);

for (index3d j = 0; j < _ntrafo_alpha; ++j) {
  for (index3d k = 0; k < _ntrafo_beta; ++k) {
    for (index3d i = 0; i < _ncombined_cd; ++i) {

      R4_ab_sph[j][k][i][0] = R3_ab_sph[j][k][i];

    }
  }
}




if (_lmax_delta > 0) {
  //Integrals     *-* - s-p     *-* - p-p     *-* - d-p     *-* - f-p     *-* - g-p     *-* - h-p     *-* - i-p     *-* - j-p     . . .
  for (int _i = 0; _i < n_orbitals[_lmax_gamma_delta-1]; _i++) {
    int imx_i = i_more_x[_i];
    int imy_i = i_more_y[_i];
    int imz_i = i_more_z[_i];
    for (int _j = 0; _j < _ntrafo_alpha; _j++) {
      for (int _k= 0; _k < _ntrafo_beta; _k++) {
        R4_ab_sph[_j][_k][_i][Cart::x] = R4_ab_sph[_j][_k][imx_i][0] + cmd0*R4_ab_sph[_j][_k][_i][0];
        R4_ab_sph[_j][_k][_i][Cart::y] = R4_ab_sph[_j][_k][imy_i][0] + cmd1*R4_ab_sph[_j][_k][_i][0];
        R4_ab_sph[_j][_k][_i][Cart::z] = R4_ab_sph[_j][_k][imz_i][0] + cmd2*R4_ab_sph[_j][_k][_i][0];
      }
    }
  }
  //------------------------------------------------------
}

if (_lmax_delta > 1) {
  //Integrals     *-* - s-d     *-* - p-d     *-* - d-d     *-* - f-d     *-* - g-d     *-* - h-d     *-* - i-d     . . .
  for (int _i = 0; _i < n_orbitals[_lmax_gamma_delta-2]; _i++) {
    int imx_i = i_more_x[_i];
    int imy_i = i_more_y[_i];
    int imz_i = i_more_z[_i];
    for (int _j = 0; _j < _ntrafo_alpha; _j++) {
      for (int _k= 0; _k < _ntrafo_beta; _k++) {
        R4_ab_sph[_j][_k][_i][Cart::xx] = R4_ab_sph[_j][_k][imx_i][Cart::x] + cmd0*R4_ab_sph[_j][_k][_i][Cart::x];
        R4_ab_sph[_j][_k][_i][Cart::xy] = R4_ab_sph[_j][_k][imx_i][Cart::y] + cmd0*R4_ab_sph[_j][_k][_i][Cart::y];
        R4_ab_sph[_j][_k][_i][Cart::xz] = R4_ab_sph[_j][_k][imx_i][Cart::z] + cmd0*R4_ab_sph[_j][_k][_i][Cart::z];
        R4_ab_sph[_j][_k][_i][Cart::yy] = R4_ab_sph[_j][_k][imy_i][Cart::y] + cmd1*R4_ab_sph[_j][_k][_i][Cart::y];
        R4_ab_sph[_j][_k][_i][Cart::yz] = R4_ab_sph[_j][_k][imy_i][Cart::z] + cmd1*R4_ab_sph[_j][_k][_i][Cart::z];
        R4_ab_sph[_j][_k][_i][Cart::zz] = R4_ab_sph[_j][_k][imz_i][Cart::z] + cmd2*R4_ab_sph[_j][_k][_i][Cart::z];
      }
    }
  }
  //------------------------------------------------------
}

if (_lmax_delta > 2) {
  //Integrals     *-* - s-f     *-* - p-f     *-* - d-f     *-* - f-f     *-* - g-f     *-* - h-f     . . .
  for (int _i = 0; _i < n_orbitals[_lmax_gamma_delta-3]; _i++) {
    int imx_i = i_more_x[_i];
    int imy_i = i_more_y[_i];
    int imz_i = i_more_z[_i];
    for (int _j = 0; _j < _ntrafo_alpha; _j++) {
      for (int _k= 0; _k < _ntrafo_beta; _k++) {
        R4_ab_sph[_j][_k][_i][Cart::xxx] = R4_ab_sph[_j][_k][imx_i][Cart::xx] + cmd0*R4_ab_sph[_j][_k][_i][Cart::xx];
        R4_ab_sph[_j][_k][_i][Cart::xxy] = R4_ab_sph[_j][_k][imx_i][Cart::xy] + cmd0*R4_ab_sph[_j][_k][_i][Cart::xy];
        R4_ab_sph[_j][_k][_i][Cart::xxz] = R4_ab_sph[_j][_k][imx_i][Cart::xz] + cmd0*R4_ab_sph[_j][_k][_i][Cart::xz];
        R4_ab_sph[_j][_k][_i][Cart::xyy] = R4_ab_sph[_j][_k][imx_i][Cart::yy] + cmd0*R4_ab_sph[_j][_k][_i][Cart::yy];
        R4_ab_sph[_j][_k][_i][Cart::xyz] = R4_ab_sph[_j][_k][imx_i][Cart::yz] + cmd0*R4_ab_sph[_j][_k][_i][Cart::yz];
        R4_ab_sph[_j][_k][_i][Cart::xzz] = R4_ab_sph[_j][_k][imx_i][Cart::zz] + cmd0*R4_ab_sph[_j][_k][_i][Cart::zz];
        R4_ab_sph[_j][_k][_i][Cart::yyy] = R4_ab_sph[_j][_k][imy_i][Cart::yy] + cmd1*R4_ab_sph[_j][_k][_i][Cart::yy];
        R4_ab_sph[_j][_k][_i][Cart::yyz] = R4_ab_sph[_j][_k][imy_i][Cart::yz] + cmd1*R4_ab_sph[_j][_k][_i][Cart::yz];
        R4_ab_sph[_j][_k][_i][Cart::yzz] = R4_ab_sph[_j][_k][imy_i][Cart::zz] + cmd1*R4_ab_sph[_j][_k][_i][Cart::zz];
        R4_ab_sph[_j][_k][_i][Cart::zzz] = R4_ab_sph[_j][_k][imz_i][Cart::zz] + cmd2*R4_ab_sph[_j][_k][_i][Cart::zz];
      }
    }
  }
  //------------------------------------------------------
}

//Integrals     *-* - s-g     *-* - p-g     *-* - d-g     *-* - f-g     *-* - g-g     . . .
//              *-* - s-h     *-* - p-h     *-* - d-h     *-* - f-h     . . .
//              *-* - s-i     *-* - p-i     *-* - d-i     . . .
for (int l = 4; l < _lmax_delta+1; l++) {
  int norb = n_orbitals[l];
  int norb_1 = n_orbitals[l-1];
  int norb_2 = n_orbitals[l-2];
  int ncart_1 = (l*(l+1))/2;
  int ncart_2 = ncart_1 - l;
  for (int _i = 0; _i < n_orbitals[_lmax_gamma_delta-l]; _i++) {
    int imx_i = i_more_x[_i];
    int imy_i = i_more_y[_i];
    int imz_i = i_more_z[_i];
    for (int _j = 0; _j < _ntrafo_alpha; _j++) {
      for (int _k= 0; _k < _ntrafo_beta; _k++) {
        for (int k = 0; k < ncart_2; k++) {
          R4_ab_sph[_j][_k][_i][norb_1 + k] = R4_ab_sph[_j][_k][imx_i][norb_2 + k] + cmd0*R4_ab_sph[_j][_k][_i][norb_2 + k];
        }
        for (int k = 0; k < l; k++) {
          int k2 = norb_2 + ncart_2 + k;
          R4_ab_sph[_j][_k][_i][norb_1 + ncart_2 + k] = R4_ab_sph[_j][_k][imx_i][k2] + cmd0*R4_ab_sph[_j][_k][_i][k2];
          R4_ab_sph[_j][_k][_i][norb_1 + ncart_1 + k] = R4_ab_sph[_j][_k][imy_i][k2] + cmd1*R4_ab_sph[_j][_k][_i][k2];
        }
        R4_ab_sph[_j][_k][_i][norb-1] = R4_ab_sph[_j][_k][imz_i][norb_1-1] + cmd2*R4_ab_sph[_j][_k][_i][norb_1-1];
      }
    }
  }
}
//------------------------------------------------------




// Transforming gamma and delta functions to sphericals

            int _offset_gamma = _shell_gamma->getOffset();
            int _offset_delta = _shell_delta->getOffset();

            // prepare transformation matrices
            int _ntrafo_gamma = _shell_gamma->getNumFunc() + _offset_gamma;
            int _ntrafo_delta = _shell_delta->getNumFunc() + _offset_delta;

            const Eigen::MatrixXd _trafo_gamma = AOSuperMatrix::getTrafo(*itgamma);
            const Eigen::MatrixXd _trafo_delta = AOSuperMatrix::getTrafo(*itdelta);


            tensor4d R4_sph;
            R4_sph.resize(extents4[ _ntrafo_alpha ][ _ntrafo_beta ][ _ntrafo_gamma ][ _ntrafo_delta ]);
            
            for (int _j = 0; _j < _ntrafo_alpha; _j++) {
                  for (int _k = 0; _k < _ntrafo_beta; _k++) {
                        for (int _i_gamma = 0; _i_gamma < _ntrafo_gamma; _i_gamma++) {
                            for (int _i_delta = 0; _i_delta < _ntrafo_delta; _i_delta++) {
             

                

                    R4_sph[ _j ][ _k ][ _i_gamma ][ _i_delta ] = 0.0;

                    for (int _i_delta_t = istart[ _i_delta ]; _i_delta_t <= istop[ _i_delta ]; _i_delta_t++) {
                      for (int _i_gamma_t = istart[ _i_gamma ]; _i_gamma_t <= istop[ _i_gamma ]; _i_gamma_t++) {

                        R4_sph[ _j ][ _k ][ _i_gamma ][ _i_delta ] += R4_ab_sph[_j][_k][ _i_gamma_t ][ _i_delta_t]
                                                                      * _trafo_gamma(_i_gamma, _i_gamma_t) * _trafo_delta(_i_delta, _i_delta_t);

                      }
                    }

                  }
                }

              }
            }

            
            

            int NumFunc_alpha = _shell_alpha->getNumFunc();
            int NumFunc_beta = _shell_beta->getNumFunc();
            int NumFunc_gamma = _shell_gamma->getNumFunc();
            int NumFunc_delta = _shell_delta->getNumFunc();
            
            
            for (int i_alpha = 0; i_alpha < NumFunc_alpha; i_alpha++) {
                for (int i_beta = 0; i_beta < NumFunc_beta; i_beta++) {
                  int a=i_alpha;
                  int b=i_beta;
                  if (alphabetaswitch) {
                    a=i_beta;
                    b=i_alpha;
                  }

                  for (int i_gamma = 0; i_gamma < NumFunc_gamma; i_gamma++) {
                    for (int i_delta = 0; i_delta < NumFunc_delta; i_delta++) {
                      int c=i_gamma;
                      int d=i_delta;
                      if (gammadeltaswitch) {
                        c=i_delta;
                        d=i_gamma;
                      }
                      if (ab_cd_switch) {
                        block[c][d][a][b] += R4_sph[_offset_alpha + i_alpha][_offset_beta + i_beta][_offset_gamma + i_gamma][_offset_delta + i_delta];
                      } else {
                        block[a][b][c][d] += R4_sph[_offset_alpha + i_alpha][_offset_beta + i_beta][_offset_gamma + i_gamma][_offset_delta + i_delta];
                      }
                    }
                  }
                }
              }

           
                 } // GaussianIterator itdelta
              } // GaussianIterator itgamma
           } // GaussianIterator itbeta
        } // GaussianIterator italpha

                        
    
       return _does_contribute;     
    } // TCrawMatrix::FillFourCenterRepBlock




    }}<|MERGE_RESOLUTION|>--- conflicted
+++ resolved
@@ -356,11 +356,7 @@
             }
             
 
-<<<<<<< HEAD
-            const vector<double> _FmT=AOMatrix<double>::XIntegrate(_mmax+1, _T);
-=======
             const std::vector<double> _FmT=AOMatrix<double>::XIntegrate(_mmax+1, _T);
->>>>>>> 2e8b6b50
 
             double exp_AB = exp( -2. * _decay_alpha * _decay_beta * rzeta * _dist_AB );
             double exp_CD = exp( -2.* _decay_gamma * _decay_delta * reta * _dist_CD );
