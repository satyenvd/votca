/*
 *            Copyright 2009-2018 The VOTCA Development Team
 *                       (http://www.votca.org)
 *
 *      Licensed under the Apache License, Version 2.0 (the "License")
 *
 * You may not use this file except in compliance with the License.
 * You may obtain a copy of the License at
 *
 *              http://www.apache.org/licenses/LICENSE-2.0
 *
 * Unless required by applicable law or agreed to in writing, software
 * distributed under the License is distributed on an "AS IS" BASIS,
 * WITHOUT WARRANTIES OR CONDITIONS OF ANY KIND, either express or implied.
 * See the License for the specific language governing permissions and
 * limitations under the License.
 *
 */

#include <votca/xtp/forces.h>
#include <boost/format.hpp>

namespace votca {
    namespace xtp {

      using std::flush;
        void Forces::Initialize(tools::Property *options) {

            // checking if there is only one segment
            _nsegments = _segments.size();
            if (_nsegments > 1) throw std::runtime_error(std::string("\n Force calculation for more than 1 conjugated segment not supported. Stopping!"));

            // pre-check forces method
            std::vector<std::string> choices = {"forward", "central"};
            _force_method = options->ifExistsAndinListReturnElseThrowRuntimeError<std::string>(".method", choices);

            // output level
            _noisy_output = options->ifExistsReturnElseReturnDefault<bool>(".noisy", false); 
            
            
            // precaution in case we implement approx. analytic forces in the future
            if ((_force_method == "forward") || (_force_method == "central")) {
                _displacement = options->ifExistsReturnElseReturnDefault<double>(".displacement", 0.001); // Angstrom
            }

            // check for force removal options
            choices = {"total", "CoM", "none"};
            std::string _force_removal = options->ifExistsAndinListReturnElseThrowRuntimeError<std::string>(".removal", choices);
            if (_force_removal == "total") _remove_total_force = true;
            if (_force_removal == "CoM") _remove_CoM_force = true;

            _natoms = _segments[0]->Atoms().size();
            _forces =Eigen::MatrixX3d::Zero(_natoms,3);


            return;

        }

        void Forces::Calculate(const double& energy) {

            ctp::TLogLevel _ReportLevel = _pLog->getReportLevel(); // backup report level
            if ( ! _noisy_output ){
                _pLog->setReportLevel(ctp::logERROR); // go silent for force calculations
            }
            
            //backup current coordinates (WHY?)
            std::vector <ctp::Segment* > _molecule;
            ctp::Segment _current_coordinates(0, "mol");
            _qminterface.Orbitals2Segment(&_current_coordinates, _orbitals);
            _molecule.push_back(&_current_coordinates);

            // displace all atoms in each Cartesian coordinate and get new energy
            std::vector< ctp::Atom* > _atoms;
            std::vector< ctp::Atom* > ::iterator ait;
            _atoms = _current_coordinates.Atoms();

            int _i_atom = 0;
            for (ait = _atoms.begin(); ait < _atoms.end(); ++ait) {

                if ( _noisy_output ){
                    CTP_LOG(ctp::logINFO, *_pLog) << "FORCES--DEBUG working on atom " << _i_atom << flush;
                }
                Eigen::Vector3d atom_force;
                // Calculate Force on this atom
                
                if (_force_method == "forward") atom_force=NumForceForward(energy, ait,_molecule);
                if (_force_method == "central") atom_force=NumForceCentral(energy, ait,_molecule);
                _forces.col(_i_atom)=atom_force;
                _i_atom++;
            }

            _pLog->setReportLevel(_ReportLevel); // 

            // Remove Total Force, if requested
            if (_remove_total_force) RemoveTotalForce();
            //Report();

            return;
        }

        void Forces::Report() {

            CTP_LOG(ctp::logINFO, *_pLog) << (boost::format("   ---- FORCES (Hartree/Bohr)   ")).str() << flush;
            CTP_LOG(ctp::logINFO, *_pLog) << (boost::format("        %1$s differences   ") % _force_method).str() << flush;
            CTP_LOG(ctp::logINFO, *_pLog) << (boost::format("        displacement %1$1.4f Angstrom   ") % _displacement).str() << flush;
            CTP_LOG(ctp::logINFO, *_pLog) << (boost::format("   Atom\t x\t  y\t  z ")).str() << flush;

            for (unsigned _i = 0; _i < _forces.rows(); _i++) {
                CTP_LOG(ctp::logINFO, *_pLog) << (boost::format(" %1$4d    %2$+1.4f  %3$+1.4f  %4$+1.4f")
                        % _i % _forces(_i, 0) % _forces(_i, 1) % _forces(_i, 2)).str() << flush;
            }

            return;

        }

        /* Calculate forces on an atom numerically by forward differences */
        Eigen::Vector3d Forces::NumForceForward(double energy, std::vector< ctp::Atom* > ::iterator ait, std::vector<ctp::Segment*> _molecule) {
            Eigen::Vector3d force=Eigen::Vector3d::Zero();
            // get this atoms's current coordinates
            tools::vec _current_pos = (*ait)->getQMPos(); // in nm

            for (unsigned _i_cart = 0; _i_cart < 3; _i_cart++) {

                // get displacement std::vector
                tools::vec _displaced(0, 0, 0);
                if (_i_cart == 0) {
                    _displaced.setX(_displacement * tools::conv::ang2nm); // x, _displacement in Angstrom, now in nm
                }
                if (_i_cart == 1) {
                    _displaced.setY(_displacement * tools::conv::ang2nm); // y, _displacement in in Angstrom, now in nm
                }
                if (_i_cart == 2) {
                    _displaced.setZ(_displacement * tools::conv::ang2nm); // z, _displacement in in Angstrom, now in nm
                }

                // update the coordinate
                tools::vec _pos_displaced = _current_pos + _displaced;

                (*ait)->setQMPos(_pos_displaced); // put updated coordinate into segment

                // run DFT and GW-BSE for this geometry
                _gwbse_engine.ExcitationEnergies(_qmpackage, _molecule, _orbitals);

                // get total energy for this excited state
                double energy_displaced = _orbitals->GetTotalEnergy(_spin_type, _opt_state);

                // calculate force and put into matrix
                force(_i_cart) = (energy - energy_displaced) / (_displacement * votca::tools::conv::ang2bohr); // force a.u./a.u.
                (*ait)->setQMPos(_current_pos); // restore original coordinate into segment
            } // Cartesian directions
            return force;
        }

        /* Calculate forces on atoms numerically by central differences */
        Eigen::Vector3d Forces::NumForceCentral(double energy, std::vector< ctp::Atom* > ::iterator ait, std::vector<ctp::Segment*> _molecule) {


<<<<<<< HEAD
            vec _current_pos = (*ait)->getQMPos(); // in nm
=======
            tools::vec _current_pos = (*ait)->getQMPos(); // in nm
>>>>>>> 2e8b6b50
            Eigen::Vector3d force=Eigen::Vector3d::Zero();
            // go through all cartesian components
            for (unsigned _i_cart = 0; _i_cart < 3; _i_cart++) {

                if ( _noisy_output ){
                    CTP_LOG(ctp::logINFO, *_pLog) << "FORCES--DEBUG           Cartesian component " << _i_cart << flush;
                }
                
                // get displacement vector in positive direction
                tools::vec _displaced(0, 0, 0);
                if (_i_cart == 0) {
                    _displaced.setX(_displacement * tools::conv::ang2nm); // x, _displacement in Bohr
                }
                if (_i_cart == 1) {
                    _displaced.setY(_displacement * tools::conv::ang2nm); // y, _displacement in in Angstrom
                }
                if (_i_cart == 2) {
                    _displaced.setZ(_displacement * tools::conv::ang2nm); // z, _displacement in in Angstrom
                }

                // update the coordinate
                tools::vec _pos_displaced = _current_pos + _displaced;
                (*ait)->setQMPos(_pos_displaced); // put updated coordinate into segment

                // run DFT and GW-BSE for this geometry
                _gwbse_engine.ExcitationEnergies(_qmpackage, _molecule, _orbitals);

                // get total energy for this excited state
                double energy_displaced_plus = _orbitals->GetTotalEnergy(_spin_type, _opt_state);

                // get displacement vector in negative direction

                // update the coordinate
                _pos_displaced = _current_pos - 2.0 * _displaced;
                (*ait)->setQMPos(_pos_displaced); // put updated coordinate into segment

                // run DFT and GW-BSE for this geometry
                _gwbse_engine.ExcitationEnergies(_qmpackage, _molecule, _orbitals);

                // get total energy for this excited state
                double energy_displaced_minus = _orbitals->GetTotalEnergy(_spin_type, _opt_state);

                // calculate force and put into matrix
                force(_i_cart) = 0.5 * (energy_displaced_minus - energy_displaced_plus) / (_displacement * votca::tools::conv::ang2bohr); // force a.u./a.u.

                (*ait)->setQMPos(_current_pos); // restore original coordinate into segment
            }

            return force;
        }

        /* Adjust forces so that sum of forces is zero */
        void Forces::RemoveTotalForce() {
            // total force on all atoms
            Eigen::Vector3d _total_force = TotalForce();
            // zero total force
            for (unsigned _i_atom = 0; _i_atom < _natoms; _i_atom++) {
                _forces.col(_i_atom)-=_total_force/double(_natoms);
            }
            return;
        }

        /* Determine Total Force on all atoms */
         Eigen::Vector3d Forces::TotalForce() {
            return _forces.rowwise().sum();
        }
    }
}<|MERGE_RESOLUTION|>--- conflicted
+++ resolved
@@ -157,11 +157,7 @@
         Eigen::Vector3d Forces::NumForceCentral(double energy, std::vector< ctp::Atom* > ::iterator ait, std::vector<ctp::Segment*> _molecule) {
 
 
-<<<<<<< HEAD
-            vec _current_pos = (*ait)->getQMPos(); // in nm
-=======
             tools::vec _current_pos = (*ait)->getQMPos(); // in nm
->>>>>>> 2e8b6b50
             Eigen::Vector3d force=Eigen::Vector3d::Zero();
             // go through all cartesian components
             for (unsigned _i_cart = 0; _i_cart < 3; _i_cart++) {
