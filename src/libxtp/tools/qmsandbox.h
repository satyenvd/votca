/*
 *            Copyright 2009-2020 The VOTCA Development Team
 *                       (http://www.votca.org)
 *
 *      Licensed under the Apache License, Version 2.0 (the "License")
 *
 * You may not use this file except in compliance with the License.
 * You may obtain a copy of the License at
 *
 *              http://www.apache.org/licenses/LICENSE-2.0
 *
 * Unless required by applicable law or agreed to in writing, software
 * distributed under the License is distributed on an "AS IS" BASIS,
 * WITHOUT WARRANTIES OR CONDITIONS OF ANY KIND, either express or implied.
 * See the License for the specific language governing permissions and
 * limitations under the License.
 *
 */

#pragma once
#ifndef VOTCA_XTP_QMSANDBOX_H
#define VOTCA_XTP_QMSANDBOX_H

// Local VOTCA includes
#include "votca/xtp/aobasis.h"
#include "votca/xtp/aomatrix.h"
#include "votca/xtp/logger.h"
#include "votca/xtp/qmpackagefactory.h"
#include "votca/xtp/qmtool.h"

namespace votca {
namespace xtp {

class QMSandbox : public QMTool {
 public:
  QMSandbox() = default;
  ~QMSandbox() final = default;

  std::string Identify() final { return "qmsandbox"; }

 protected:
  void ParseOptions(const tools::Property& user_options) final;
  bool Run() final;

 private:
  std::string _orbfile;
  Logger _log;
};

<<<<<<< HEAD
=======
void QMSandbox::ParseOptions(const tools::Property& options) {

  _orbfile = options.ifExistsReturnElseReturnDefault<std::string>(
      ".orbfile", _job_name + ".orb");
}

bool QMSandbox::Run() { return true; }

>>>>>>> b19fe3a5
}  // namespace xtp
}  // namespace votca

#endif  // VOTCA_XTP_QMSANDBOX_H<|MERGE_RESOLUTION|>--- conflicted
+++ resolved
@@ -47,17 +47,6 @@
   Logger _log;
 };
 
-<<<<<<< HEAD
-=======
-void QMSandbox::ParseOptions(const tools::Property& options) {
-
-  _orbfile = options.ifExistsReturnElseReturnDefault<std::string>(
-      ".orbfile", _job_name + ".orb");
-}
-
-bool QMSandbox::Run() { return true; }
-
->>>>>>> b19fe3a5
 }  // namespace xtp
 }  // namespace votca
 
