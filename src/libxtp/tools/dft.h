/* 
 *            Copyright 2009-2018 The VOTCA Development Team
 *                       (http://www.votca.org)
 *
 *      Licensed under the Apache License, Version 2.0 (the "License")
 *
 * You may not use this file except in compliance with the License.
 * You may obtain a copy of the License at
 *
 *              http://www.apache.org/licenses/LICENSE-2.0
 *
 * Unless required by applicable law or agreed to in writing, software
 * distributed under the License is distributed on an "AS IS" BASIS,
 * WITHOUT WARRANTIES OR CONDITIONS OF ANY KIND, either express or implied.
 * See the License for the specific language governing permissions and
 * limitations under the License.
 *
 */

#ifndef _VOTCA_XTP_DFT_H
#define _VOTCA_XTP_DFT_H

#include <stdio.h>

#include <votca/ctp/logger.h>
#include <votca/xtp/dftengine.h>
#include <votca/xtp/qmpackagefactory.h>
#include <votca/ctp/atom.h>
#include <votca/ctp/segment.h>
#include <votca/ctp/apolarsite.h>

namespace votca {
    namespace xtp {
        using namespace std;

        class DFT : public ctp::QMTool {
        public:

            DFT() {
            };

            ~DFT() {
            };

            string Identify() {
                return "dft";
            }

            void Initialize(Property *options);
            bool Evaluate();

            DFTEngine _dftengine;


        private:

            string _orbfile;
            string _xyzfile;

            string _logfile;
            string _guess_file;
            bool _do_guess;
            string _package;
            Property _package_options;
            Property _dftengine_options;

            string _output_file;

            string _reporting;
            ctp::Logger _log;

            string _mpsfile;
            bool _do_external;

        };

        void DFT::Initialize(Property* options) {

            // update options with the VOTCASHARE defaults   
            UpdateWithDefaults(options, "xtp");

 
            string key = "options." + Identify();
            _output_file = options->get(key + ".archive").as<string>();
            _reporting = options->get(key + ".reporting").as<string> ();

            // options for dftengine
            key = "options." + Identify();

            if (options->exists(key + ".guess")) {
                _do_guess = true;
                _guess_file = options->get(key + ".guess").as<string> ();

            } else {
                _do_guess = false;
            }
            if (options->exists(key + ".dftengine")) {
                string _dftengine_xml = options->get(key + ".dftengine").as<string> ();
                load_property_from_xml(_dftengine_options, _dftengine_xml.c_str());
            } else if (options->exists(key + ".package")) {
                string _package_xml = options->get(key + ".package").as<string> ();
                key = "package";
                _package = _package_options.get(key + ".name").as<string> ();
                load_property_from_xml(_package_options, _package_xml.c_str());
                key = "options." + Identify();
                _logfile = options->get(key + ".molecule.log").as<string> ();
                _orbfile = options->get(key + ".molecule.orbitals").as<string> ();
            }

            if (options->exists(key + ".mpsfile")) {
                _do_external = true;
                _mpsfile = options->get(key + ".mpsfile").as<string> ();
            } else {
                _do_external = false;
            }

            // initial coordinates
            _xyzfile = options->get(key + ".xyz").as<string>();

            // get the path to the shared folders with xml files
            char *votca_share = getenv("VOTCASHARE");
            if (votca_share == NULL) throw std::runtime_error("VOTCASHARE not set, cannot open help files.");
            string xmlFile = string(getenv("VOTCASHARE")) + string("/xtp/packages/") + _package + string("_idft_pair.xml");
         
            QMPackageFactory::RegisterAll();




        }

        bool DFT::Evaluate() {

            if (_reporting == "silent") _log.setReportLevel(ctp::logERROR); // only output ERRORS, GEOOPT info, and excited state info for trial geometry
            if (_reporting == "noisy") _log.setReportLevel(ctp::logDEBUG); // OUTPUT ALL THE THINGS
            if (_reporting == "default") _log.setReportLevel(ctp::logINFO); // 

            _log.setMultithreading(true);
            _log.setPreface(ctp::logINFO, "\n... ...");
            _log.setPreface(ctp::logERROR, "\n... ...");
            _log.setPreface(ctp::logWARNING, "\n... ...");
            _log.setPreface(ctp::logDEBUG, "\n... ...");

            //TLogLevel _ReportLevel = _log.getReportLevel( ); // backup report level

            // Create new orbitals object and fill with atom coordinates
            Orbitals orbitals;

            if (_do_guess) {
                CTP_LOG(ctp::logDEBUG, _log) << "Reading guess from " << _guess_file << flush;
                orbitals.ReadFromCpt(_guess_file);
            } else {
                CTP_LOG(ctp::logDEBUG, _log) << "Reading structure from " << _xyzfile << flush;
                orbitals.LoadFromXYZ(_xyzfile);
            }

<<<<<<< HEAD
            // initialize the DFTENGINE
            DFTENGINE dft;
            dft.Initialize(_dftengine_options);
            dft.setLogger(&_log);
            ;
=======
            // initialize the DFTEngine
            DFTEngine _dft;
            _dft.Initialize(&_dftengine_options);
            _dft.setLogger(&_log);
>>>>>>> ad53eec8

            if (_do_external) {
                vector<ctp::APolarSite*> sites = ctp::APS_FROM_MPS(_mpsfile, 0);
                std::vector<ctp::PolarSeg*> polar_segments;
                ctp::PolarSeg *newPolarSegment = new ctp::PolarSeg(0, sites);
                polar_segments.push_back(newPolarSegment);
<<<<<<< HEAD
                polar_segments[0]->WriteMPS("test.mps", "test");
                dft.setExternalcharges(polar_segments);
=======
                _dft.setExternalcharges(polar_segments);
>>>>>>> ad53eec8
            }

            // RUN
            dft.Prepare(orbitals);
            dft.Evaluate(orbitals);


            CTP_LOG(ctp::logDEBUG, _log) << "Saving data to " << _output_file << flush;
            orbitals.WriteToCpt(_output_file);
          
            return true;
        }

    }
}


#endif<|MERGE_RESOLUTION|>--- conflicted
+++ resolved
@@ -49,7 +49,6 @@
             void Initialize(Property *options);
             bool Evaluate();
 
-            DFTEngine _dftengine;
 
 
         private:
@@ -154,30 +153,17 @@
                 orbitals.LoadFromXYZ(_xyzfile);
             }
 
-<<<<<<< HEAD
-            // initialize the DFTENGINE
-            DFTENGINE dft;
+            // initialize the DFTEngine
+            DFTEngine dft;
             dft.Initialize(_dftengine_options);
             dft.setLogger(&_log);
-            ;
-=======
-            // initialize the DFTEngine
-            DFTEngine _dft;
-            _dft.Initialize(&_dftengine_options);
-            _dft.setLogger(&_log);
->>>>>>> ad53eec8
 
             if (_do_external) {
                 vector<ctp::APolarSite*> sites = ctp::APS_FROM_MPS(_mpsfile, 0);
                 std::vector<ctp::PolarSeg*> polar_segments;
                 ctp::PolarSeg *newPolarSegment = new ctp::PolarSeg(0, sites);
                 polar_segments.push_back(newPolarSegment);
-<<<<<<< HEAD
-                polar_segments[0]->WriteMPS("test.mps", "test");
                 dft.setExternalcharges(polar_segments);
-=======
-                _dft.setExternalcharges(polar_segments);
->>>>>>> ad53eec8
             }
 
             // RUN
