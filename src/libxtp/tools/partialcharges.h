/*
 *            Copyright 2009-2020 The VOTCA Development Team
 *                       (http://www.votca.org)
 *
 *      Licensed under the Apache License, Version 2.0 (the "License")
 *
 * You may not use this file except in compliance with the License.
 * You may obtain a copy of the License at
 *
 *              http://www.apache.org/licenses/LICENSE-2.0
 *
 * Unless required by applicable law or agreed to in writing, software
 * distributed under the License is distributed on an "AS IS" BASIS,
 * WITHOUT WARRANTIES OR CONDITIONS OF ANY KIND, either express or implied.
 * See the License for the specific language governing permissions and
 * limitations under the License.
 *
 */

#pragma once
#ifndef VOTCA_XTP_PARTIALCHARGES_H
#define VOTCA_XTP_PARTIALCHARGES_H

// Standard includes
#include <cstdio>

// Third party includes
#include <boost/filesystem.hpp>

// Local VOTCA includes
#include "votca/xtp/esp2multipole.h"
#include "votca/xtp/logger.h"

namespace votca {
namespace xtp {

class Partialcharges final : public QMTool {
 public:
  Partialcharges() = default;
<<<<<<< HEAD
  ~Partialcharges() final = default;

  std::string Identify() final { return "partialcharges"; }

 protected:
  void ParseOptions(const tools::Property& user_options) final;
  bool Run() final;
=======
  ~Partialcharges() = default;

  std::string Identify() { return "partialcharges"; }

 protected:
  void ParseOptions(const tools::Property& user_options);
  bool Run();
>>>>>>> 00813b93

 private:
  std::string _orbfile;
  std::string _output_file;
  tools::Property _esp_options;

  Logger _log;
};

void Partialcharges::ParseOptions(const tools::Property& options) {

  _orbfile = options.ifExistsReturnElseReturnDefault<std::string>(
      ".input", _job_name + ".orb");
  _output_file = options.ifExistsReturnElseReturnDefault<std::string>(
      ".output", _job_name + ".mps");
  _esp_options = options.get(".esp_options");
}

bool Partialcharges::Run() {
  _log.setReportLevel(Log::current_level);
  _log.setMultithreading(true);

  _log.setCommonPreface("\n... ...");

  Orbitals orbitals;
  XTP_LOG(Log::error, _log)
      << " Loading QM data from " << _orbfile << std::flush;
  orbitals.ReadFromCpt(_orbfile);
  Esp2multipole esp2multipole = Esp2multipole(_log);
  esp2multipole.Initialize(_esp_options);
  StaticSegment seg = esp2multipole.Extractingcharges(orbitals);
  seg.WriteMPS(_output_file, esp2multipole.GetStateString());

  XTP_LOG(Log::error, _log)
      << "Written charges to " << _output_file << std::flush;

  return true;
}

}  // namespace xtp
}  // namespace votca

#endif  // VOTCA_XTP_PARTIALCHARGES_H<|MERGE_RESOLUTION|>--- conflicted
+++ resolved
@@ -37,15 +37,6 @@
 class Partialcharges final : public QMTool {
  public:
   Partialcharges() = default;
-<<<<<<< HEAD
-  ~Partialcharges() final = default;
-
-  std::string Identify() final { return "partialcharges"; }
-
- protected:
-  void ParseOptions(const tools::Property& user_options) final;
-  bool Run() final;
-=======
   ~Partialcharges() = default;
 
   std::string Identify() { return "partialcharges"; }
@@ -53,7 +44,6 @@
  protected:
   void ParseOptions(const tools::Property& user_options);
   bool Run();
->>>>>>> 00813b93
 
  private:
   std::string _orbfile;
