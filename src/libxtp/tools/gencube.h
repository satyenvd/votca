/* 
 *            Copyright 2009-2017 The VOTCA Development Team
 *                       (http://www.votca.org)
 *
 *      Licensed under the Apache License, Version 2.0 (the "License")
 *
 * You may not use this file except in compliance with the License.
 * You may obtain a copy of the License at
 *
 *              http://www.apache.org/licenses/LICENSE-2.0
 *
 * Unless required by applicable law or agreed to in writing, software
 * distributed under the License is distributed on an "AS IS" BASIS,
 * WITHOUT WARRANTIES OR CONDITIONS OF ANY KIND, either express or implied.
 * See the License for the specific language governing permissions and
 * limitations under the License.
 *
 */

#ifndef _VOTCA_XTP_GENCUBE_H
#define _VOTCA_XTP_GENCUBE_H
#include <boost/progress.hpp>
#include <stdio.h>
#include <boost/format.hpp>
#include <votca/xtp/elements.h>
#include <votca/ctp/logger.h>
// Overload of uBLAS prod function with MKL/GSL implementations
#include <votca/tools/linalg.h>
#include <votca/tools/constants.h>

namespace votca {
    namespace xtp {
     
        using namespace std;
        namespace ub = boost::numeric::ublas;

        class GenCube : public ctp::QMTool {
        public:

            GenCube() {
            };

            ~GenCube() {
            };

            string Identify() {
                return "gencube";
            }

            void Initialize(Property *options);
            bool Evaluate();


        private:

         
            
            void calculateCube();
            void subtractCubes();
            
            string _orbfile;
            string _output_file;
            string _infile1;
            string _infile2;
            bool _do_groundstate;
            bool _do_bse;
            bool _do_qp;
            bool _do_transition;
            bool _do_singlet;
            bool _do_triplet;
<<<<<<< HEAD
           
=======
            bool _do_ks;
            
>>>>>>> 53f85723
            double _padding;
            int _xsteps;
            int _ysteps;
            int _zsteps;
            int _state;
            string _spin;
            string _type;
            string _mode;
            ctp::Logger _log;

        };

        void GenCube::Initialize(Property* options) {
            
            _do_groundstate=false;
            _do_bse=false;
            _do_qp=false;
            _do_transition=false;
            _do_singlet=false;
            _do_triplet=false;
<<<<<<< HEAD
=======
            _do_ks=false;
>>>>>>> 53f85723
            
            // update options with the VOTCASHARE defaults   
            UpdateWithDefaults( options, "xtp" );


            string key = "options." + Identify();
            // _jobfile = options->get(key + ".file").as<string>();

            // key = "options." + Identify();


            // orbitals file or pure DFT output
            _orbfile = options->get(key + ".input").as<string> ();
            _output_file = options->get(key + ".output").as<string> ();

            // padding
            _padding = options->get(key + ".padding").as<double> ();

            // steps
            _xsteps = options->get(key + ".xsteps").as<int> ();
            _ysteps = options->get(key + ".ysteps").as<int> ();
            _zsteps = options->get(key + ".zsteps").as<int> ();

            _state = options->get(key + ".state").as<int> ();
            _spin = options->get(key + ".spin").as<string> ();
            if (_spin=="singlet"){
                _do_singlet=true;
            }
            else if (_spin=="triplet"){
                _do_triplet=true;
            }
            else{
               throw std::runtime_error("Spin not known, only singlet or triplet possible"); 
            }
            
            _type = options->get(key + ".type").as<string> ();
            
            _mode = options->get(key + ".mode").as<string> ();

            if ( _mode == "subtract" ){
                _infile1 = options->get(key + ".infile1").as<string> ();
                _infile2 = options->get(key + ".infile2").as<string> ();
                
            }
            
            
            if ( _type == "ground" || _state==0) _do_groundstate = true;
            else if ( _type == "transition" ) _do_transition = true;
            else if ( _type == "excited"){
                _do_bse = true;
                _do_groundstate=true;
            }
            else if (_type== "excited-gs") _do_bse=true;
            else if ( _type == "qp" ) _do_qp = true;
            else if (_type == "ks") _do_ks = true;
            else {
                throw std::runtime_error("Option for type not known");
            }
            
            
            
            // get the path to the shared folders with xml files
            char *votca_share = getenv("VOTCASHARE");
            if (votca_share == NULL) throw std::runtime_error("VOTCASHARE not set, cannot open help files.");
            // string xmlFile = string(getenv("VOTCASHARE")) + string("/xtp/packages/") + _package + string("_idft_pair.xml");
            // load_property_from_xml( _package_options, xmlFile );    

            // register all QM packages (Gaussian, TURBOMOLE, etc)
            // QMPackageFactory::RegisterAll();





        }

        
        void GenCube::calculateCube(){
            
                CTP_LOG(ctp::logDEBUG, _log) << "Reading serialized QM data from " << _orbfile << flush;

                Orbitals _orbitals;
                
                  CTP_LOG(ctp::logDEBUG, _log) << " Loading QM data from " << _orbfile << flush;
               _orbitals.Load(_orbfile);
                
                if (_do_qp && !_orbitals.hasQPdiag()){
                        throw std::runtime_error("Orbitals file does not contain QP coefficients");
                    }
                
                if (_do_bse && _do_singlet && !_orbitals.hasBSESinglets()){
                        throw std::runtime_error("Orbitals file does not contain Singlet BSE coefficients");
                    }
                if (_do_bse && _do_triplet && !_orbitals.hasBSETriplets()){
                        throw std::runtime_error("Orbitals file does not contain Triplet BSE coefficients");
                    }
                
                
                
                // load the QM data from serialized orbitals object

                
              

                // get atoms
                std::vector<ctp::QMAtom*> _atoms = _orbitals.QMAtoms();

                // determine min and max in each cartesian direction
                double xmin = std::numeric_limits<double>::max();
                double xmax = std::numeric_limits<double>::min();
                double ymin = xmin;
                double ymax = xmax;
                double zmin = xmin;
                double zmax = xmax;

                vector< ctp::QMAtom* > ::iterator ait;
                for (ait = _atoms.begin(); ait != _atoms.end(); ++ait) {
                    // get center coordinates in Bohr
                    double x = (*ait)->x * tools::conv::ang2bohr;
                    double y = (*ait)->y * tools::conv::ang2bohr;
                    double z = (*ait)->z * tools::conv::ang2bohr;

                    if (x > xmax) xmax = x;
                    if (x < xmin) xmin = x;
                    if (y > ymax) ymax = y;
                    if (y < ymin) ymin = y;
                    if (z > zmax) zmax = z;
                    if (z < zmin) zmin = z;


                }
                // generate cube grid
                double xstart = xmin - _padding;
                double xstop = xmax + _padding;
                double ystart = ymin - _padding;
                double ystop = ymax + _padding;
                double zstart = zmin - _padding;
                double zstop = zmax + _padding;

                double xincr = (xstop - xstart) / double(_xsteps);
                double yincr = (ystop - ystart) / double(_ysteps);
                double zincr = (zstop - zstart) / double(_zsteps);


                // open output stream
                FILE *out;
                out = fopen(_output_file.c_str(), "w");

                // write cube header
                if ( _do_groundstate && !_do_bse ){
                   fprintf(out, "Electron density of neutral state \n" );
                } else if ( _do_bse ){
                    if ( _do_groundstate ){
                       fprintf(out, "Total electron density of excited state  %i spin %s \n", _state, _spin.c_str());
                    }
                    else{
                       fprintf(out, "Difference electron density of excited state  %i spin %s \n", _state, _spin.c_str());
                    }
                } 
                else if ( _do_qp ){
                    fprintf(out, "Quasiparticle state %i with energy %f eV \n", _state, _orbitals.QPdiagEnergies()[_state-1-_orbitals.getGWAmin()]*tools::conv::hrt2ev);
                }
                else if (_do_ks ){
                    fprintf(out, "Kohn-Sham state %i with energy %f eV \n", _state, _orbitals.MOEnergies()[_state-1]*tools::conv::hrt2ev);
                }
                else if ( _do_transition ){
                    fprintf(out, "Transition state  between Groundstate and state %i \n", _state);
                }
                fprintf(out, "Created by VOTCA-XTP \n");
                if ( _do_qp ){
                    fprintf(out, "-%lu %f %f %f \n", _atoms.size(), xstart, ystart, zstart);
                } else {
                    fprintf(out, "%lu %f %f %f \n", _atoms.size(), xstart, ystart, zstart);
                }
                    
                fprintf(out, "%d %f 0.0 0.0 \n", _xsteps + 1, xincr);
                fprintf(out, "%d 0.0 %f 0.0 \n", _ysteps + 1, yincr);
                fprintf(out, "%d 0.0 0.0 %f \n", _zsteps + 1, zincr);
                Elements _elements;
                for (ait = _atoms.begin(); ait != _atoms.end(); ++ait) {
                    // get center coordinates in Bohr
                    double x = (*ait)->x * tools::conv::ang2bohr;
                    double y = (*ait)->y * tools::conv::ang2bohr;
                    double z = (*ait)->z * tools::conv::ang2bohr;

                    string element = (*ait)->type;
                    int atnum =_elements.getEleNum(element);
                    double crg = _elements.getNucCrgECP(element);

                    fprintf(out, "%d %f %f %f %f\n", atnum, crg, x, y, z);


                }

                if ( _do_qp || _do_ks ){
                    fprintf(out, "  1 %d \n", _state);
                } 
               
                // load DFT basis set (element-wise information) from xml file
                BasisSet dftbs;
                dftbs.LoadBasisSet(_orbitals.getDFTbasis());
                CTP_LOG(ctp::logDEBUG, _log) << " Loaded DFT Basis Set " << _orbitals.getDFTbasis() << flush;

                // fill DFT AO basis by going through all atoms 
                AOBasis dftbasis;
                dftbasis.AOBasisFill(&dftbs, _orbitals.QMAtoms());
               

                
                // now depending on the type of cube
                if (_do_groundstate || _do_bse || _do_transition ) {


                    ub::matrix<double> DMAT_tot = ub::zero_matrix<double>(dftbasis.AOBasisSize(), dftbasis.AOBasisSize());

                    // ground state only if requested
                    if ( _do_groundstate ) {
                        ub::matrix<double> DMATGS = _orbitals.DensityMatrixGroundState();
                        DMAT_tot = DMATGS; // Ground state + hole_contribution + electron contribution
                        CTP_LOG(ctp::logDEBUG, _log) << " Calculated ground state density matrix " << flush;
                    }
                    
                    if(_state>0){

                    
                        if ( _do_transition ){
                             DMAT_tot=_orbitals.TransitionDensityMatrix(_spin, _state - 1);
                             CTP_LOG(ctp::logDEBUG, _log) << " Calculated transition state density matrix " << flush;
                        }

                    // excited state if requested
                        else if ( _do_bse  ) {    
                            std::vector< ub::matrix<double> > DMAT=_orbitals.DensityMatrixExcitedState(_spin, _state - 1);
                            
                            DMAT_tot =DMAT_tot+DMAT[1]-DMAT[0];// Ground state + hole_contribution + electron contribution
                            CTP_LOG(ctp::logDEBUG, _log) << " Calculated excited state density matrix " << flush;
                        }
                    }
                    
   
                    CTP_LOG(ctp::logDEBUG, _log) << " Calculating cube data ... \n" << flush;
                    _log.setPreface(ctp::logDEBUG,   (format(" ... ...") ).str());
                    
                    boost::progress_display progress(_xsteps) ;
                    // eval density at cube grid points
                    for (int _ix = 0; _ix <= _xsteps; _ix++) {
                        double _x = xstart + double(_ix) * xincr;
                        for (int _iy = 0; _iy <= _ysteps; _iy++) {
                            double _y = ystart + double(_iy) * yincr;

                            int Nrecord = 0;
                            for (int _iz = 0; _iz <= _zsteps; _iz++) {
                                double _z = zstart + double(_iz) * zincr;
                                Nrecord++;
                                vec pos=vec(_x, _y, _z);
                                // get value of orbitals at each gridpoint
                                ub::matrix<double> tmat = ub::zero_matrix<double>( 1,dftbasis.AOBasisSize());

                                for (AOBasis::AOShellIterator _row = dftbasis.firstShell(); _row != dftbasis.lastShell(); _row++) {
                                    
                                    const double decay=(*_row)->getMinDecay();
                                    const tools::vec& shellpos=(*_row)->getPos();
                      
                      
                                    tools::vec dist=shellpos-pos;
                                    double distsq=dist*dist;
                          // if contribution is smaller than -ln(1e-10), calc density
                                    if ( (decay * distsq) < 20.7 ){
                                    ub::matrix_range< ub::matrix<double> > _submatrix = ub::subrange(tmat,0,1, (*_row)->getStartIndex(), (*_row)->getStartIndex()+(*_row)->getNumFunc());
                                    (*_row)->EvalAOspace(_submatrix, pos);
                                    }
                                }
                                
                                
             		    ub::matrix<double> _tempmat = ub::prod( tmat,DMAT_tot); // tempmat can be reused for density gradient
		            double density_at_grid = ub::prod(_tempmat,ub::trans(tmat))(0,0);
                          
                                if (Nrecord == 6 || _iz == _zsteps) {
                                    fprintf(out, "%E \n", density_at_grid);
                                    Nrecord = 0;
                                } else {
                                    fprintf(out, "%E ", density_at_grid);
                            }
                        }// z-component


                            
                        }// y-component
                        
                        ++progress;
                        
                        
                    } // x-component


                } // ground or excited state
                _log.setPreface(ctp::logDEBUG,   (format("\n ... ...") ).str());
                
                // diagonalized QP, if requested
                if ( ( _do_ks || _do_qp ) && _state > 0 ){
                    

                    ub::matrix<double> Ftemp;
                    
                    if ( _do_qp ){
                        int GWAmin = _orbitals.getGWAmin();
                        int GWAmax = _orbitals.getGWAmax();
                    
                        //cout << _orbitals.hasQPdiag()<< endl;
                       

                        //ub::matrix<double> QPcoefs = ub::project(_orbitals.QPdiagCoefficients(),ub::range(GWAmin, GWAmax + 1), ub::range(_state-1-GWAmin, _state-GWAmin  ) ); // get QPdiag coefficients for the requested state

                        ub::matrix<double> QPcoefs = ub::project(_orbitals.QPdiagCoefficients(),ub::range(0, _orbitals.QPdiagCoefficients().size1() ), ub::range(_state-1-GWAmin, _state-GWAmin  ) ); // get QPdiag coefficients for the requested state
                        
                        
                        ub::matrix<double> MOs = ub::project(_orbitals.MOCoefficients(),ub::range(GWAmin, GWAmax + 1), ub::range(0, dftbasis.AOBasisSize())) ; // get DFT MO coefficients
                        //ub::matrix<double> Ftemp = ub::prod( ub::trans(MOs),QPcoefs );
                        Ftemp = ub::prod( ub::trans(MOs),QPcoefs );
                    } 
                    
                    if ( _do_ks ) {
                        Ftemp = ub::trans(ub::project(_orbitals.MOCoefficients(),ub::range(_state-1, _state), ub::range(0, dftbasis.AOBasisSize()))) ; // get DFT MO coefficients
                    }
              
                    for (int _ix = 0; _ix <= _xsteps; _ix++) {
                        double _x = xstart + double(_ix) * xincr;
                        for (int _iy = 0; _iy <= _ysteps; _iy++) {
                            double _y = ystart + double(_iy) * yincr;

                            int Nrecord = 0;
                            for (int _iz = 0; _iz <= _zsteps; _iz++) {
                                double _z = zstart + double(_iz) * zincr;
                                Nrecord++;
                                // get value of orbitals at each gridpoint
                                ub::matrix<double> tmat = ub::zero_matrix<double>(1,dftbasis.AOBasisSize());
                                vec pos=vec(_x, _y, _z);
                                for (AOBasis::AOShellIterator _row = dftbasis.firstShell(); _row != dftbasis.lastShell(); _row++) {

                                    ub::matrix_range< ub::matrix<double> > _submatrix = ub::subrange(tmat,0,1, (*_row)->getStartIndex(), (*_row)->getStartIndex()+(*_row)->getNumFunc());
                                    (*_row)->EvalAOspace(_submatrix,pos);
                                }

                                double QP_at_grid = 0.0;
                                for (unsigned _i = 0; _i < Ftemp.size1(); _i++) {
                                    QP_at_grid += Ftemp(_i,0) * tmat(0,_i);
                                }

                                if (Nrecord == 6 || _iz == _zsteps) {
                                    fprintf(out, "%E \n", QP_at_grid);
                                    Nrecord = 0;
                                } else {
                                    fprintf(out, "%E ", QP_at_grid);
                                }
                            }// z-component
                        }// y-component
                    } // x-component

                    

                }
                

                fclose(out);


                CTP_LOG(ctp::logDEBUG, _log) << "Wrote cube data to " << _output_file << flush;

         return;   
        }
        
        
        
        
        
        
        void GenCube::subtractCubes(){
            
            
            // open infiles for reading
            ifstream in1;
            CTP_LOG(ctp::logDEBUG,_log) << " Reading first cube from " << _infile1 << flush;
            in1.open(_infile1.c_str(), ios::in);
            ifstream in2;
            CTP_LOG(ctp::logDEBUG,_log) << " Reading second cube from " << _infile2 << flush;
            in2.open(_infile2.c_str(), ios::in);
            string s;
            
            FILE *out;
            out = fopen(_output_file.c_str(), "w");
            
            // first two lines of header are garbage
            getline(in1, s);
            fprintf(out,"%s\n",s.c_str());
            getline(in1, s);
            fprintf(out,"%s subtraction \n",s.c_str());
            getline(in2, s);
            getline(in2, s);
            
            // read rest from header
            int natoms;
            double xstart;
            double ystart;
            double zstart;
            // first line
            in1 >> natoms;
            if ( natoms < 0 ) _do_qp = true;
            in1 >> xstart;
            in1 >> ystart;
            in1 >> zstart;
            // check from second file
            int tempint;
            double tempdouble;
            in2 >> tempint;
            if ( tempint != natoms ) {cerr << "Atom numbers do not match"; exit(1);}
            in2 >> tempdouble;
            if ( tempdouble != xstart ) {cerr << "Xstart does not match"; exit(1);}
            in2 >> tempdouble;
            if ( tempdouble != ystart ) {cerr << "Ystart does not match"; exit(1);}
            in2 >> tempdouble;
            if ( tempdouble != zstart ) {cerr << "Zstart does not match"; exit(1);}
            
            fprintf(out, "%d %f %f %f \n", natoms, xstart, ystart, zstart);
            
            
            // grid information from first cube
            double xincr;
            double yincr;
            double zincr;
            in1 >> _xsteps;
            in1 >> xincr;
            in1 >> tempdouble;
            in1 >> tempdouble;
            in1 >> _ysteps;
            in1 >> tempdouble;
            in1 >> yincr;
            in1 >> tempdouble;
            in1 >> _zsteps;
            in1 >> tempdouble;
            in1 >> tempdouble;
            in1 >> zincr;            
            
            // check second cube
            in2 >> tempint;
            if ( tempint != _xsteps){cerr << "xsteps does not match"; exit(1);}
            in2 >> tempdouble;
            if ( tempdouble != xincr){cerr << "xincr does not match"; exit(1);}
            in2 >> tempdouble;
            in2 >> tempdouble;
            in2 >> tempint;
            if ( tempint != _ysteps){cerr << "ysteps does not match"; exit(1);}
            in2 >> tempdouble;
            in2 >> tempdouble;
            if ( tempdouble != yincr){cerr << "yincr does not match"; exit(1);}            
            in2 >> tempdouble;
            in2 >> tempint;
            if ( tempint != _zsteps){cerr << "zsteps does not match"; exit(1);}            
            in2 >> tempdouble;
            in2 >> tempdouble;
            in2 >> tempdouble;         
            if ( tempdouble != zincr){cerr << "zincr does not match"; exit(1);} 

            fprintf(out, "%d %f 0.0 0.0 \n", _xsteps , xincr);
            fprintf(out, "%d 0.0 %f 0.0 \n", _ysteps , yincr);
            fprintf(out, "%d 0.0 0.0 %f \n", _zsteps , zincr);
            // atom information
            
            
            for (int iatom =0; iatom < std::abs(natoms); iatom++) {
                    // get center coordinates in Bohr
                    double x ;
                    double y ;
                    double z ;
                    int atnum ;
                    double crg ;

                    // get from first cube
                    in1 >> atnum;
                    in1 >> crg;
                    in1 >> x;
                    in1 >> y;
                    in1 >> z;
                    
                    // check second cube
                    in2 >> tempint;
                    if ( tempint != atnum){cerr << "atnum does not match"; exit(1);}
                    in2 >> tempdouble;
                    if ( tempdouble != crg){cerr << "crg does not match"; exit(1);} 
                    in2 >> tempdouble;
                    if ( tempdouble != x){cerr << "x does not match"; exit(1);} 
                    in2 >> tempdouble;
                    if ( tempdouble != y){cerr << "y does not match"; exit(1);} 
                    in2 >> tempdouble;
                    if ( tempdouble != z){cerr << "z does not match"; exit(1);} 
                    
                    
                    
                    fprintf(out, "%d %f %f %f %f\n", atnum, crg, x, y, z);


                }

                if ( _do_qp ){
                    
                    int ntotal;
                    int nis;
                    
                    in1 >> ntotal;
                    in1 >> nis;
                    
                    in2 >> tempint;
                    if ( tempint != ntotal){cerr << "ntotal does not match"; exit(1);}
                    in2 >> tempint;
                    if ( tempint != nis){cerr << "nis does not match"; exit(1);}
                    
                    fprintf(out, "  1 %d \n", nis);
                } 
            
            // now read data
            double val1;
            double val2;
            
            for (int _ix = 0; _ix < _xsteps; _ix++) {
               for (int _iy = 0; _iy < _ysteps; _iy++) {
                  int Nrecord = 0;
                  for (int _iz = 0; _iz < _zsteps; _iz++) {
                  Nrecord++;
                  in1 >> val1;
                  in2 >> val2;
                  if (Nrecord == 6 || _iz == _zsteps-1) {
                    fprintf(out, "%E \n", val1-val2);
                                    Nrecord = 0;
                                } else {
                                    fprintf(out, "%E ", val1-val2);
                                }
                        
            }

               }}
            
            
            fclose(out);
            CTP_LOG(ctp::logDEBUG, _log) << "Wrote subtracted cube data to " << _output_file << flush;
            
        }
        
bool GenCube::Evaluate() {

    _log.setReportLevel( ctp::logDEBUG );
    _log.setMultithreading( true );
    
    _log.setPreface(ctp::logINFO,    "\n... ...");
    _log.setPreface(ctp::logERROR,   "\n... ...");
    _log.setPreface(ctp::logWARNING, "\n... ...");
    _log.setPreface(ctp::logDEBUG,   "\n... ..."); 

    

            // calculate new cube

            if (_mode == "new") {
                calculateCube();
            } else if ( _mode == "subtract" ){
                subtractCubes();
            }
    
    
    return true;
        }



}}


#endif<|MERGE_RESOLUTION|>--- conflicted
+++ resolved
@@ -68,12 +68,8 @@
             bool _do_transition;
             bool _do_singlet;
             bool _do_triplet;
-<<<<<<< HEAD
+            bool _do_ks;
            
-=======
-            bool _do_ks;
-            
->>>>>>> 53f85723
             double _padding;
             int _xsteps;
             int _ysteps;
@@ -94,10 +90,7 @@
             _do_transition=false;
             _do_singlet=false;
             _do_triplet=false;
-<<<<<<< HEAD
-=======
             _do_ks=false;
->>>>>>> 53f85723
             
             // update options with the VOTCASHARE defaults   
             UpdateWithDefaults( options, "xtp" );
@@ -405,17 +398,12 @@
                     if ( _do_qp ){
                         int GWAmin = _orbitals.getGWAmin();
                         int GWAmax = _orbitals.getGWAmax();
-                    
-                        //cout << _orbitals.hasQPdiag()<< endl;
-                       
-
-                        //ub::matrix<double> QPcoefs = ub::project(_orbitals.QPdiagCoefficients(),ub::range(GWAmin, GWAmax + 1), ub::range(_state-1-GWAmin, _state-GWAmin  ) ); // get QPdiag coefficients for the requested state
-
-                        ub::matrix<double> QPcoefs = ub::project(_orbitals.QPdiagCoefficients(),ub::range(0, _orbitals.QPdiagCoefficients().size1() ), ub::range(_state-1-GWAmin, _state-GWAmin  ) ); // get QPdiag coefficients for the requested state
-                        
-                        
-                        ub::matrix<double> MOs = ub::project(_orbitals.MOCoefficients(),ub::range(GWAmin, GWAmax + 1), ub::range(0, dftbasis.AOBasisSize())) ; // get DFT MO coefficients
-                        //ub::matrix<double> Ftemp = ub::prod( ub::trans(MOs),QPcoefs );
+                        ub::matrix<double> QPcoefs = ub::project(_orbitals.QPdiagCoefficients(),
+                                ub::range(0, _orbitals.QPdiagCoefficients().size1() ), ub::range(_state-1-GWAmin, _state-GWAmin  ) ); 
+                        // get QPdiag coefficients for the requested state
+                        ub::matrix<double> MOs = ub::project(_orbitals.MOCoefficients(),ub::range(GWAmin, GWAmax + 1), ub::range(0, dftbasis.AOBasisSize())) ; 
+                        // get DFT MO coefficients
+                  
                         Ftemp = ub::prod( ub::trans(MOs),QPcoefs );
                     } 
                     
@@ -436,9 +424,18 @@
                                 ub::matrix<double> tmat = ub::zero_matrix<double>(1,dftbasis.AOBasisSize());
                                 vec pos=vec(_x, _y, _z);
                                 for (AOBasis::AOShellIterator _row = dftbasis.firstShell(); _row != dftbasis.lastShell(); _row++) {
-
+                                    
+                                    const double decay=(*_row)->getMinDecay();
+                                    const tools::vec& shellpos=(*_row)->getPos();
+                      
+                      
+                                    tools::vec dist=shellpos-pos;
+                                    double distsq=dist*dist;
+                          // if contribution is smaller than -ln(1e-10), calc density
+                                    if ( (decay * distsq) < 20.7 ){
                                     ub::matrix_range< ub::matrix<double> > _submatrix = ub::subrange(tmat,0,1, (*_row)->getStartIndex(), (*_row)->getStartIndex()+(*_row)->getNumFunc());
-                                    (*_row)->EvalAOspace(_submatrix,pos);
+                                    (*_row)->EvalAOspace(_submatrix, pos);
+                                    }
                                 }
 
                                 double QP_at_grid = 0.0;
