--- conflicted
+++ resolved
@@ -25,13 +25,8 @@
   std::string Identify() { return "orb2mol"; }
 
  protected:
-<<<<<<< HEAD
-  void ParseOptions(const tools::Property& user_options) final;
-  bool Run() final;
-=======
   void ParseOptions(const tools::Property& user_options);
   bool Run();
->>>>>>> 00813b93
 
  private:
   // clang-format off
