/*
 *            Copyright 2009-2018 The VOTCA Development Team
 *                       (http://www.votca.org)
 *
 *      Licensed under the Apache License, Version 2.0 (the "License")
 *
 * You may not use this file except in compliance with the License.
 * You may obtain a copy of the License at
 *
 *              http://www.apache.org/licenses/LICENSE-2.0
 *
 * Unless required by applicable law or agreed to in writing, software
 * distributed under the License is distributed on an "AS IS" BASIS,
 * WITHOUT WARRANTIES OR CONDITIONS OF ANY KIND, either express or implied.
 * See the License for the specific language governing permissions and
 * limitations under the License.
 *
 */

#include "xtpdft.h"
#include <boost/algorithm/string.hpp>
#include <boost/format.hpp>
#include <boost/filesystem.hpp>
#include <votca/tools/constants.h>
#include <stdio.h>
#include <iomanip>



namespace votca {
    namespace xtp {
      using namespace std;

        void XTPDFT::Initialize(tools::Property &options) {
            _xtpdft_options=options;
            _log_file_name="system_dft.orb";
            std::string key = "package";
            std::string packagename = _xtpdft_options.get(key + ".name").as<std::string> ();

            if (packagename != "xtp") {
                cerr << "Tried to use " << packagename << " package. ";
                throw std::runtime_error("Wrong options file");
            }

            _charge = _xtpdft_options.get(key + ".charge").as<int> ();
            _spin = _xtpdft_options.get(key + ".spin").as<int> ();
            _threads = _xtpdft_options.get(key + ".threads").as<int> ();
            _cleanup = _xtpdft_options.get(key + ".cleanup").as<std::string> ();
           
            _write_guess=_xtpdft_options.ifExistsReturnElseReturnDefault<bool>(key + ".read_guess", false);
            
            // check if ECPs are used in xtpdft
            _write_pseudopotentials=false;
            if (_xtpdft_options.exists(key + ".ecp")){
                if (_xtpdft_options.get(key + ".ecp").as<std::string> () !="") {
                    _write_pseudopotentials=true;
                }
            }

        }

        bool XTPDFT::WriteInputFile(const Orbitals& orbitals){
            _orbitals=orbitals;
            return true;
        }

    
        /**
         * Run calls DFTENGINE
         */
        bool XTPDFT::Run() {
          DFTEngine xtpdft=DFTEngine(_orbitals);
          xtpdft.Initialize(_xtpdft_options);
          xtpdft.setLogger(_pLog);
           
          if(_write_charges){
            xtpdft.setExternalcharges(_PolarSegments);
          }
          xtpdft.Prepare();
<<<<<<< HEAD
          xtpdft.Evaluate();
          _basisset_name = xtpdft.getDFTBasisName();
          std::string file_name = _run_dir + "/" + _log_file_name;
          _orbitals.WriteToCpt(file_name);
          return true;
=======
          bool success=xtpdft.Evaluate();
          _basisset_name = xtpdft.getDFTBasisName();
          std::string file_name = _run_dir + "/" + _log_file_name;
          _orbitals.WriteToCpt(file_name);
          return success;
>>>>>>> cbd0ee5f
        }

    void XTPDFT::CleanUp() {
      if (_cleanup.size() != 0) {
        XTP_LOG(logDEBUG, *_pLog) << "Removing " << _cleanup << " files" << flush;
        tools::Tokenizer tok_cleanup(_cleanup, ", ");
        std::vector <std::string> cleanup_info;
        tok_cleanup.ToVector(cleanup_info);
        for (const std::string& substring : cleanup_info) {
          if (substring == "log") {
            std::string file_name = _run_dir + "/" + _log_file_name;
            remove(file_name.c_str());
          }
        }
      }

      return;
    }

        /**
         * Dummy, because XTPDFT adds info to orbitals directly
         */
        bool XTPDFT::ParseOrbitalsFile(Orbitals & orbitals) {
            return true;
        }

        /**
         * Dummy, because information is directly stored in orbitals
         */
        bool XTPDFT::ParseLogFile(Orbitals & orbitals) {
          try{
        std::string file_name = _run_dir + "/" + _log_file_name;
          orbitals.ReadFromCpt(file_name);
          XTP_LOG(logDEBUG, *_pLog) << (boost::format("QM energy[Hrt]: %4.8f ") % orbitals.getQMEnergy()).str() << flush;
          }catch(std::runtime_error& error){
            XTP_LOG(logDEBUG, *_pLog) << "Reading"<<_log_file_name<<" failed" << flush;
            return false;
          }
            return true;
        }



    }
}<|MERGE_RESOLUTION|>--- conflicted
+++ resolved
@@ -77,19 +77,11 @@
             xtpdft.setExternalcharges(_PolarSegments);
           }
           xtpdft.Prepare();
-<<<<<<< HEAD
-          xtpdft.Evaluate();
-          _basisset_name = xtpdft.getDFTBasisName();
-          std::string file_name = _run_dir + "/" + _log_file_name;
-          _orbitals.WriteToCpt(file_name);
-          return true;
-=======
           bool success=xtpdft.Evaluate();
           _basisset_name = xtpdft.getDFTBasisName();
           std::string file_name = _run_dir + "/" + _log_file_name;
           _orbitals.WriteToCpt(file_name);
           return success;
->>>>>>> cbd0ee5f
         }
 
     void XTPDFT::CleanUp() {
