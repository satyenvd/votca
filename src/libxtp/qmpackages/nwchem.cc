--- conflicted
+++ resolved
@@ -33,11 +33,7 @@
 
 namespace votca {
     namespace xtp {
-<<<<<<< HEAD
-       
-=======
        using namespace std;
->>>>>>> 2e8b6b50
 
         void NWChem::Initialize(tools::Property *options) {
 
