/*
 *            Copyright 2009-2018 The VOTCA Development Team
 *                       (http://www.votca.org)
 *
 *      Licensed under the Apache License, Version 2.0 (the "License")
 *
 * You may not use this file except in compliance with the License.
 * You may obtain a copy of the License at
 *
 *              http://www.apache.org/licenses/LICENSE-2.0
 *
 * Unless required by applicable law or agreed to in writing, software
 * distributed under the License is distributed on an "AS IS" BASIS,
 * WITHOUT WARRANTIES OR CONDITIONS OF ANY KIND, either express or implied.
 * See the License for the specific language governing permissions and
 * limitations under the License.
 *
 */

#include "nwchem.h"
#include <votca/xtp/segment.h>
#include <votca/xtp/qminterface.h>
#include <votca/xtp/basisset.h>
#include <boost/algorithm/string.hpp>
#include <boost/format.hpp>
#include <boost/filesystem.hpp>
#include <stdio.h>
#include <iomanip>

namespace votca {
  namespace xtp {
    using namespace std;

    void NWChem::Initialize(tools::Property &options) {

      // NWChem file names
      string fileName = "system";

      _input_file_name = fileName + ".nw";
      _log_file_name = fileName + ".log";
      _shell_file_name = fileName + ".sh";
      _orb_file_name = fileName + ".movecs";

      string key = "package";
      string _name = options.get(key + ".name").as<string> ();

      if (_name != "nwchem") {
        cerr << "Tried to use " << _name << " package. ";
        throw std::runtime_error("Wrong options file");
      }

      _executable = options.get(key + ".executable").as<string> ();
      _charge = options.get(key + ".charge").as<int> ();
      _spin = options.get(key + ".spin").as<int> ();
      _options = options.get(key + ".options").as<string> ();
      _memory = options.get(key + ".memory").as<string> ();
      _threads = options.get(key + ".threads").as<int> ();
      _scratch_dir = options.get(key + ".scratch").as<string> ();
      _cleanup = options.get(key + ".cleanup").as<string> ();

      _basisset_name = options.get(key + ".basisset").as<std::string> ();
      _write_basis_set = options.get(key + ".writebasisset").as<bool> ();
      _write_pseudopotentials = options.get(key + ".writepseudopotentials").as<bool> ();

      if ( _write_pseudopotentials )  _ecp_name = options.get(key + ".ecp").as<std::string> ();

      if (options.exists(key + ".outputVxc")) {
        _output_Vxc = options.get(key + ".outputVxc").as<bool> ();
      } else _output_Vxc = false;
      // check whether options string contains vxc output, the _outputVxc is set to true
      std::string::size_type iop_pos = _options.find(" intermediate tXC matrix");
      if (iop_pos != std::string::npos) {
        if (_output_Vxc) {
          cout << "=== You do not have to specify outputting Vxc twice. Next time remove "
            "the print ""intermediate tXC matrix"" part from your options string. Please continue" << endl;
        } else {
          cout << "=== So you do not want to output Vxc but still put it in the options string? "
            "I will assume that you want to output Vxc, be more consistent next time. " << endl;
        }
        _output_Vxc = true;
      }
      else if (_output_Vxc == true) {
        _options = _options + "\n\ndft\nprint \"intermediate tXC matrix\"\nvectors input system.movecs\nnoscf\nend\ntask dft";
      }

      // check if the optimize keyword is present, if yes, read updated coords
      iop_pos = _options.find(" optimize");
      if (iop_pos != std::string::npos) {
        _is_optimization = true;
      } else {
        _is_optimization = false;
      }

      // check if the esp keyword is present, if yes, get the charges and save them
      iop_pos = _options.find(" esp");
      if (iop_pos != std::string::npos) {
        _get_charges = true;
      } else {
        _get_charges = false;
      }


      // check if the guess should be prepared, if yes, append the guess later
      _write_guess = false;
      iop_pos = _options.find("iterations 1 ");
      if (iop_pos != std::string::npos) _write_guess = true;
      iop_pos = _options.find("iterations 1\n");
      if (iop_pos != std::string::npos) _write_guess = true;
    }

    /* For QM/MM the molecules in the MM environment are represented by
     * their atomic partial charge distributions. Triggered by the option
     * keyword "set bq background" NWChem expects them in x,y,z,q format in the
     * backround.crg file.
     */

    void NWChem::WriteChargeOption(){
      std::string::size_type iop_pos = _options.find("set bq background");
      if (iop_pos != std::string::npos) {
        _options = _options + "\n set bq background";
      }
    }


    int NWChem::WriteBackgroundCharges(ofstream& nw_file) {

      int numberofcharges=0;
      boost::format fmt("%1$+1.7f %2$+1.7f %3$+1.7f %4$+1.7f");
      for (std::shared_ptr<PolarSeg> seg:_PolarSegments) {
        for (APolarSite* site:*seg) {
          string sitestring=boost::str(fmt % ((site->getPos().getX())*votca::tools::conv::nm2ang) 
              % (site->getPos().getY()*votca::tools::conv::nm2ang) 
              % (site->getPos().getZ()*votca::tools::conv::nm2ang) 
              % site->getQ00());
          if (site->getQ00() != 0.0){
            nw_file << sitestring << endl;
            numberofcharges++;
          }
          if (site->getRank() > 0 || _with_polarization ) {
            std::vector< std::vector<double> > _split_multipoles = SplitMultipoles(site);
            for (const auto& mpoles:_split_multipoles){
              string multipole=boost::str( fmt % mpoles[0] % mpoles[1] % mpoles[2] % mpoles[3]);
              nw_file << multipole << endl;
              numberofcharges++;

            }
          }
        }
      }
      nw_file << endl;
      return numberofcharges;
    }


    bool NWChem::WriteGuess(Orbitals& orbitals){
      ofstream orb_file;
      std::string orb_file_name_full = _run_dir + "/" + _orb_file_name;
      // get name of temporary ascii file and open it
      std::vector<std::string> results;
      boost::algorithm::split(results, _orb_file_name, boost::is_any_of("."), boost::algorithm::token_compress_on);
      std::string orb_file_name_ascii = _run_dir + "/" + results.front() + ".mos";
      orb_file.open(orb_file_name_ascii.c_str());

      // header
      orb_file << "#generated by VOTCA\nbasisum\ngeomsum\n\nscf\nFri Sep 13 00:00:00 2013\nscf\n1\n\n8\nao basis\n1\n" << flush;
      int size_of_basis = (orbitals.MOEnergies()).size();
      orb_file << size_of_basis << endl;
      orb_file << size_of_basis << endl;
      ReorderMOsBack(orbitals);
      int level = 1;
      int ncolumns = 3;
      // write occupations as double in three columns
      // occupied levels
      int column = 1;
      for (int i = 0; i < orbitals.getNumberOfElectrons(); i++) {
        orb_file << FortranFormat(2.0);
        if (column == ncolumns) {
          orb_file << endl;
          column = 0;
        }
        column++;
      }
      // unoccupied levels
      for (int i = orbitals.getNumberOfElectrons(); i < size_of_basis; i++) {
        orb_file << FortranFormat(0.0);
        if (column == ncolumns) {
          orb_file << endl;
          column = 0;
        }
        column++;
      }
      // extra endl
      if (column != 1) {
        orb_file << endl;
      }

      // write all energies in same format
      column = 1;
      for (int i=0;i<orbitals.MOEnergies().size();++i) {
        double energy = (orbitals.MOEnergies())[i];
        orb_file << FortranFormat(energy);
        if (column == ncolumns) {
          orb_file << endl;
          column = 0;
        }
        column++;
      }
      if (column != 1) orb_file << endl;

      // write coefficients in same format
      for (int i=0;i<orbitals.MOCoefficients().cols();++i) {
        Eigen::VectorXd mr=orbitals.MOCoefficients().col(i);
        column = 1;
        for (unsigned j = 0; j < mr.size(); ++j) {
          orb_file << FortranFormat(mr[j]);
          if (column == ncolumns) {
            orb_file << endl;
            column = 0;
          }
          column++;
        }
        level++;
        if (column != 1) orb_file << endl;
      }
      orb_file << " 0.0000   0.0000" << endl;
      orb_file.close();
      // now convert this ascii file to binary
      std::string command;
      command = "cd " + _run_dir + "; asc2mov 5000 system.mos system.movecs > convert.log";
      int i = std::system(command.c_str());
      if (i == 0) {
        XTP_LOG(logDEBUG, *_pLog) << "Converted MO file from ascii to binary" << flush;
      } else {
        XTP_LOG(logERROR, *_pLog) << "Conversion of binary MO file to binary failed. " << flush;
        return false;
      }
      return true;
    }

    /**
     * Prepares the *.nw file from a vector of segments
     * Appends a guess constructed from monomer orbitals if supplied
     */
    bool NWChem::WriteInputFile(Orbitals& orbitals){


      std::string temp_suffix = "/id";
      std::string scratch_dir_backup = _scratch_dir;
      std::ofstream nw_file;
      std::ofstream crg_file;

      std::string nw_file_name_full = _run_dir + "/" + _input_file_name;
      std::string crg_file_name_full = _run_dir + "/background.crg";

      nw_file.open(nw_file_name_full.c_str());
      // header
      nw_file << "geometry noautoz noautosym" << endl;

      std::vector< QMAtom* > qmatoms = orbitals.QMAtoms();

      for (const QMAtom* atom:qmatoms) {
        tools::vec pos=atom->getPos()*tools::conv::bohr2ang;
        nw_file << setw(3) << atom->getElement().c_str()
          << setw(12) << setiosflags(ios::fixed) << setprecision(5) << pos.getX()
          << setw(12) << setiosflags(ios::fixed) << setprecision(5) << pos.getY()
          << setw(12) << setiosflags(ios::fixed) << setprecision(5) << pos.getZ()
          << endl;      
      }
      nw_file << "end\n";
      if (_write_charges) {
        // part for the MM charge coordinates
        crg_file.open(crg_file_name_full.c_str());
        int numberofcharges=WriteBackgroundCharges(crg_file);
        crg_file << endl;
        crg_file.close();
        nw_file<<endl;
        nw_file<<"set bq:max_nbq "<<numberofcharges<<endl;
        nw_file<<"bq background"<<endl;
        nw_file<<"load background.crg format 1 2 3 4"<<endl;
        nw_file<<"end\n"<<endl;
      }

      if(_write_basis_set){
        WriteBasisset(nw_file,qmatoms);
      }

      if(_write_pseudopotentials){
        WriteECP(nw_file,qmatoms);
      }

      // write charge of the molecule
      nw_file << "\ncharge " << _charge << "\n";

      // writing scratch_dir info
      if (_scratch_dir != "") {
        std::string _temp("scratch_dir " + _scratch_dir + temp_suffix + "\n");
        nw_file << _temp;
      }
      if(_charge!=0.0){
        std::string dft="dft";
        if(_options.find(dft) != std::string::npos){
          int dftpos=_options.find(dft);
          dftpos+=dft.size();
          std::string openshell="\nodft\n" +(boost::format("mult %1%\n") % _spin).str();
          _options.insert(dftpos,openshell,0,openshell.size());
        }else{
          throw runtime_error("NWCHEM: dft input data missing");     
        }
      }

      nw_file << _options << "\n";
      if (_write_guess) {         
        bool worked=WriteGuess(orbitals);
        if(!worked){
          return false;
        }   
      }

      nw_file << endl;
      nw_file.close();
      // and now generate a shell script to run both jobs, if neccessary
      XTP_LOG(logDEBUG, *_pLog) << "Setting the scratch dir to " << _scratch_dir + temp_suffix << flush;

      _scratch_dir = scratch_dir_backup + temp_suffix;

      WriteShellScript();
      _scratch_dir = scratch_dir_backup;

      return true;
    }

    bool NWChem::WriteShellScript() {
      ofstream shell_file;
      std::string shell_file_name_full = _run_dir + "/" + _shell_file_name;
      shell_file.open(shell_file_name_full.c_str());
      shell_file << "#!/bin/bash" << endl;
      shell_file << "mkdir -p " << _scratch_dir << endl;
      if (_threads == 1) {
        shell_file << _executable << " " << _input_file_name << " > " << _log_file_name << " 2> run.error" << endl;
      } else {
        shell_file << "mpirun -np " << boost::lexical_cast<std::string>(_threads) << " " << _executable << " " << _input_file_name << " > " << _log_file_name << " 2> run.error" << endl;
      }
      shell_file.close();
      return true;
    }

    /**
     * Runs the NWChem job.
     */
    bool NWChem::Run( Orbitals& orbitals ) {

      XTP_LOG(logDEBUG, *_pLog) << "Running NWChem job" << flush;

      if (std::system(NULL)) {

        // NWChem overrides input information, if *.db and *.movecs files are present
        // better trash the old version
        std::string file_name = _run_dir + "/system.db";
        remove(file_name.c_str());
        file_name = _run_dir + "/" + _log_file_name;
        remove(file_name.c_str());

        std::string command = "cd " + _run_dir + "; sh " + _shell_file_name;

        int check = std::system(command.c_str());
        if (check == -1) {
          XTP_LOG(logERROR, *_pLog) << _input_file_name << " failed to start" << flush;
          return false;
        }

        if (CheckLogFile()) {
          XTP_LOG(logDEBUG, *_pLog) << "Finished NWChem job" << flush;
          return true;
        } else {
          XTP_LOG(logDEBUG, *_pLog) << "NWChem job failed" << flush;
          return false;
        }
      } else {
        XTP_LOG(logERROR, *_pLog) << _input_file_name << " failed to start" << flush;
        return false;
      }

      return true;
    }

    /**
     * Cleans up after the NWChem job
     */
    void NWChem::CleanUp() {

      // cleaning up the generated files
      if (_cleanup.size() != 0) {
        tools::Tokenizer tok_cleanup(_cleanup, ",");
        std::vector <std::string> cleanup_info;
        tok_cleanup.ToVector(cleanup_info);
        for (const std::string& substring:cleanup_info) {
          if (substring== "nw") {
            std::string file_name = _run_dir + "/" + _input_file_name;
            remove(file_name.c_str());
          }

          if (substring == "db") {
            std::string file_name = _run_dir + "/system.db";
            remove(file_name.c_str());
          }

          if (substring == "log") {
            std::string file_name = _run_dir + "/" + _log_file_name;
            remove(file_name.c_str());
          }

          if (substring == "movecs") {
            std::string file_name = _run_dir + "/" + _orb_file_name;
            remove(file_name.c_str());
          }

          if (substring == "gridpts") {
            std::string file_name = _run_dir + "/system.gridpts.*";
            remove(file_name.c_str());
          }
        }
      }

    }

    /**
     * Reads in the MO coefficients from a NWChem movecs file
     */
    bool NWChem::ParseOrbitalsFile(Orbitals& orbitals) {
      std::map <int, std::vector<double> > coefficients;
      std::map <int, double> energies;
      std::map <int, double> occupancy;

      std::string line;
      unsigned levels = 0;
      //unsigned _level;
      unsigned basis_size = 0;
      int number_of_electrons = 0;

      /* maybe we DO need to convert from fortran binary to ASCII first to avoid
         compiler-dependent issues */
      std::string orb_file_name_bin = _run_dir + "/" + _orb_file_name;
      std::string command;
      command = "cd " + _run_dir + "; mov2asc 10000 system.movecs system.mos > convert.log";
      int i = std::system(command.c_str());
      if (i == 0) {
        XTP_LOG(logDEBUG, *_pLog) << "Converted MO file from binary to ascii" << flush;
      } else {
        XTP_LOG(logERROR, *_pLog) << "Conversion of binary MO file to ascii failed. " << flush;
        return false;
      }

      // opening the ascii MO file
      std::string orb_file_name_full = _run_dir + "/" + "system.mos";
      std::ifstream input_file(orb_file_name_full.c_str());

      if (input_file.fail()) {
        XTP_LOG(logERROR, *_pLog) << "File " << orb_file_name_full << " with molecular orbitals is not found " << flush;
        return false;
      } else {
        XTP_LOG(logDEBUG, *_pLog) << "Reading MOs from " << orb_file_name_full << flush;
      }

      // the first 12 lines are garbage info
      for (i = 1; i < 13; i++) {
        getline(input_file, line);
      }
      // next line has basis set size
      input_file >> basis_size;
      XTP_LOG(logDEBUG, *_pLog) << "Basis set size: " << basis_size << flush;


      // next line has number of stored MOs
      input_file >> levels;
      XTP_LOG(logDEBUG, *_pLog) << "Energy levels: " << levels << flush;

      /* next lines contain information about occupation of the MOs
       *  - each line has 3 numbers
       *  - from _occ we can determine the number of electrons/2 */
      int n_lines = ((levels - 1) / 3);
      int n_rest = levels - 3 * n_lines;
      // read in the data
      int imo = 0;
      for (i = 1; i <= n_lines; i++) {
        for (int j = 0; j < 3; j++) {
          input_file >> occupancy[ imo ];
          if (occupancy[ imo ] == 2.0) {
            number_of_electrons++;
          }
          imo++;
        }
      }
      if (n_rest != 0) {
        for (i = 0; i < n_rest; i++) {
          input_file >> occupancy[ imo ];
          imo++;
        }
      }

      XTP_LOG(logDEBUG, *_pLog) << "Alpha electrons: " << number_of_electrons << flush;

      int occupied_levels = number_of_electrons;
      int unoccupied_levels = levels - occupied_levels;
      XTP_LOG(logDEBUG, *_pLog) << "Occupied levels: " << occupied_levels << flush;
      XTP_LOG(logDEBUG, *_pLog) << "Unoccupied levels: " << unoccupied_levels << flush;

      // reset index and read MO energies the same way
      imo = 0;
      for (i = 1; i <= n_lines; i++) {
        for (int j = 0; j < 3; j++) {
          input_file >> energies[ imo ];
          imo++;
        }
      }
      if (n_rest != 0) {
        for (i = 0; i < n_rest; i++) {
          input_file >> energies[ imo ];
          imo++;
        }
      }


      // Now, the same for the coefficients
      double coef;
      for (unsigned imo = 0; imo < levels; imo++) {
        for (i = 1; i <= n_lines; i++) {
          for (int j = 0; j < 3; j++) {
            input_file >> coef;
            coefficients[ imo ].push_back(coef);
          }
        }
        if (n_rest != 0) {
          for (i = 0; i < n_rest; i++) {
            input_file >> coef;
            coefficients[ imo ].push_back(coef);
          }
        }
      }




      // copying information to the orbitals object
      orbitals.setBasisSetSize(basis_size);
      orbitals.setNumberOfElectrons(number_of_electrons);
      orbitals.setNumberOfLevels(occupied_levels, unoccupied_levels);
      // copying energies to a matrix
      orbitals.MOEnergies().resize(levels);
      //_level = 1;
      for (int i = 0; i < orbitals.MOEnergies().size(); i++) {
        orbitals.MOEnergies()[i] = energies[ i ];
      }


      // copying orbitals to the matrix
      (orbitals.MOCoefficients()).resize(levels, basis_size);
      for (int i = 0; i < orbitals.MOCoefficients().rows(); i++) {
        for (int j = 0; j < orbitals.MOCoefficients().cols(); j++) {
          orbitals.MOCoefficients()(j, i) = coefficients[i][j];
        }
      }

<<<<<<< HEAD
      // when all is done, we can trash the ascii file
      std::string file_name = _run_dir + "/system.mos";
      remove(file_name.c_str());

      ReorderOutput(orbitals);
      XTP_LOG(logDEBUG, *_pLog) << "Done reading MOs" << flush;

      return true;
    }

    bool NWChem::CheckLogFile() {

      // check if the log file exists

      ifstream input_file((_run_dir + "/" + _log_file_name).c_str());

      if (input_file.fail()) {
        XTP_LOG(logERROR, *_pLog) << "NWChem LOG is not found" << flush;
        return false;
      };

      if (input_file.peek() == std::ifstream::traits_type::eof()) {
        XTP_LOG(logERROR, *_pLog) << "NWChem run failed. Check OpenMPI version!" << flush;
        return false;
      };



      /* Checking the log file is a pain in the *** since NWChem throws an error
       * for our 'iterations 1'  runs (even though it outputs the required data
       * correctly. The only way that works for both scf and noscf runs is to
       * check for "Total DFT energy" near the end of the log file.
       */

      input_file.seekg(0, ios_base::end); // go to the EOF
      char ch;
      std::string::size_type total_energy_pos = std::string::npos;
      std::string::size_type diis_pos = std::string::npos;
      do {
        // get the beginning of the line
        do {
          input_file.seekg(-2, ios_base::cur);
          input_file.get(ch);
          //cout << "\nNext Char: " << ch << " TELL G " <<  (int)_input_file.tellg() << endl;
        } while (ch != '\n' || (int) input_file.tellg() == -1);

        std::string line;
        getline(input_file, line); // Read the current line
        total_energy_pos = line.find("Total DFT energy");
        diis_pos = line.find("diis");
        // whatever is found first, determines the completeness of the file
        if (total_energy_pos != std::string::npos) {
          return true;
        } else if (diis_pos != std::string::npos) {
          XTP_LOG(logERROR, *_pLog) << "NWChem LOG is incomplete" << flush;
          return false;
        } else {
          // go to previous line
          //_input_file.get(ch);
          do {
            input_file.seekg(-2, ios_base::cur);
            input_file.get(ch);
            //cout << "\nChar: " << ch << endl;
          } while (ch != '\n' || (int) input_file.tellg() == -1);
=======
        /**
         * Cleans up after the NWChem job
         */
        void NWChem::CleanUp() {

            // cleaning up the generated files
            if (_cleanup.size() != 0) {
                tools::Tokenizer tok_cleanup(_cleanup, ",");
                std::vector <std::string> cleanup_info;
                tok_cleanup.ToVector(cleanup_info);
                for (const string& substring:cleanup_info){
                    if (substring== "nw") {
                        std::string file_name = _run_dir + "/" + _input_file_name;
                        remove(file_name.c_str());
                    }

                    if (substring == "db") {
                        std::string file_name = _run_dir + "/system.db";
                        remove(file_name.c_str());
                    }

                    if (substring == "log") {
                        std::string file_name = _run_dir + "/" + _log_file_name;
                        remove(file_name.c_str());
                    }

                    if (substring == "movecs") {
                        std::string file_name = _run_dir + "/" + _orb_file_name;
                        remove(file_name.c_str());
                    }

                    if (substring == "gridpts") {
                        std::string file_name = _run_dir + "/system.gridpts.*";
                        remove(file_name.c_str());
                    }
                }
            }
>>>>>>> 4361d58c
        }
      } while (total_energy_pos == std::string::npos && diis_pos == std::string::npos);


      input_file.close();
      return true;
    }



    /**
     * Parses the Gaussian Log file and stores data in the Orbitals object
     */
    bool NWChem::ParseLogFile(Orbitals& orbitals) {

      double conv_Hrt_eV = tools::conv::hrt2ev;

      std::string line;
      std::vector<std::string> results;

      bool has_overlap_matrix = false;
      bool has_charges = false;
      bool has_qm_energy = false;
      bool has_self_energy = false;
      bool has_basis_set_size = false;

      bool found_optimization = false;
      int basis_set_size = 0;

      XTP_LOG(logDEBUG, *_pLog) << "Parsing " << _log_file_name << flush;
      std::string log_file_name_full = _run_dir + "/" + _log_file_name;
      // check if LOG file is complete
      if (!CheckLogFile()) return false;

      // save qmpackage name
      orbitals.setQMpackage("nwchem");
      orbitals.setDFTbasis(_basisset_name);



      if (_write_pseudopotentials) {
        orbitals.setECP(_ecp_name);
      } 
      // set _found_optimization to true if this is a run without optimization
      if (!_is_optimization) {
        found_optimization = true;
      }

      // Start parsing the file line by line
      ifstream input_file(log_file_name_full.c_str());
      while (input_file) {

        getline(input_file, line);
        boost::trim(line);

        /*
         * basis set size (is only required for overlap matrix reading, rest is
         * in orbitals file and could be skipped
         */
        std::string::size_type basis_pos = line.find("number of functions");
        if (basis_pos != std::string::npos) {
          //cout << _line << endl;
          boost::algorithm::split(results, line, boost::is_any_of(":"), boost::algorithm::token_compress_on);
          has_basis_set_size = true;
          std::string bf = results.back();
          boost::trim(bf);
          basis_set_size = boost::lexical_cast<int>(bf);
          orbitals.setBasisSetSize(basis_set_size);
          XTP_LOG(logDEBUG, *_pLog) << "Basis functions: " << basis_set_size << flush;
        }

        /*
         * Total DFT energy
         */
        std::string::size_type energy_pos = line.find("Total DFT energy");
        if (energy_pos != std::string::npos) {
          boost::algorithm::split(results, line, boost::is_any_of("="), boost::algorithm::token_compress_on);
          std::string energy = results.back();
          boost::trim(energy);
          orbitals.setQMEnergy(conv_Hrt_eV * boost::lexical_cast<double>(energy));
          XTP_LOG(logDEBUG, *_pLog) << (boost::format("QM energy[eV]: %4.6f ") % orbitals.getQMEnergy()).str() << flush;
          has_qm_energy = true;
          // _orbitals._has_qm_energy = true;

        }

        /*
         *  Partial charges from the input file
         */
        std::string::size_type charge_pos = line.find("ESP");
        if (charge_pos != std::string::npos && _get_charges) {
          XTP_LOG(logDEBUG, *_pLog) << "Getting charges" << flush;
          has_charges = true;
          // two empty lines
          getline(input_file, line);
          getline(input_file, line);

          // now starts the data in format
          // _id type x y z q

          std::vector<std::string> row=GetLineAndSplit(input_file, "\t ");
          int nfields = row.size();

          while (nfields == 6) {
            int atom_id = boost::lexical_cast< int >(row.at(0));
            std::string atom_type = row.at(1);
            double atom_charge = boost::lexical_cast< double >(row.at(5));
            row=GetLineAndSplit(input_file, "\t ");
            nfields = row.size();
            QMAtom* pAtom;
            if (orbitals.hasQMAtoms() == false) {
              pAtom =orbitals.AddAtom(atom_id - 1,atom_type,tools::vec(0.0));
            } else {
              pAtom = orbitals.QMAtoms().at(atom_id - 1);
            }
            pAtom->setPartialcharge(atom_charge);
          }
        }


        /*
         * Coordinates of the final configuration
         * depending on whether it is an optimization or not
         */


        if (_is_optimization) {
          std::string::size_type optimize_pos = line.find("Optimization converged");
          if (optimize_pos != std::string::npos) {
            found_optimization = true;
          }
        }


        std::string::size_type coordinates_pos = line.find("Output coordinates");

        if (found_optimization && coordinates_pos != std::string::npos) {
          XTP_LOG(logDEBUG, *_pLog) << "Getting the coordinates" << flush;

          //_has_coordinates = true;
          bool has_QMAtoms = orbitals.hasQMAtoms();

          // three garbage lines
          getline(input_file, line);
          getline(input_file, line);
          getline(input_file, line);
          // now starts the data in format
          // _id type Qnuc x y z
          std::vector<std::string> row=GetLineAndSplit(input_file, "\t ");
          int nfields = row.size();

          while (nfields == 6) {
            int atom_id = boost::lexical_cast< int >(row.at(0))-1;
            std::string _atom_type = row.at(1);
            double x = boost::lexical_cast<double>(row.at(3));
            double y = boost::lexical_cast<double>(row.at(4));
            double z = boost::lexical_cast<double>(row.at(5));
            tools::vec pos=tools::vec(x,y,z);
            pos*=tools::conv::ang2bohr;
            if (has_QMAtoms == false) {
              orbitals.AddAtom(atom_id,_atom_type, pos);
            } else{
              QMAtom* pAtom = orbitals.QMAtoms().at(atom_id);
              pAtom->setPos(pos); 
            }
            atom_id++;
            row=GetLineAndSplit(input_file, "\t ");
            nfields = row.size();
          }
        }        

        /*
         * Vxc matrix
         * stored after the global array: g vxc
         */
        if(_output_Vxc){
          std::string::size_type vxc_pos = line.find("global array: g vxc");
          if (vxc_pos != std::string::npos) {

<<<<<<< HEAD

            // prepare the container
            Eigen::MatrixXd vxc = orbitals.AOVxc();
            vxc.resize(basis_set_size,basis_set_size);


            //_has_vxc_matrix = true;
            std::vector<int> j_indeces;

            int n_blocks = 1 + ((basis_set_size - 1) / 6);
            //cout << _n_blocks;

            for (int block = 0; block < n_blocks; block++) {
              // first line is garbage
              getline(input_file, line);
              // second line gives the j index in the matrix
              getline(input_file, line);
              boost::tokenizer<> tok(line);

              /// COMPILATION IS BROKEN DUE TO A BUG IN BOOST 1.53
              std::transform(tok.begin(), tok.end(), std::back_inserter(j_indeces), &boost::lexical_cast<int, std::string>);

              // third line is garbage again
              getline(input_file, line);

              // read the block of max _basis_size lines + the following header
              for (int i = 0; i < basis_set_size; i++) {
                std::vector<std::string> row=GetLineAndSplit(input_file, "\t ");
                int i_index = boost::lexical_cast<int>(row.front());
                row.erase(row.begin());

                std::vector<int>::iterator j_iter = j_indeces.begin();

                for (std::string& coefficient: row) {

                  int j_index = *j_iter;
                  vxc(i_index - 1, j_index - 1) = boost::lexical_cast<double>(coefficient);
                  vxc(j_index - 1, i_index - 1) = boost::lexical_cast<double>(coefficient);
                  j_iter++;

=======
            // save qmpackage name
            orbitals.setQMpackage("nwchem");
            orbitals.setDFTbasis(_basisset_name);
            if (_write_pseudopotentials) {
                orbitals.setECP(_ecp_name);
            } 
            // set _found_optimization to true if this is a run without optimization
            if (!_is_optimization) {
                found_optimization = true;
            }

            // Start parsing the file line by line
            ifstream input_file(log_file_name_full.c_str());
            while (input_file) {
                getline(input_file, line);
                boost::trim(line);
                /*
                 * basis set size (is only required for overlap matrix reading, rest is
                 * in orbitals file and could be skipped
                 */
                std::string::size_type basis_pos = line.find("number of functions");
                if (basis_pos != std::string::npos) {
                    //cout << _line << endl;
                    boost::algorithm::split(results, line, boost::is_any_of(":"), boost::algorithm::token_compress_on);
                    has_basis_set_size = true;
                    std::string bf = results.back();
                    boost::trim(bf);
                    basis_set_size = boost::lexical_cast<int>(bf);
                    orbitals.setBasisSetSize(basis_set_size);
                    CTP_LOG(ctp::logDEBUG, *_pLog) << "Basis functions: " << basis_set_size << flush;
                }

                std::string::size_type energy_pos = line.find("Total DFT energy");
                if (energy_pos != std::string::npos) {
                    boost::algorithm::split(results, line, boost::is_any_of("="), boost::algorithm::token_compress_on);
                    std::string energy = results.back();
                    boost::trim(energy);
                    orbitals.setQMEnergy(conv_Hrt_eV * boost::lexical_cast<double>(energy));
                    CTP_LOG(ctp::logDEBUG, *_pLog) << (boost::format("QM energy[eV]: %4.6f ") % orbitals.getQMEnergy()).str() << flush;
                    has_qm_energy = true;
                }

                std::string::size_type charge_pos = line.find("ESP");
                if (charge_pos != std::string::npos && _get_charges) {
                    CTP_LOG(ctp::logDEBUG, *_pLog) << "Getting charges" << flush;
                    has_charges = true;
                    // two empty lines
                    getline(input_file, line);
                    getline(input_file, line);

                    // now starts the data in format
                    // _id type x y z q

                    std::vector<std::string> row=GetLineAndSplit(input_file, "\t ");
                    int nfields = row.size();

                    while (nfields == 6) {
                        int atom_id = boost::lexical_cast< int >(row.at(0));
                        std::string atom_type = row.at(1);
                        double atom_charge = boost::lexical_cast< double >(row.at(5));
                        row=GetLineAndSplit(input_file, "\t ");
                        nfields = row.size();
                        QMAtom* pAtom;
                        if (orbitals.hasQMAtoms() == false) {
                            pAtom =orbitals.AddAtom(atom_id - 1,atom_type,tools::vec(0.0));
                        } else {
                            pAtom = orbitals.QMAtoms().at(atom_id - 1);
                        }
                        pAtom->setPartialcharge(atom_charge);
                        }
                }

                 // Coordinates of the final configuration
                 //depending on whether it is an optimization or not
                if (_is_optimization) {
                    std::string::size_type optimize_pos = line.find("Optimization converged");
                    if (optimize_pos != std::string::npos) {
                        found_optimization = true;
                    }
                } 

                std::string::size_type coordinates_pos = line.find("Output coordinates");
                if (found_optimization && coordinates_pos != std::string::npos) {
                    CTP_LOG(ctp::logDEBUG, *_pLog) << "Getting the coordinates" << flush;
                    //_has_coordinates = true;
                    bool has_QMAtoms = orbitals.hasQMAtoms();
                    // three garbage lines
                    getline(input_file, line);
                    getline(input_file, line);
                    getline(input_file, line);
                    // now starts the data in format
                    // _id type Qnuc x y z
                     std::vector<std::string> row=GetLineAndSplit(input_file, "\t ");
                    int nfields = row.size();
                    
                    while (nfields == 6) {
                        int atom_id = boost::lexical_cast< int >(row.at(0))-1;
                        std::string _atom_type = row.at(1);
                        double x = boost::lexical_cast<double>(row.at(3));
                        double y = boost::lexical_cast<double>(row.at(4));
                        double z = boost::lexical_cast<double>(row.at(5));
                        tools::vec pos=tools::vec(x,y,z);
                        pos*=tools::conv::ang2bohr;
                        if (has_QMAtoms == false) {
                            orbitals.AddAtom(atom_id,_atom_type, pos);
                        } else{
                            QMAtom* pAtom = orbitals.QMAtoms().at(atom_id);
                            pAtom->setPos(pos); 
                        }
                        atom_id++;
                        row=GetLineAndSplit(input_file, "\t ");
                        nfields = row.size();
                    }
                }        
                
                /*
                 * Vxc matrix
                 * stored after the global array: g vxc
                 */
                if(_output_Vxc){
                std::string::size_type vxc_pos = line.find("global array: g vxc");
                if (vxc_pos != std::string::npos) {
                    Eigen::MatrixXd vxc = orbitals.AOVxc();
                    vxc.resize(basis_set_size,basis_set_size);
                    std::vector<int> j_indeces;
                    int n_blocks = 1 + ((basis_set_size - 1) / 6);

                    for (int block = 0; block < n_blocks; block++) {
                        // first line is garbage
                        getline(input_file, line);
                        // second line gives the j index in the matrix
                        getline(input_file, line);
                        boost::tokenizer<> tok(line);

                        /// COMPILATION IS BROKEN DUE TO A BUG IN BOOST 1.53
                        std::transform(tok.begin(), tok.end(), std::back_inserter(j_indeces), &boost::lexical_cast<int, std::string>);

                        // third line is garbage again
                        getline(input_file, line);

                        // read the block of max _basis_size lines + the following header
                        for (int i = 0; i < basis_set_size; i++) {
                            std::vector<std::string> row=GetLineAndSplit(input_file, "\t ");
                            int i_index = boost::lexical_cast<int>(row.front());
                            row.erase(row.begin());
                            std::vector<int>::iterator j_iter = j_indeces.begin();
                            for (std::string& coefficient: row) {
                                int j_index = *j_iter;
                                vxc(i_index - 1, j_index - 1) = boost::lexical_cast<double>(coefficient);
                                vxc(j_index - 1, i_index - 1) = boost::lexical_cast<double>(coefficient);
                                j_iter++;
                            }
                        }
                        // clear the index for the next block
                        j_indeces.clear();
                    } // end of the blocks
                    CTP_LOG(ctp::logDEBUG, *_pLog) << "Read the Vxc matrix" << flush;
>>>>>>> 4361d58c
                }

<<<<<<< HEAD

              }

              // clear the index for the next block
              j_indeces.clear();
            } // end of the blocks


            XTP_LOG(logDEBUG, *_pLog) << "Read the Vxc matrix" << flush;

          }
        }

        /* Check for ScaHFX = factor of HF exchange included in functional */
        std::string::size_type HFX_pos = line.find("Hartree-Fock (Exact) Exchange");
        if (HFX_pos != std::string::npos) {

          boost::algorithm::split(results, line, boost::is_any_of("\t "), boost::algorithm::token_compress_on);
          double ScaHFX = boost::lexical_cast<double>(results.back());
          orbitals.setScaHFX(ScaHFX);
          XTP_LOG(logDEBUG, *_pLog) << "DFT with " << ScaHFX << " of HF exchange!" << flush;
        }
=======
                // Check for ScaHFX = factor of HF exchange included in functional
                std::string::size_type HFX_pos = line.find("Hartree-Fock (Exact) Exchange");
                if (HFX_pos != std::string::npos) {
                    boost::algorithm::split(results, line, boost::is_any_of("\t "), boost::algorithm::token_compress_on);
                    double ScaHFX = boost::lexical_cast<double>(results.back());
                    orbitals.setScaHFX(ScaHFX);
                    CTP_LOG(ctp::logDEBUG, *_pLog) << "DFT with " << ScaHFX << " of HF exchange!" << flush;
                }

                 // overlap matrix
                 // stored after the global array: Temp Over line
                std::string::size_type overlap_pos = line.find("global array: Temp Over");
                if (overlap_pos != std::string::npos) {
                    // prepare the container
                    (orbitals.AOOverlap()).resize(basis_set_size,basis_set_size);
                    has_overlap_matrix = true;
                    std::vector<int> j_indeces;
>>>>>>> 4361d58c




        /*
         * overlap matrix
         * stored after the global array: Temp Over line
         */
        std::string::size_type overlap_pos = line.find("global array: Temp Over");
        if (overlap_pos != std::string::npos) {

<<<<<<< HEAD
          // prepare the container
          (orbitals.AOOverlap()).resize(basis_set_size,basis_set_size);

          has_overlap_matrix = true;
          std::vector<int> j_indeces;

          int n_blocks = 1 + ((basis_set_size - 1) / 6);

          for (int block = 0; block < n_blocks; block++) {
            // first line is garbage
            getline(input_file, line);
            // second line gives the j index in the matrix
            getline(input_file, line);
            boost::tokenizer<> tok(line);

            /// COMPILATION IS BROKEN DUE TO A BUG IN BOOST 1.53
            std::transform(tok.begin(), tok.end(), std::back_inserter(j_indeces), &boost::lexical_cast<int, std::string>);

            // third line is garbage again
            getline(input_file, line);

            // read the block of max _basis_size lines + the following header
            for (int i = 0; i < basis_set_size; i++) {
              std::vector<std::string> row=GetLineAndSplit(input_file, "\t ");


              int i_index = boost::lexical_cast<int>(row.front());
              row.erase(row.begin());

              std::vector<int>::iterator j_iter = j_indeces.begin();

              for (std::string& coefficient: row) {
                int j_index = *j_iter;
                orbitals.AOOverlap()(i_index - 1, j_index - 1) = boost::lexical_cast<double>(coefficient);
                orbitals.AOOverlap()(j_index - 1, i_index - 1) = boost::lexical_cast<double>(coefficient);
                j_iter++;
              }


            }

            // clear the index for the next block
            j_indeces.clear();
          } // end of the blocks

          XTP_LOG(logDEBUG, *_pLog) << "Read the overlap matrix" << flush;
        } // end of the if "Overlap" found

        /*
         * TODO Self-energy of external charges
         */
        std::string::size_type self_energy_pos = line.find("Self energy of the charges");

        if (self_energy_pos != std::string::npos) {
          XTP_LOG(logDEBUG, *_pLog) << "Getting the self energy\n";
          std::vector<std::string> block;
          std::vector<std::string> energy;
          boost::algorithm::split(block, line, boost::is_any_of("="), boost::algorithm::token_compress_on);
          boost::algorithm::split(energy, block[1], boost::is_any_of("\t "), boost::algorithm::token_compress_on);

          orbitals.setSelfEnergy(conv_Hrt_eV * boost::lexical_cast<double> (energy[1]));

          XTP_LOG(logDEBUG, *_pLog) << "Self energy " << orbitals.getSelfEnergy() << flush;
=======
                        // read the block of max _basis_size lines + the following header
                        for (int i = 0; i < basis_set_size; i++) {
                            std::vector<std::string> row=GetLineAndSplit(input_file, "\t ");
                            int i_index = boost::lexical_cast<int>(row.front());
                            row.erase(row.begin());
                            std::vector<int>::iterator j_iter = j_indeces.begin();
                           for (std::string& coefficient: row) {
                                int j_index = *j_iter;
                                orbitals.AOOverlap()(i_index - 1, j_index - 1) = boost::lexical_cast<double>(coefficient);
                                orbitals.AOOverlap()(j_index - 1, i_index - 1) = boost::lexical_cast<double>(coefficient);
                                j_iter++;
                            }
                        }
                        // clear the index for the next block
                        j_indeces.clear();
                    } // end of the blocks
                    CTP_LOG(ctp::logDEBUG, *_pLog) << "Read the overlap matrix" << flush;
                } // end of the if "Overlap" found

                /*
                 * TODO Self-energy of external charges
                 */
                std::string::size_type self_energy_pos = line.find("Self energy of the charges");
                if (self_energy_pos != std::string::npos) {
                    CTP_LOG(ctp::logDEBUG, *_pLog) << "Getting the self energy\n";
                    std::vector<std::string> block;
                    std::vector<std::string> energy;
                    boost::algorithm::split(block, line, boost::is_any_of("="), boost::algorithm::token_compress_on);
                    boost::algorithm::split(energy, block[1], boost::is_any_of("\t "), boost::algorithm::token_compress_on);
                    orbitals.setSelfEnergy(conv_Hrt_eV * boost::lexical_cast<double> (energy[1]));
                    CTP_LOG(ctp::logDEBUG, *_pLog) << "Self energy " << orbitals.getSelfEnergy() << flush;
                }
>>>>>>> 4361d58c

        }

        // check if all information has been accumulated and quit
        if (has_basis_set_size &&
            has_overlap_matrix &&
            has_charges &&
            has_qm_energy &&
            has_self_energy
           ) break;

      } // end of reading the file line-by-line

      XTP_LOG(logDEBUG, *_pLog) << "Done parsing" << flush;
      return true;
    }


    void NWChem::WriteBasisset(ofstream& nw_file, std::vector<QMAtom*>& qmatoms) {

      std::vector<std::string> UniqueElements = FindUniqueElements(qmatoms);
      BasisSet bs;
      bs.LoadBasisSet(_basisset_name);
      XTP_LOG(logDEBUG, *_pLog) << "Loaded Basis Set " << _basisset_name << flush;
      nw_file << "basis spherical" << endl;
      for (const std::string& element_name : UniqueElements) {
        const Element& element = bs.getElement(element_name);
        for (const Shell& shell : element) {
          //nwchem can only use S,P,SP,D,F,G shells so we split them up if not SP
          if (!shell.isCombined()) {
            // shell type, number primitives, scale factor
            nw_file << element_name << " " << boost::algorithm::to_lower_copy(shell.getType()) << endl;
            for (const GaussianPrimitive& gaussian : shell) {
              for (unsigned _icontr = 0; _icontr < gaussian._contraction.size(); _icontr++) {
                if (gaussian._contraction[_icontr] != 0.0) {
                  nw_file << FortranFormat(gaussian._decay) << " " << FortranFormat(gaussian._contraction[_icontr]) << endl;
                }
              }
            }
          } else {
            string type = shell.getType();
            for (unsigned i = 0; i < type.size(); ++i) {
              string subtype = string(type, i, 1);
              nw_file << element_name << " " << boost::algorithm::to_lower_copy(subtype) << endl;

              for (const GaussianPrimitive& gaussian : shell) {
                nw_file << FortranFormat(gaussian._decay) << " " << FortranFormat(gaussian._contraction[FindLmax(subtype)]) << endl;
              }
            }
          }
        }
      }
      nw_file << "end\n";
      nw_file << endl;

      return;
    }

    void NWChem::WriteECP(ofstream& nw_file, std::vector<QMAtom*>& qmatoms) {

      std::vector<std::string> UniqueElements = FindUniqueElements(qmatoms);

      BasisSet ecp;
      ecp.LoadPseudopotentialSet(_ecp_name);

      XTP_LOG(logDEBUG, *_pLog) << "Loaded Pseudopotentials " << _ecp_name << flush;

      for (const std::string& element_name : UniqueElements) {
        try {
          ecp.getElement(element_name);
        } catch (std::runtime_error& error) {
          XTP_LOG(logDEBUG, *_pLog) << "No pseudopotential for " << element_name << " available" << flush;
          continue;
        }
        const Element& element = ecp.getElement(element_name);
        // element name, [possibly indeces of centers], zero to indicate the end
        nw_file << element_name << " nelec " << element.getNcore() << endl;
        for (const Shell& shell : element) {
          string shelltype = shell.getType();
          if (shell.getLmax() == element.getLmax()) {
            shelltype = "ul";
          }
          nw_file << element_name << " " << shelltype << endl;
          for (const GaussianPrimitive& gaussian : shell) {
            nw_file << "    " << gaussian._power << " " << FortranFormat(gaussian._decay) << " " << FortranFormat(gaussian._contraction[0]) << endl;
          }
        }
      }
      nw_file << "end\n";
      nw_file << endl;
      return;
    }



    std::string NWChem::FortranFormat(const double &number) {
      std::stringstream ssnumber;
      if (number >= 0) {
        ssnumber << "    ";
      } else {
        ssnumber << "   ";
      }
      ssnumber << setiosflags(ios::fixed) << setprecision(15) << std::scientific << number;
      std::string snumber = ssnumber.str();
      return snumber;
    }




  }
}<|MERGE_RESOLUTION|>--- conflicted
+++ resolved
@@ -420,7 +420,6 @@
           }
         }
       }
-
     }
 
     /**
@@ -560,7 +559,6 @@
         }
       }
 
-<<<<<<< HEAD
       // when all is done, we can trash the ascii file
       std::string file_name = _run_dir + "/system.mos";
       remove(file_name.c_str());
@@ -625,45 +623,6 @@
             input_file.get(ch);
             //cout << "\nChar: " << ch << endl;
           } while (ch != '\n' || (int) input_file.tellg() == -1);
-=======
-        /**
-         * Cleans up after the NWChem job
-         */
-        void NWChem::CleanUp() {
-
-            // cleaning up the generated files
-            if (_cleanup.size() != 0) {
-                tools::Tokenizer tok_cleanup(_cleanup, ",");
-                std::vector <std::string> cleanup_info;
-                tok_cleanup.ToVector(cleanup_info);
-                for (const string& substring:cleanup_info){
-                    if (substring== "nw") {
-                        std::string file_name = _run_dir + "/" + _input_file_name;
-                        remove(file_name.c_str());
-                    }
-
-                    if (substring == "db") {
-                        std::string file_name = _run_dir + "/system.db";
-                        remove(file_name.c_str());
-                    }
-
-                    if (substring == "log") {
-                        std::string file_name = _run_dir + "/" + _log_file_name;
-                        remove(file_name.c_str());
-                    }
-
-                    if (substring == "movecs") {
-                        std::string file_name = _run_dir + "/" + _orb_file_name;
-                        remove(file_name.c_str());
-                    }
-
-                    if (substring == "gridpts") {
-                        std::string file_name = _run_dir + "/system.gridpts.*";
-                        remove(file_name.c_str());
-                    }
-                }
-            }
->>>>>>> 4361d58c
         }
       } while (total_energy_pos == std::string::npos && diis_pos == std::string::npos);
 
@@ -701,9 +660,6 @@
       // save qmpackage name
       orbitals.setQMpackage("nwchem");
       orbitals.setDFTbasis(_basisset_name);
-
-
-
       if (_write_pseudopotentials) {
         orbitals.setECP(_ecp_name);
       } 
@@ -715,10 +671,8 @@
       // Start parsing the file line by line
       ifstream input_file(log_file_name_full.c_str());
       while (input_file) {
-
         getline(input_file, line);
         boost::trim(line);
-
         /*
          * basis set size (is only required for overlap matrix reading, rest is
          * in orbitals file and could be skipped
@@ -735,9 +689,6 @@
           XTP_LOG(logDEBUG, *_pLog) << "Basis functions: " << basis_set_size << flush;
         }
 
-        /*
-         * Total DFT energy
-         */
         std::string::size_type energy_pos = line.find("Total DFT energy");
         if (energy_pos != std::string::npos) {
           boost::algorithm::split(results, line, boost::is_any_of("="), boost::algorithm::token_compress_on);
@@ -746,13 +697,8 @@
           orbitals.setQMEnergy(conv_Hrt_eV * boost::lexical_cast<double>(energy));
           XTP_LOG(logDEBUG, *_pLog) << (boost::format("QM energy[eV]: %4.6f ") % orbitals.getQMEnergy()).str() << flush;
           has_qm_energy = true;
-          // _orbitals._has_qm_energy = true;
-
-        }
-
-        /*
-         *  Partial charges from the input file
-         */
+        }
+
         std::string::size_type charge_pos = line.find("ESP");
         if (charge_pos != std::string::npos && _get_charges) {
           XTP_LOG(logDEBUG, *_pLog) << "Getting charges" << flush;
@@ -783,29 +729,20 @@
           }
         }
 
-
-        /*
-         * Coordinates of the final configuration
-         * depending on whether it is an optimization or not
-         */
-
-
+                 // Coordinates of the final configuration
+                 //depending on whether it is an optimization or not
         if (_is_optimization) {
           std::string::size_type optimize_pos = line.find("Optimization converged");
           if (optimize_pos != std::string::npos) {
             found_optimization = true;
           }
-        }
-
+                } 
 
         std::string::size_type coordinates_pos = line.find("Output coordinates");
-
         if (found_optimization && coordinates_pos != std::string::npos) {
           XTP_LOG(logDEBUG, *_pLog) << "Getting the coordinates" << flush;
-
           //_has_coordinates = true;
           bool has_QMAtoms = orbitals.hasQMAtoms();
-
           // three garbage lines
           getline(input_file, line);
           getline(input_file, line);
@@ -842,19 +779,10 @@
         if(_output_Vxc){
           std::string::size_type vxc_pos = line.find("global array: g vxc");
           if (vxc_pos != std::string::npos) {
-
-<<<<<<< HEAD
-
-            // prepare the container
             Eigen::MatrixXd vxc = orbitals.AOVxc();
             vxc.resize(basis_set_size,basis_set_size);
-
-
-            //_has_vxc_matrix = true;
             std::vector<int> j_indeces;
-
             int n_blocks = 1 + ((basis_set_size - 1) / 6);
-            //cout << _n_blocks;
 
             for (int block = 0; block < n_blocks; block++) {
               // first line is garbage
@@ -874,192 +802,22 @@
                 std::vector<std::string> row=GetLineAndSplit(input_file, "\t ");
                 int i_index = boost::lexical_cast<int>(row.front());
                 row.erase(row.begin());
-
                 std::vector<int>::iterator j_iter = j_indeces.begin();
-
                 for (std::string& coefficient: row) {
-
                   int j_index = *j_iter;
                   vxc(i_index - 1, j_index - 1) = boost::lexical_cast<double>(coefficient);
                   vxc(j_index - 1, i_index - 1) = boost::lexical_cast<double>(coefficient);
                   j_iter++;
-
-=======
-            // save qmpackage name
-            orbitals.setQMpackage("nwchem");
-            orbitals.setDFTbasis(_basisset_name);
-            if (_write_pseudopotentials) {
-                orbitals.setECP(_ecp_name);
-            } 
-            // set _found_optimization to true if this is a run without optimization
-            if (!_is_optimization) {
-                found_optimization = true;
-            }
-
-            // Start parsing the file line by line
-            ifstream input_file(log_file_name_full.c_str());
-            while (input_file) {
-                getline(input_file, line);
-                boost::trim(line);
-                /*
-                 * basis set size (is only required for overlap matrix reading, rest is
-                 * in orbitals file and could be skipped
-                 */
-                std::string::size_type basis_pos = line.find("number of functions");
-                if (basis_pos != std::string::npos) {
-                    //cout << _line << endl;
-                    boost::algorithm::split(results, line, boost::is_any_of(":"), boost::algorithm::token_compress_on);
-                    has_basis_set_size = true;
-                    std::string bf = results.back();
-                    boost::trim(bf);
-                    basis_set_size = boost::lexical_cast<int>(bf);
-                    orbitals.setBasisSetSize(basis_set_size);
-                    CTP_LOG(ctp::logDEBUG, *_pLog) << "Basis functions: " << basis_set_size << flush;
                 }
-
-                std::string::size_type energy_pos = line.find("Total DFT energy");
-                if (energy_pos != std::string::npos) {
-                    boost::algorithm::split(results, line, boost::is_any_of("="), boost::algorithm::token_compress_on);
-                    std::string energy = results.back();
-                    boost::trim(energy);
-                    orbitals.setQMEnergy(conv_Hrt_eV * boost::lexical_cast<double>(energy));
-                    CTP_LOG(ctp::logDEBUG, *_pLog) << (boost::format("QM energy[eV]: %4.6f ") % orbitals.getQMEnergy()).str() << flush;
-                    has_qm_energy = true;
-                }
-
-                std::string::size_type charge_pos = line.find("ESP");
-                if (charge_pos != std::string::npos && _get_charges) {
-                    CTP_LOG(ctp::logDEBUG, *_pLog) << "Getting charges" << flush;
-                    has_charges = true;
-                    // two empty lines
-                    getline(input_file, line);
-                    getline(input_file, line);
-
-                    // now starts the data in format
-                    // _id type x y z q
-
-                    std::vector<std::string> row=GetLineAndSplit(input_file, "\t ");
-                    int nfields = row.size();
-
-                    while (nfields == 6) {
-                        int atom_id = boost::lexical_cast< int >(row.at(0));
-                        std::string atom_type = row.at(1);
-                        double atom_charge = boost::lexical_cast< double >(row.at(5));
-                        row=GetLineAndSplit(input_file, "\t ");
-                        nfields = row.size();
-                        QMAtom* pAtom;
-                        if (orbitals.hasQMAtoms() == false) {
-                            pAtom =orbitals.AddAtom(atom_id - 1,atom_type,tools::vec(0.0));
-                        } else {
-                            pAtom = orbitals.QMAtoms().at(atom_id - 1);
-                        }
-                        pAtom->setPartialcharge(atom_charge);
-                        }
-                }
-
-                 // Coordinates of the final configuration
-                 //depending on whether it is an optimization or not
-                if (_is_optimization) {
-                    std::string::size_type optimize_pos = line.find("Optimization converged");
-                    if (optimize_pos != std::string::npos) {
-                        found_optimization = true;
-                    }
-                } 
-
-                std::string::size_type coordinates_pos = line.find("Output coordinates");
-                if (found_optimization && coordinates_pos != std::string::npos) {
-                    CTP_LOG(ctp::logDEBUG, *_pLog) << "Getting the coordinates" << flush;
-                    //_has_coordinates = true;
-                    bool has_QMAtoms = orbitals.hasQMAtoms();
-                    // three garbage lines
-                    getline(input_file, line);
-                    getline(input_file, line);
-                    getline(input_file, line);
-                    // now starts the data in format
-                    // _id type Qnuc x y z
-                     std::vector<std::string> row=GetLineAndSplit(input_file, "\t ");
-                    int nfields = row.size();
-                    
-                    while (nfields == 6) {
-                        int atom_id = boost::lexical_cast< int >(row.at(0))-1;
-                        std::string _atom_type = row.at(1);
-                        double x = boost::lexical_cast<double>(row.at(3));
-                        double y = boost::lexical_cast<double>(row.at(4));
-                        double z = boost::lexical_cast<double>(row.at(5));
-                        tools::vec pos=tools::vec(x,y,z);
-                        pos*=tools::conv::ang2bohr;
-                        if (has_QMAtoms == false) {
-                            orbitals.AddAtom(atom_id,_atom_type, pos);
-                        } else{
-                            QMAtom* pAtom = orbitals.QMAtoms().at(atom_id);
-                            pAtom->setPos(pos); 
-                        }
-                        atom_id++;
-                        row=GetLineAndSplit(input_file, "\t ");
-                        nfields = row.size();
-                    }
-                }        
-                
-                /*
-                 * Vxc matrix
-                 * stored after the global array: g vxc
-                 */
-                if(_output_Vxc){
-                std::string::size_type vxc_pos = line.find("global array: g vxc");
-                if (vxc_pos != std::string::npos) {
-                    Eigen::MatrixXd vxc = orbitals.AOVxc();
-                    vxc.resize(basis_set_size,basis_set_size);
-                    std::vector<int> j_indeces;
-                    int n_blocks = 1 + ((basis_set_size - 1) / 6);
-
-                    for (int block = 0; block < n_blocks; block++) {
-                        // first line is garbage
-                        getline(input_file, line);
-                        // second line gives the j index in the matrix
-                        getline(input_file, line);
-                        boost::tokenizer<> tok(line);
-
-                        /// COMPILATION IS BROKEN DUE TO A BUG IN BOOST 1.53
-                        std::transform(tok.begin(), tok.end(), std::back_inserter(j_indeces), &boost::lexical_cast<int, std::string>);
-
-                        // third line is garbage again
-                        getline(input_file, line);
-
-                        // read the block of max _basis_size lines + the following header
-                        for (int i = 0; i < basis_set_size; i++) {
-                            std::vector<std::string> row=GetLineAndSplit(input_file, "\t ");
-                            int i_index = boost::lexical_cast<int>(row.front());
-                            row.erase(row.begin());
-                            std::vector<int>::iterator j_iter = j_indeces.begin();
-                            for (std::string& coefficient: row) {
-                                int j_index = *j_iter;
-                                vxc(i_index - 1, j_index - 1) = boost::lexical_cast<double>(coefficient);
-                                vxc(j_index - 1, i_index - 1) = boost::lexical_cast<double>(coefficient);
-                                j_iter++;
-                            }
-                        }
-                        // clear the index for the next block
-                        j_indeces.clear();
-                    } // end of the blocks
-                    CTP_LOG(ctp::logDEBUG, *_pLog) << "Read the Vxc matrix" << flush;
->>>>>>> 4361d58c
-                }
-
-<<<<<<< HEAD
-
               }
-
               // clear the index for the next block
               j_indeces.clear();
             } // end of the blocks
-
-
             XTP_LOG(logDEBUG, *_pLog) << "Read the Vxc matrix" << flush;
-
-          }
-        }
-
-        /* Check for ScaHFX = factor of HF exchange included in functional */
+          }
+        }
+
+                // Check for ScaHFX = factor of HF exchange included in functional
         std::string::size_type HFX_pos = line.find("Hartree-Fock (Exact) Exchange");
         if (HFX_pos != std::string::npos) {
 
@@ -1068,40 +826,13 @@
           orbitals.setScaHFX(ScaHFX);
           XTP_LOG(logDEBUG, *_pLog) << "DFT with " << ScaHFX << " of HF exchange!" << flush;
         }
-=======
-                // Check for ScaHFX = factor of HF exchange included in functional
-                std::string::size_type HFX_pos = line.find("Hartree-Fock (Exact) Exchange");
-                if (HFX_pos != std::string::npos) {
-                    boost::algorithm::split(results, line, boost::is_any_of("\t "), boost::algorithm::token_compress_on);
-                    double ScaHFX = boost::lexical_cast<double>(results.back());
-                    orbitals.setScaHFX(ScaHFX);
-                    CTP_LOG(ctp::logDEBUG, *_pLog) << "DFT with " << ScaHFX << " of HF exchange!" << flush;
-                }
 
                  // overlap matrix
                  // stored after the global array: Temp Over line
-                std::string::size_type overlap_pos = line.find("global array: Temp Over");
-                if (overlap_pos != std::string::npos) {
-                    // prepare the container
-                    (orbitals.AOOverlap()).resize(basis_set_size,basis_set_size);
-                    has_overlap_matrix = true;
-                    std::vector<int> j_indeces;
->>>>>>> 4361d58c
-
-
-
-
-        /*
-         * overlap matrix
-         * stored after the global array: Temp Over line
-         */
         std::string::size_type overlap_pos = line.find("global array: Temp Over");
         if (overlap_pos != std::string::npos) {
-
-<<<<<<< HEAD
           // prepare the container
           (orbitals.AOOverlap()).resize(basis_set_size,basis_set_size);
-
           has_overlap_matrix = true;
           std::vector<int> j_indeces;
 
@@ -1123,27 +854,19 @@
             // read the block of max _basis_size lines + the following header
             for (int i = 0; i < basis_set_size; i++) {
               std::vector<std::string> row=GetLineAndSplit(input_file, "\t ");
-
-
               int i_index = boost::lexical_cast<int>(row.front());
               row.erase(row.begin());
-
               std::vector<int>::iterator j_iter = j_indeces.begin();
-
               for (std::string& coefficient: row) {
                 int j_index = *j_iter;
                 orbitals.AOOverlap()(i_index - 1, j_index - 1) = boost::lexical_cast<double>(coefficient);
                 orbitals.AOOverlap()(j_index - 1, i_index - 1) = boost::lexical_cast<double>(coefficient);
                 j_iter++;
               }
-
-
             }
-
             // clear the index for the next block
             j_indeces.clear();
           } // end of the blocks
-
           XTP_LOG(logDEBUG, *_pLog) << "Read the overlap matrix" << flush;
         } // end of the if "Overlap" found
 
@@ -1151,52 +874,14 @@
          * TODO Self-energy of external charges
          */
         std::string::size_type self_energy_pos = line.find("Self energy of the charges");
-
         if (self_energy_pos != std::string::npos) {
           XTP_LOG(logDEBUG, *_pLog) << "Getting the self energy\n";
           std::vector<std::string> block;
           std::vector<std::string> energy;
           boost::algorithm::split(block, line, boost::is_any_of("="), boost::algorithm::token_compress_on);
           boost::algorithm::split(energy, block[1], boost::is_any_of("\t "), boost::algorithm::token_compress_on);
-
           orbitals.setSelfEnergy(conv_Hrt_eV * boost::lexical_cast<double> (energy[1]));
-
           XTP_LOG(logDEBUG, *_pLog) << "Self energy " << orbitals.getSelfEnergy() << flush;
-=======
-                        // read the block of max _basis_size lines + the following header
-                        for (int i = 0; i < basis_set_size; i++) {
-                            std::vector<std::string> row=GetLineAndSplit(input_file, "\t ");
-                            int i_index = boost::lexical_cast<int>(row.front());
-                            row.erase(row.begin());
-                            std::vector<int>::iterator j_iter = j_indeces.begin();
-                           for (std::string& coefficient: row) {
-                                int j_index = *j_iter;
-                                orbitals.AOOverlap()(i_index - 1, j_index - 1) = boost::lexical_cast<double>(coefficient);
-                                orbitals.AOOverlap()(j_index - 1, i_index - 1) = boost::lexical_cast<double>(coefficient);
-                                j_iter++;
-                            }
-                        }
-                        // clear the index for the next block
-                        j_indeces.clear();
-                    } // end of the blocks
-                    CTP_LOG(ctp::logDEBUG, *_pLog) << "Read the overlap matrix" << flush;
-                } // end of the if "Overlap" found
-
-                /*
-                 * TODO Self-energy of external charges
-                 */
-                std::string::size_type self_energy_pos = line.find("Self energy of the charges");
-                if (self_energy_pos != std::string::npos) {
-                    CTP_LOG(ctp::logDEBUG, *_pLog) << "Getting the self energy\n";
-                    std::vector<std::string> block;
-                    std::vector<std::string> energy;
-                    boost::algorithm::split(block, line, boost::is_any_of("="), boost::algorithm::token_compress_on);
-                    boost::algorithm::split(energy, block[1], boost::is_any_of("\t "), boost::algorithm::token_compress_on);
-                    orbitals.setSelfEnergy(conv_Hrt_eV * boost::lexical_cast<double> (energy[1]));
-                    CTP_LOG(ctp::logDEBUG, *_pLog) << "Self energy " << orbitals.getSelfEnergy() << flush;
-                }
->>>>>>> 4361d58c
-
         }
 
         // check if all information has been accumulated and quit
