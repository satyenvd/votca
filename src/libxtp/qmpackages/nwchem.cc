/*
 *            Copyright 2009-2018 The VOTCA Development Team
 *                       (http://www.votca.org)
 *
 *      Licensed under the Apache License, Version 2.0 (the "License")
 *
 * You may not use this file except in compliance with the License.
 * You may obtain a copy of the License at
 *
 *              http://www.apache.org/licenses/LICENSE-2.0
 *
 * Unless required by applicable law or agreed to in writing, software
 * distributed under the License is distributed on an "AS IS" BASIS,
 * WITHOUT WARRANTIES OR CONDITIONS OF ANY KIND, either express or implied.
 * See the License for the specific language governing permissions and
 * limitations under the License.
 *
 */

#include "nwchem.h"
#include <boost/algorithm/string.hpp>
#include <boost/format.hpp>
#include <boost/filesystem.hpp>
#include <stdio.h>
#include <iomanip>

namespace votca {
  namespace xtp {
    using namespace std;

    void NWChem::Initialize(tools::Property &options) {

      // NWChem file names
      string fileName = "system";

      _input_file_name = fileName + ".nw";
      _log_file_name = fileName + ".log";
      _shell_file_name = fileName + ".sh";
      _orb_file_name = fileName + ".movecs";

      string key = "package";
      string _name = options.get(key + ".name").as<string> ();

      if (_name != "nwchem") {
        cerr << "Tried to use " << _name << " package. ";
        throw std::runtime_error("Wrong options file");
      }

      _executable = options.get(key + ".executable").as<string> ();
      _charge = options.get(key + ".charge").as<int> ();
      _spin = options.get(key + ".spin").as<int> ();
      _options = options.get(key + ".options").as<string> ();
      _memory = options.get(key + ".memory").as<string> ();
      _threads = options.get(key + ".threads").as<int> ();
      _scratch_dir = options.get(key + ".scratch").as<string> ();
      _cleanup = options.get(key + ".cleanup").as<string> ();

      _basisset_name = options.get(key + ".basisset").as<std::string> ();
      _write_basis_set = options.get(key + ".writebasisset").as<bool> ();
      _write_pseudopotentials = options.get(key + ".writepseudopotentials").as<bool> ();

      if ( _write_pseudopotentials )  _ecp_name = options.get(key + ".ecp").as<std::string> ();

      if (options.exists(key + ".outputVxc")) {
        _output_Vxc = options.get(key + ".outputVxc").as<bool> ();
      } else _output_Vxc = false;
      // check whether options string contains vxc output, the _outputVxc is set to true
      std::string::size_type iop_pos = _options.find(" intermediate tXC matrix");
      if (iop_pos != std::string::npos) {
        if (_output_Vxc) {
          cout << "=== You do not have to specify outputting Vxc twice. Next time remove "
            "the print ""intermediate tXC matrix"" part from your options string. Please continue" << endl;
        } else {
          cout << "=== So you do not want to output Vxc but still put it in the options string? "
            "I will assume that you want to output Vxc, be more consistent next time. " << endl;
        }
        _output_Vxc = true;
      }
      else if (_output_Vxc == true) {
        _options = _options + "\n\ndft\nprint \"intermediate tXC matrix\"\nvectors input system.movecs\nnoscf\nend\ntask dft";
      }

      // check if the optimize keyword is present, if yes, read updated coords
      iop_pos = _options.find(" optimize");
      if (iop_pos != std::string::npos) {
        _is_optimization = true;
      } else {
        _is_optimization = false;
      }

      // check if the esp keyword is present, if yes, get the charges and save them
      iop_pos = _options.find(" esp");
      if (iop_pos != std::string::npos) {
        _get_charges = true;
      } else {
        _get_charges = false;
      }


      // check if the guess should be prepared, if yes, append the guess later
      _write_guess = false;
      iop_pos = _options.find("iterations 1 ");
      if (iop_pos != std::string::npos) _write_guess = true;
      iop_pos = _options.find("iterations 1\n");
      if (iop_pos != std::string::npos) _write_guess = true;
    }

    /* For QM/MM the molecules in the MM environment are represented by
     * their atomic partial charge distributions. Triggered by the option
     * keyword "set bq background" NWChem expects them in x,y,z,q format in the
     * backround.crg file.
     */

    void NWChem::WriteChargeOption(){
      std::string::size_type iop_pos = _options.find("set bq background");
      if (iop_pos != std::string::npos) {
        _options = _options + "\n set bq background";
      }
    }


    int NWChem::WriteBackgroundCharges(ofstream& nw_file) {

      int numberofcharges=0;
      boost::format fmt("%1$+1.7f %2$+1.7f %3$+1.7f %4$+1.7f");
       for (const PolarSegment& seg:*_PolarSegments) {
                for (const PolarSite& site:seg) {
                    Eigen::Vector3d pos=site.getPos()*tools::conv::bohr2ang;
          string sitestring=boost::str(fmt % pos.x() % pos.y() % pos.z() % site.getCharge());
          if (site.getCharge() != 0.0){
            nw_file << sitestring << endl;
            numberofcharges++;
          }
          if (site.getRank() > 0 || _with_polarization ) {
            std::vector< MinimalMMCharge > split_multipoles = SplitMultipoles(site);
            for (const auto& mpoles:split_multipoles){
              Eigen::Vector3d pos=mpoles._pos*tools::conv::bohr2ang;
              string multipole=boost::str( fmt % pos.x() % pos.y() % pos.z() % mpoles._q);
              nw_file << multipole << endl;
              numberofcharges++;

            }
          }
        }
      }
      nw_file << endl;
      return numberofcharges;
    }


    bool NWChem::WriteGuess(const Orbitals& orbitals){
      ofstream orb_file;
      std::string orb_file_name_full = _run_dir + "/" + _orb_file_name;
      // get name of temporary ascii file and open it
      std::vector<std::string> results;
      boost::algorithm::split(results, _orb_file_name, boost::is_any_of("."), boost::algorithm::token_compress_on);
      std::string orb_file_name_ascii = _run_dir + "/" + results.front() + ".mos";
      orb_file.open(orb_file_name_ascii.c_str());

      // header
      orb_file << "#generated by VOTCA\nbasisum\ngeomsum\n\nscf\nFri Sep 13 00:00:00 2013\nscf\n1\n\n8\nao basis\n1\n" << flush;
      int size_of_basis = (orbitals.MOEnergies()).size();
      orb_file << size_of_basis << endl;
      orb_file << size_of_basis << endl;
      Eigen::MatrixXd MOs=ReorderMOsBack(orbitals);
      int level = 1;
      int ncolumns = 3;
      // write occupations as double in three columns
      // occupied levels
      int column = 1;
      for (int i = 0; i < orbitals.getNumberOfElectrons(); i++) {
        orb_file << FortranFormat(2.0);
        if (column == ncolumns) {
          orb_file << endl;
          column = 0;
        }
        column++;
      }
      // unoccupied levels
      for (int i = orbitals.getNumberOfElectrons(); i < size_of_basis; i++) {
        orb_file << FortranFormat(0.0);
        if (column == ncolumns) {
          orb_file << endl;
          column = 0;
        }
        column++;
      }
      // extra endl
      if (column != 1) {
        orb_file << endl;
      }

      // write all energies in same format
      column = 1;
      for (int i=0;i<orbitals.MOEnergies().size();++i) {
        double energy = (orbitals.MOEnergies())[i];
        orb_file << FortranFormat(energy);
        if (column == ncolumns) {
          orb_file << endl;
          column = 0;
        }
        column++;
      }
      if (column != 1) orb_file << endl;

      // write coefficients in same format
      for (int i=0;i<MOs.cols();++i) {
        Eigen::VectorXd mr=MOs.col(i);
        column = 1;
        for (unsigned j = 0; j < mr.size(); ++j) {
          orb_file << FortranFormat(mr[j]);
          if (column == ncolumns) {
            orb_file << endl;
            column = 0;
          }
          column++;
        }
        level++;
        if (column != 1) orb_file << endl;
      }
      orb_file << " 0.0000   0.0000" << endl;
      orb_file.close();
      // now convert this ascii file to binary
      std::string command;
      command = "cd " + _run_dir + "; asc2mov 5000 system.mos system.movecs > convert.log";
      int i = std::system(command.c_str());
      if (i == 0) {
        XTP_LOG(logDEBUG, *_pLog) << "Converted MO file from ascii to binary" << flush;
      } else {
        XTP_LOG(logERROR, *_pLog) << "Conversion of binary MO file to binary failed. " << flush;
        return false;
      }
      return true;
    }

    /**
     * Prepares the *.nw file from a vector of segments
     * Appends a guess constructed from monomer orbitals if supplied
     */
    bool NWChem::WriteInputFile(const Orbitals& orbitals){

      std::string temp_suffix = "/id";
      std::string scratch_dir_backup = _scratch_dir;
      std::ofstream nw_file;
      std::ofstream crg_file;

      std::string nw_file_name_full = _run_dir + "/" + _input_file_name;
      std::string crg_file_name_full = _run_dir + "/background.crg";

      nw_file.open(nw_file_name_full.c_str());
      // header
      nw_file << "geometry noautoz noautosym" << endl;

      const QMMolecule& qmatoms = orbitals.QMAtoms();

      for (const QMAtom& atom:qmatoms) {
        Eigen::Vector3d pos=atom.getPos()*tools::conv::bohr2ang;
        nw_file << setw(3) << atom.getElement().c_str()
          << setw(12) << setiosflags(ios::fixed) << setprecision(5) << pos.x()
          << setw(12) << setiosflags(ios::fixed) << setprecision(5) << pos.y()
          << setw(12) << setiosflags(ios::fixed) << setprecision(5) << pos.z()
          << endl;      
      }
      nw_file << "end\n";
      if (_write_charges) {
        // part for the MM charge coordinates
        crg_file.open(crg_file_name_full.c_str());
        int numberofcharges=WriteBackgroundCharges(crg_file);
        crg_file << endl;
        crg_file.close();
        nw_file<<endl;
        nw_file<<"set bq:max_nbq "<<numberofcharges<<endl;
        nw_file<<"bq background"<<endl;
        nw_file<<"load background.crg format 1 2 3 4"<<endl;
        nw_file<<"end\n"<<endl;
      }

      if(_write_basis_set){
        WriteBasisset(nw_file,qmatoms);
      }

      if(_write_pseudopotentials){
        WriteECP(nw_file,qmatoms);
      }

      // write charge of the molecule
      nw_file << "\ncharge " << _charge << "\n";

      // writing scratch_dir info
      if (_scratch_dir != "") {
        std::string _temp("scratch_dir " + _scratch_dir + temp_suffix + "\n");
        nw_file << _temp;
      }
      if(_charge!=0.0){
        std::string dft="dft";
        if(_options.find(dft) != std::string::npos){
          int dftpos=_options.find(dft);
          dftpos+=dft.size();
          std::string openshell="\nodft\n" +(boost::format("mult %1%\n") % _spin).str();
          _options.insert(dftpos,openshell,0,openshell.size());
        }else{
          throw runtime_error("NWCHEM: dft input data missing");     
        }
      }

      nw_file << _options << "\n";
      if (_write_guess) {         
        bool worked=WriteGuess(orbitals);
        if(!worked){
          return false;
        }   
      }

      nw_file << endl;
      nw_file.close();
      // and now generate a shell script to run both jobs, if neccessary
      XTP_LOG(logDEBUG, *_pLog) << "Setting the scratch dir to " << _scratch_dir + temp_suffix << flush;

      _scratch_dir = scratch_dir_backup + temp_suffix;

      WriteShellScript();
      _scratch_dir = scratch_dir_backup;

      return true;
    }

    bool NWChem::WriteShellScript() {
      ofstream shell_file;
      std::string shell_file_name_full = _run_dir + "/" + _shell_file_name;
      shell_file.open(shell_file_name_full.c_str());
      shell_file << "#!/bin/bash" << endl;
      shell_file << "mkdir -p " << _scratch_dir << endl;
      if (_threads == 1) {
        shell_file << _executable << " " << _input_file_name << " > " << _log_file_name << " 2> run.error" << endl;
      } else {
        shell_file << "mpirun -np " << boost::lexical_cast<std::string>(_threads) << " " << _executable << " " << _input_file_name << " > " << _log_file_name << " 2> run.error" << endl;
      }
      shell_file.close();
      return true;
    }

    /**
     * Runs the NWChem job.
     */
        bool NWChem::Run() {

      XTP_LOG(logDEBUG, *_pLog) << "Running NWChem job" << flush;

      if (std::system(NULL)) {

        // NWChem overrides input information, if *.db and *.movecs files are present
        // better trash the old version
        std::string file_name = _run_dir + "/system.db";
        remove(file_name.c_str());
        file_name = _run_dir + "/" + _log_file_name;
        remove(file_name.c_str());

        std::string command = "cd " + _run_dir + "; sh " + _shell_file_name;

        int check = std::system(command.c_str());
        if (check == -1) {
          XTP_LOG(logERROR, *_pLog) << _input_file_name << " failed to start" << flush;
          return false;
        }

        if (CheckLogFile()) {
          XTP_LOG(logDEBUG, *_pLog) << "Finished NWChem job" << flush;
          return true;
        } else {
          XTP_LOG(logDEBUG, *_pLog) << "NWChem job failed" << flush;
          return false;
        }
      } else {
        XTP_LOG(logERROR, *_pLog) << _input_file_name << " failed to start" << flush;
        return false;
      }

      return true;
    }

    /**
     * Cleans up after the NWChem job
     */
    void NWChem::CleanUp() {

      // cleaning up the generated files
      if (_cleanup.size() != 0) {
        tools::Tokenizer tok_cleanup(_cleanup, ",");
        std::vector <std::string> cleanup_info;
        tok_cleanup.ToVector(cleanup_info);
        for (const std::string& substring:cleanup_info) {
          if (substring== "nw") {
            std::string file_name = _run_dir + "/" + _input_file_name;
            remove(file_name.c_str());
          }

          if (substring == "db") {
            std::string file_name = _run_dir + "/system.db";
            remove(file_name.c_str());
          }

          if (substring == "log") {
            std::string file_name = _run_dir + "/" + _log_file_name;
            remove(file_name.c_str());
          }

          if (substring == "movecs") {
            std::string file_name = _run_dir + "/" + _orb_file_name;
            remove(file_name.c_str());
          }

          if (substring == "gridpts") {
            std::string file_name = _run_dir + "/system.gridpts.*";
            remove(file_name.c_str());
          }
        }
      }
    }

    /**
     * Reads in the MO coefficients from a NWChem movecs file
     */
    bool NWChem::ParseOrbitalsFile(Orbitals& orbitals) {
      std::map <int, std::vector<double> > coefficients;
      std::map <int, double> energies;
      std::map <int, double> occupancy;

      std::string line;
      unsigned levels = 0;
      //unsigned _level;
      unsigned basis_size = 0;
      int number_of_electrons = 0;

      /* maybe we DO need to convert from fortran binary to ASCII first to avoid
         compiler-dependent issues */
      std::string orb_file_name_bin = _run_dir + "/" + _orb_file_name;
      std::string command;
      command = "cd " + _run_dir + "; mov2asc 10000 system.movecs system.mos > convert.log";
      int i = std::system(command.c_str());
      if (i == 0) {
        XTP_LOG(logDEBUG, *_pLog) << "Converted MO file from binary to ascii" << flush;
      } else {
        XTP_LOG(logERROR, *_pLog) << "Conversion of binary MO file to ascii failed. " << flush;
        return false;
      }

      // opening the ascii MO file
      std::string orb_file_name_full = _run_dir + "/" + "system.mos";
      std::ifstream input_file(orb_file_name_full.c_str());

      if (input_file.fail()) {
        XTP_LOG(logERROR, *_pLog) << "File " << orb_file_name_full << " with molecular orbitals is not found " << flush;
        return false;
      } else {
        XTP_LOG(logDEBUG, *_pLog) << "Reading MOs from " << orb_file_name_full << flush;
      }

      // the first 12 lines are garbage info
      for (i = 1; i < 13; i++) {
        getline(input_file, line);
      }
      // next line has basis set size
      input_file >> basis_size;
      XTP_LOG(logDEBUG, *_pLog) << "Basis set size: " << basis_size << flush;

      // next line has number of stored MOs
      input_file >> levels;
      XTP_LOG(logDEBUG, *_pLog) << "Energy levels: " << levels << flush;

      /* next lines contain information about occupation of the MOs
       *  - each line has 3 numbers
       *  - from _occ we can determine the number of electrons/2 */
      int n_lines = ((levels - 1) / 3);
      int n_rest = levels - 3 * n_lines;
      // read in the data
      int imo = 0;
      for (i = 1; i <= n_lines; i++) {
        for (int j = 0; j < 3; j++) {
          input_file >> occupancy[ imo ];
          if (occupancy[ imo ] == 2.0) {
            number_of_electrons++;
          }
          imo++;
        }
      }
      if (n_rest != 0) {
        for (i = 0; i < n_rest; i++) {
          input_file >> occupancy[ imo ];
          imo++;
        }
      }

      XTP_LOG(logDEBUG, *_pLog) << "Alpha electrons: " << number_of_electrons << flush;

      int occupied_levels = number_of_electrons;
      int unoccupied_levels = levels - occupied_levels;
      XTP_LOG(logDEBUG, *_pLog) << "Occupied levels: " << occupied_levels << flush;
      XTP_LOG(logDEBUG, *_pLog) << "Unoccupied levels: " << unoccupied_levels << flush;

      // reset index and read MO energies the same way
      imo = 0;
      for (i = 1; i <= n_lines; i++) {
        for (int j = 0; j < 3; j++) {
          input_file >> energies[ imo ];
          imo++;
<<<<<<< HEAD
        }
      }
      if (n_rest != 0) {
        for (i = 0; i < n_rest; i++) {
          input_file >> energies[ imo ];
          imo++;
        }
      }
=======
        }
      }
      if (n_rest != 0) {
        for (i = 0; i < n_rest; i++) {
          input_file >> energies[ imo ];
          imo++;
        }
      }
>>>>>>> cbd0ee5f

      // Now, the same for the coefficients
      double coef;
      for (unsigned imo = 0; imo < levels; imo++) {
        for (i = 1; i <= n_lines; i++) {
          for (int j = 0; j < 3; j++) {
            input_file >> coef;
            coefficients[ imo ].push_back(coef);
          }
<<<<<<< HEAD
        }
        if (n_rest != 0) {
          for (i = 0; i < n_rest; i++) {
            input_file >> coef;
            coefficients[ imo ].push_back(coef);
          }
        }
=======
        }
        if (n_rest != 0) {
          for (i = 0; i < n_rest; i++) {
            input_file >> coef;
            coefficients[ imo ].push_back(coef);
          }
        }
>>>>>>> cbd0ee5f
      }

      // copying information to the orbitals object
      orbitals.setBasisSetSize(basis_size);
      orbitals.setNumberOfElectrons(number_of_electrons);
      orbitals.setNumberOfLevels(occupied_levels, unoccupied_levels);
      // copying energies to a matrix
      orbitals.MOEnergies().resize(levels);
      //_level = 1;
      for (int i = 0; i < orbitals.MOEnergies().size(); i++) {
        orbitals.MOEnergies()[i] = energies[ i ];
      }

      // copying orbitals to the matrix
      (orbitals.MOCoefficients()).resize(levels, basis_size);
      for (int i = 0; i < orbitals.MOCoefficients().rows(); i++) {
        for (int j = 0; j < orbitals.MOCoefficients().cols(); j++) {
          orbitals.MOCoefficients()(j, i) = coefficients[i][j];
        }
      }

      // when all is done, we can trash the ascii file
      std::string file_name = _run_dir + "/system.mos";
      remove(file_name.c_str());

      ReorderOutput(orbitals);
      XTP_LOG(logDEBUG, *_pLog) << "Done reading MOs" << flush;

      return true;
    }

    bool NWChem::CheckLogFile() {

      // check if the log file exists

      ifstream input_file((_run_dir + "/" + _log_file_name).c_str());

      if (input_file.fail()) {
        XTP_LOG(logERROR, *_pLog) << "NWChem LOG is not found" << flush;
        return false;
      };

      if (input_file.peek() == std::ifstream::traits_type::eof()) {
        XTP_LOG(logERROR, *_pLog) << "NWChem run failed. Check OpenMPI version!" << flush;
        return false;
      };



      /* Checking the log file is a pain in the *** since NWChem throws an error
       * for our 'iterations 1'  runs (even though it outputs the required data
       * correctly. The only way that works for both scf and noscf runs is to
       * check for "Total DFT energy" near the end of the log file.
       */

      input_file.seekg(0, ios_base::end); // go to the EOF
      char ch;
      std::string::size_type total_energy_pos = std::string::npos;
      std::string::size_type diis_pos = std::string::npos;
      do {
        // get the beginning of the line
        do {
          input_file.seekg(-2, ios_base::cur);
          input_file.get(ch);
          //cout << "\nNext Char: " << ch << " TELL G " <<  (int)_input_file.tellg() << endl;
        } while (ch != '\n' || (int) input_file.tellg() == -1);

        std::string line;
        getline(input_file, line); // Read the current line
        total_energy_pos = line.find("Total DFT energy");
        diis_pos = line.find("diis");
        // whatever is found first, determines the completeness of the file
        if (total_energy_pos != std::string::npos) {
          return true;
        } else if (diis_pos != std::string::npos) {
          XTP_LOG(logERROR, *_pLog) << "NWChem LOG is incomplete" << flush;
          return false;
        } else {
          // go to previous line
          //_input_file.get(ch);
          do {
            input_file.seekg(-2, ios_base::cur);
            input_file.get(ch);
            //cout << "\nChar: " << ch << endl;
          } while (ch != '\n' || (int) input_file.tellg() == -1);
        }
      } while (total_energy_pos == std::string::npos && diis_pos == std::string::npos);


      input_file.close();
      return true;
    }



    /**
     * Parses the Gaussian Log file and stores data in the Orbitals object
     */
    bool NWChem::ParseLogFile(Orbitals& orbitals) {

<<<<<<< HEAD
      double conv_Hrt_eV = tools::conv::hrt2ev;

=======
>>>>>>> cbd0ee5f
      std::string line;
      std::vector<std::string> results;

      bool has_overlap_matrix = false;
      bool has_charges = false;
      bool has_qm_energy = false;
      bool has_self_energy = false;
      bool has_basis_set_size = false;

      bool found_optimization = false;
      int basis_set_size = 0;

      XTP_LOG(logDEBUG, *_pLog) << "Parsing " << _log_file_name << flush;
      std::string log_file_name_full = _run_dir + "/" + _log_file_name;
      // check if LOG file is complete
      if (!CheckLogFile()) return false;

      // save qmpackage name
      orbitals.setQMpackage("nwchem");
      orbitals.setDFTbasis(_basisset_name);
      if (_write_pseudopotentials) {
        orbitals.setECP(_ecp_name);
      } 
      // set _found_optimization to true if this is a run without optimization
      if (!_is_optimization) {
        found_optimization = true;
      }

      // Start parsing the file line by line
      ifstream input_file(log_file_name_full.c_str());
      while (input_file) {
        getline(input_file, line);
        boost::trim(line);
        /*
         * basis set size (is only required for overlap matrix reading, rest is
         * in orbitals file and could be skipped
         */
        std::string::size_type basis_pos = line.find("number of functions");
        if (basis_pos != std::string::npos) {
          //cout << _line << endl;
          boost::algorithm::split(results, line, boost::is_any_of(":"), boost::algorithm::token_compress_on);
          has_basis_set_size = true;
          std::string bf = results.back();
          boost::trim(bf);
          basis_set_size = boost::lexical_cast<int>(bf);
          orbitals.setBasisSetSize(basis_set_size);
          XTP_LOG(logDEBUG, *_pLog) << "Basis functions: " << basis_set_size << flush;
        }

        std::string::size_type energy_pos = line.find("Total DFT energy");
        if (energy_pos != std::string::npos) {
          boost::algorithm::split(results, line, boost::is_any_of("="), boost::algorithm::token_compress_on);
          std::string energy = results.back();
          boost::trim(energy);
                    orbitals.setQMEnergy(boost::lexical_cast<double>(energy));
<<<<<<< HEAD
                    XTP_LOG(logDEBUG, *_pLog) << (boost::format("QM energy[Hrt]: %4.6f ") % orbitals.getQMEnergy()).str() << flush;
=======
                    XTP_LOG(logDEBUG, *_pLog) << (boost::format("QM energy[Hrt]: %4.8f ") % orbitals.getQMEnergy()).str() << flush;
>>>>>>> cbd0ee5f
          has_qm_energy = true;
        }

        std::string::size_type charge_pos = line.find("ESP");
        if (charge_pos != std::string::npos && _get_charges) {
          XTP_LOG(logDEBUG, *_pLog) << "Getting charges" << flush;
          has_charges = true;
          // two empty lines
          getline(input_file, line);
          getline(input_file, line);

          // now starts the data in format
          // _id type x y z q

          std::vector<std::string> row=GetLineAndSplit(input_file, "\t ");
          int nfields = row.size();
          bool hasAtoms=orbitals.hasQMAtoms();
          while (nfields == 6) {
            int atom_id = boost::lexical_cast< int >(row.at(0))-1;
            std::string atom_type = row.at(1);
            double atom_charge = boost::lexical_cast< double >(row.at(5));
            row=GetLineAndSplit(input_file, "\t ");
            nfields = row.size();
            if (!hasAtoms) {
                PolarSite temp=PolarSite(atom_id,atom_type, Eigen::Vector3d::Zero());
                temp.setCharge(atom_charge);
                orbitals.Multipoles().push_back(temp);
            } else {
                orbitals.Multipoles().push_back(PolarSite(orbitals.QMAtoms().at(atom_id),atom_charge));
            }
          }
        }

                 // Coordinates of the final configuration
                 //depending on whether it is an optimization or not
        if (_is_optimization) {
          std::string::size_type optimize_pos = line.find("Optimization converged");
          if (optimize_pos != std::string::npos) {
            found_optimization = true;
          }
                } 

        std::string::size_type coordinates_pos = line.find("Output coordinates");
        if (found_optimization && coordinates_pos != std::string::npos) {
          XTP_LOG(logDEBUG, *_pLog) << "Getting the coordinates" << flush;
          //_has_coordinates = true;
          bool has_QMAtoms = orbitals.hasQMAtoms();
          // three garbage lines
          getline(input_file, line);
          getline(input_file, line);
          getline(input_file, line);
          // now starts the data in format
          // _id type Qnuc x y z
          std::vector<std::string> row=GetLineAndSplit(input_file, "\t ");
          int nfields = row.size();

          while (nfields == 6) {
            int atom_id = boost::lexical_cast< int >(row.at(0))-1;
            std::string atom_type = row.at(1);
            double x = boost::lexical_cast<double>(row.at(3));
            double y = boost::lexical_cast<double>(row.at(4));
            double z = boost::lexical_cast<double>(row.at(5));
            Eigen::Vector3d pos(x,y,z);
            pos*=tools::conv::ang2bohr;
            if (has_QMAtoms == false) {
                orbitals.QMAtoms().push_back(QMAtom(atom_id,atom_type, pos));
            } else {
                QMAtom& pAtom = orbitals.QMAtoms().at(atom_id);
                pAtom.setPos(pos);
            }
            atom_id++;
            row=GetLineAndSplit(input_file, "\t ");
            nfields = row.size();
          }
        }        

        /*
         * Vxc matrix
         * stored after the global array: g vxc
         */
        if(_output_Vxc){
          std::string::size_type vxc_pos = line.find("global array: g vxc");
          if (vxc_pos != std::string::npos) {
            Eigen::MatrixXd vxc = orbitals.AOVxc();
            vxc.resize(basis_set_size,basis_set_size);
            std::vector<int> j_indeces;
            int n_blocks = 1 + ((basis_set_size - 1) / 6);

            for (int block = 0; block < n_blocks; block++) {
              // first line is garbage
              getline(input_file, line);
              // second line gives the j index in the matrix
              getline(input_file, line);
              boost::tokenizer<> tok(line);

              /// COMPILATION IS BROKEN DUE TO A BUG IN BOOST 1.53
              std::transform(tok.begin(), tok.end(), std::back_inserter(j_indeces), &boost::lexical_cast<int, std::string>);

              // third line is garbage again
              getline(input_file, line);

              // read the block of max _basis_size lines + the following header
              for (int i = 0; i < basis_set_size; i++) {
                std::vector<std::string> row=GetLineAndSplit(input_file, "\t ");
                int i_index = boost::lexical_cast<int>(row.front());
                row.erase(row.begin());
                std::vector<int>::iterator j_iter = j_indeces.begin();
                for (std::string& coefficient: row) {
                  int j_index = *j_iter;
                  vxc(i_index - 1, j_index - 1) = boost::lexical_cast<double>(coefficient);
                  vxc(j_index - 1, i_index - 1) = boost::lexical_cast<double>(coefficient);
                  j_iter++;
                }
              }
              // clear the index for the next block
              j_indeces.clear();
            } // end of the blocks
            XTP_LOG(logDEBUG, *_pLog) << "Read the Vxc matrix" << flush;
          }
        }

                // Check for ScaHFX = factor of HF exchange included in functional
        std::string::size_type HFX_pos = line.find("Hartree-Fock (Exact) Exchange");
        if (HFX_pos != std::string::npos) {

          boost::algorithm::split(results, line, boost::is_any_of("\t "), boost::algorithm::token_compress_on);
          double ScaHFX = boost::lexical_cast<double>(results.back());
          orbitals.setScaHFX(ScaHFX);
          XTP_LOG(logDEBUG, *_pLog) << "DFT with " << ScaHFX << " of HF exchange!" << flush;
        }

                 // overlap matrix
                 // stored after the global array: Temp Over line
        std::string::size_type overlap_pos = line.find("global array: Temp Over");
        if (overlap_pos != std::string::npos) {
          // prepare the container
          (orbitals.AOOverlap()).resize(basis_set_size,basis_set_size);
          has_overlap_matrix = true;
          std::vector<int> j_indeces;

          int n_blocks = 1 + ((basis_set_size - 1) / 6);

          for (int block = 0; block < n_blocks; block++) {
            // first line is garbage
            getline(input_file, line);
            // second line gives the j index in the matrix
            getline(input_file, line);
            boost::tokenizer<> tok(line);

            /// COMPILATION IS BROKEN DUE TO A BUG IN BOOST 1.53
            std::transform(tok.begin(), tok.end(), std::back_inserter(j_indeces), &boost::lexical_cast<int, std::string>);

            // third line is garbage again
            getline(input_file, line);

            // read the block of max _basis_size lines + the following header
            for (int i = 0; i < basis_set_size; i++) {
              std::vector<std::string> row=GetLineAndSplit(input_file, "\t ");
              int i_index = boost::lexical_cast<int>(row.front());
              row.erase(row.begin());
              std::vector<int>::iterator j_iter = j_indeces.begin();
              for (std::string& coefficient: row) {
                int j_index = *j_iter;
                orbitals.AOOverlap()(i_index - 1, j_index - 1) = boost::lexical_cast<double>(coefficient);
                orbitals.AOOverlap()(j_index - 1, i_index - 1) = boost::lexical_cast<double>(coefficient);
                j_iter++;
              }
            }
            // clear the index for the next block
            j_indeces.clear();
          } // end of the blocks
          XTP_LOG(logDEBUG, *_pLog) << "Read the overlap matrix" << flush;
        } // end of the if "Overlap" found

        /*
         * TODO Self-energy of external charges
         */
        std::string::size_type self_energy_pos = line.find("Self energy of the charges");
        if (self_energy_pos != std::string::npos) {
          XTP_LOG(logDEBUG, *_pLog) << "Getting the self energy\n";
          std::vector<std::string> block;
          std::vector<std::string> energy;
          boost::algorithm::split(block, line, boost::is_any_of("="), boost::algorithm::token_compress_on);
          boost::algorithm::split(energy, block[1], boost::is_any_of("\t "), boost::algorithm::token_compress_on);
                    orbitals.setSelfEnergy(boost::lexical_cast<double> (energy[1]));
          XTP_LOG(logDEBUG, *_pLog) << "Self energy " << orbitals.getSelfEnergy() << flush;
        }

        // check if all information has been accumulated and quit
        if (has_basis_set_size &&
            has_overlap_matrix &&
            has_charges &&
            has_qm_energy &&
            has_self_energy
           ) break;

      } // end of reading the file line-by-line

      XTP_LOG(logDEBUG, *_pLog) << "Done parsing" << flush;
      return true;
    }


    void NWChem::WriteBasisset(ofstream& nw_file, const QMMolecule& qmatoms) {

      std::vector<std::string> UniqueElements = qmatoms.FindUniqueElements();
      BasisSet bs;
      bs.LoadBasisSet(_basisset_name);
      XTP_LOG(logDEBUG, *_pLog) << "Loaded Basis Set " << _basisset_name << flush;
      nw_file << "basis spherical" << endl;
      for (const std::string& element_name : UniqueElements) {
        const Element& element = bs.getElement(element_name);
        for (const Shell& shell : element) {
          //nwchem can only use S,P,SP,D,F,G shells so we split them up if not SP
          if (!shell.isCombined()) {
            // shell type, number primitives, scale factor
            nw_file << element_name << " " << boost::algorithm::to_lower_copy(shell.getType()) << endl;
            for (const GaussianPrimitive& gaussian : shell) {
              for (unsigned _icontr = 0; _icontr < gaussian._contraction.size(); _icontr++) {
                if (gaussian._contraction[_icontr] != 0.0) {
                  nw_file << FortranFormat(gaussian._decay) << " " << FortranFormat(gaussian._contraction[_icontr]) << endl;
                }
              }
            }
          } else {
            string type = shell.getType();
            for (unsigned i = 0; i < type.size(); ++i) {
              string subtype = string(type, i, 1);
              nw_file << element_name << " " << boost::algorithm::to_lower_copy(subtype) << endl;

              for (const GaussianPrimitive& gaussian : shell) {
                nw_file << FortranFormat(gaussian._decay) << " " << FortranFormat(gaussian._contraction[FindLmax(subtype)]) << endl;
              }
            }
          }
        }
      }
      nw_file << "end\n";
      nw_file << endl;

      return;
    }

    void NWChem::WriteECP(ofstream& nw_file, const QMMolecule& qmatoms) {

      std::vector<std::string> UniqueElements = qmatoms.FindUniqueElements();

      BasisSet ecp;
      ecp.LoadPseudopotentialSet(_ecp_name);

      XTP_LOG(logDEBUG, *_pLog) << "Loaded Pseudopotentials " << _ecp_name << flush;

      for (const std::string& element_name : UniqueElements) {
        try {
          ecp.getElement(element_name);
        } catch (std::runtime_error& error) {
          XTP_LOG(logDEBUG, *_pLog) << "No pseudopotential for " << element_name << " available" << flush;
          continue;
        }
        const Element& element = ecp.getElement(element_name);
        // element name, [possibly indeces of centers], zero to indicate the end
        nw_file << element_name << " nelec " << element.getNcore() << endl;
        for (const Shell& shell : element) {
          string shelltype = shell.getType();
          if (shell.getLmax() == element.getLmax()) {
            shelltype = "ul";
          }
          nw_file << element_name << " " << shelltype << endl;
          for (const GaussianPrimitive& gaussian : shell) {
            nw_file << "    " << gaussian._power << " " << FortranFormat(gaussian._decay) << " " << FortranFormat(gaussian._contraction[0]) << endl;
          }
        }
      }
      nw_file << "end\n";
      nw_file << endl;
      return;
    }



    std::string NWChem::FortranFormat(const double &number) {
      std::stringstream ssnumber;
      if (number >= 0) {
        ssnumber << "    ";
      } else {
        ssnumber << "   ";
      }
      ssnumber << setiosflags(ios::fixed) << setprecision(15) << std::scientific << number;
      std::string snumber = ssnumber.str();
      return snumber;
    }




  }
}<|MERGE_RESOLUTION|>--- conflicted
+++ resolved
@@ -503,7 +503,6 @@
         for (int j = 0; j < 3; j++) {
           input_file >> energies[ imo ];
           imo++;
-<<<<<<< HEAD
         }
       }
       if (n_rest != 0) {
@@ -512,16 +511,6 @@
           imo++;
         }
       }
-=======
-        }
-      }
-      if (n_rest != 0) {
-        for (i = 0; i < n_rest; i++) {
-          input_file >> energies[ imo ];
-          imo++;
-        }
-      }
->>>>>>> cbd0ee5f
 
       // Now, the same for the coefficients
       double coef;
@@ -531,7 +520,6 @@
             input_file >> coef;
             coefficients[ imo ].push_back(coef);
           }
-<<<<<<< HEAD
         }
         if (n_rest != 0) {
           for (i = 0; i < n_rest; i++) {
@@ -539,15 +527,6 @@
             coefficients[ imo ].push_back(coef);
           }
         }
-=======
-        }
-        if (n_rest != 0) {
-          for (i = 0; i < n_rest; i++) {
-            input_file >> coef;
-            coefficients[ imo ].push_back(coef);
-          }
-        }
->>>>>>> cbd0ee5f
       }
 
       // copying information to the orbitals object
@@ -648,11 +627,6 @@
      */
     bool NWChem::ParseLogFile(Orbitals& orbitals) {
 
-<<<<<<< HEAD
-      double conv_Hrt_eV = tools::conv::hrt2ev;
-
-=======
->>>>>>> cbd0ee5f
       std::string line;
       std::vector<std::string> results;
 
@@ -708,11 +682,7 @@
           std::string energy = results.back();
           boost::trim(energy);
                     orbitals.setQMEnergy(boost::lexical_cast<double>(energy));
-<<<<<<< HEAD
                     XTP_LOG(logDEBUG, *_pLog) << (boost::format("QM energy[Hrt]: %4.6f ") % orbitals.getQMEnergy()).str() << flush;
-=======
-                    XTP_LOG(logDEBUG, *_pLog) << (boost::format("QM energy[Hrt]: %4.8f ") % orbitals.getQMEnergy()).str() << flush;
->>>>>>> cbd0ee5f
           has_qm_energy = true;
         }
 
