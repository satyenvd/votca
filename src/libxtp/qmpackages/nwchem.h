--- conflicted
+++ resolved
@@ -76,23 +76,14 @@
 
     std::string                              _cleanup;
     
-<<<<<<< HEAD
-    void WriteBasisset(ofstream& _nw_file, std::vector<QMAtom*>& qmatoms);
-    void WriteECP(ofstream& _nw_file, std::vector<QMAtom*>& qmatoms);   
-=======
     void WriteBasisset(std::ofstream& _nw_file, std::vector<QMAtom*>& qmatoms);
     void WriteECP(std::ofstream& _nw_file, std::vector<QMAtom*>& qmatoms);   
->>>>>>> 2e8b6b50
 
     int NumberOfElectrons( std::string _line );
     int BasisSetSize( std::string _line );
     int EnergiesFromLog( std::string _line, std::ifstream inputfile );
     std::string FortranFormat( const double &number );
-<<<<<<< HEAD
-    int WriteBackgroundCharges(ofstream& _nw_file,std::vector<ctp::PolarSeg*> PolarSegments);
-=======
     int WriteBackgroundCharges(std::ofstream& _nw_file,std::vector<ctp::PolarSeg*> PolarSegments);
->>>>>>> 2e8b6b50
 
 };
 
