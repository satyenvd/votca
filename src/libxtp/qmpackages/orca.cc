/*
 *            Copyright 2009-2020 The VOTCA Development Team
 *                       (http://www.votca.org)
 *
 *      Licensed under the Apache License, Version 2.0 (the "License")
 *
 * You may not use this file except in compliance with the License.
 * You may obtain a copy of the License at
 *
 *              http://www.apache.org/licenses/LICENSE-2.0
 *
 * Unless required by applicable law or agreed to in writing, software
 * distributed under the License is distributed on an "AS IS" BASIS,
 * WITHOUT WARRANTIES OR CONDITIONS OF ANY KIND, either express or implied.
 * See the License for the specific language governing permissions and
 * limitations under the License.
 *
 */

// Standard includes
#include <cstdio>
#include <iomanip>

// Third party includes
#include <boost/algorithm/string.hpp>
#include <boost/filesystem.hpp>
#include <boost/format.hpp>

// VOTCA includes
#include <votca/tools/elements.h>

// Local VOTCA includes
#include "votca/xtp/ecpaobasis.h"
#include "votca/xtp/orbitals.h"

// Local private VOTCA includes
#include "orca.h"

namespace votca {
namespace xtp {
using namespace std;

void Orca::Initialize(const tools::Property& options) {

  // good luck

  // Orca file names
  const std::string& fileName =
      options.ifExistsReturnElseReturnDefault<std::string>("job_name",
                                                           "system");

  _input_file_name = fileName + ".inp";
  _log_file_name = fileName + ".log";
  _shell_file_name = fileName + ".sh";
  _mo_file_name = fileName + ".gbw";

  ParseCommonOptions(options);
}

/* Custom basis sets are written on a per-element basis to
 * the system.bas/aux file(s), which are then included in the
 * Orca input file using GTOName = "system.bas/aux"
 */
void Orca::WriteBasisset(const QMMolecule& qmatoms, std::string& bs_name,
                         std::string& el_file_name) {

  std::vector<std::string> UniqueElements = qmatoms.FindUniqueElements();

  tools::Elements elementInfo;
  BasisSet bs;
  bs.Load(bs_name);
  XTP_LOG(Log::error, *_pLog) << "Loaded Basis Set " << bs_name << flush;
  ofstream el_file;

  el_file.open(el_file_name);
  el_file << "$DATA" << endl;

  for (const std::string& element_name : UniqueElements) {
    const Element& element = bs.getElement(element_name);
    el_file << elementInfo.getEleFull(element_name) << endl;
    for (const Shell& shell : element) {
      for (const char& subtype : shell.getType()) {
        el_file << subtype << " " << shell.getSize() << endl;
        Index sh_idx = 0;
        for (const GaussianPrimitive& gaussian : shell) {
          sh_idx++;
          el_file << " " << sh_idx << " " << indent(gaussian.decay());
          el_file << " "
                  << indent(gaussian.Contractions()[FindLmax(
                         std::string(1, subtype))]);
          el_file << endl;
        }
      }
    }
  }
  el_file << "STOP\n";
  el_file.close();

  return;
}

/* Coordinates are written in standard Element,x,y,z format to the
 * input file.
 */
void Orca::WriteCoordinates(std::ofstream& inp_file,
                            const QMMolecule& qmatoms) {

  for (const QMAtom& atom : qmatoms) {
    Eigen::Vector3d pos = atom.getPos() * tools::conv::bohr2ang;
    inp_file << setw(3) << atom.getElement() << setw(12)
             << setiosflags(ios::fixed) << setprecision(5) << pos.x()
             << setw(12) << setiosflags(ios::fixed) << setprecision(5)
             << pos.y() << setw(12) << setiosflags(ios::fixed)
             << setprecision(5) << pos.z() << endl;
  }
  inp_file << "* \n" << endl;
  return;
}

/* If custom ECPs are used, they need to be specified in the input file
 * in a section following the basis set includes.
 */
void Orca::WriteECP(std::ofstream& inp_file, const QMMolecule& qmatoms) {

  inp_file << endl;
  std::vector<std::string> UniqueElements = qmatoms.FindUniqueElements();

  ECPBasisSet ecp;
  ecp.Load(_settings.get("ecp"));

  XTP_LOG(Log::error, *_pLog)
      << "Loaded Pseudopotentials " << _settings.get("ecp") << flush;

  for (const std::string& element_name : UniqueElements) {
    try {
      ecp.getElement(element_name);
    } catch (std::runtime_error& error) {
      XTP_LOG(Log::error, *_pLog)
          << "No pseudopotential for " << element_name << " available" << flush;
      continue;
    }
    const ECPElement& element = ecp.getElement(element_name);

    inp_file << "\n"
             << "NewECP"
             << " " << element_name << endl;
    inp_file << "N_core"
             << " " << element.getNcore() << endl;
    inp_file << "lmax"
             << " " << getLName(element.getLmax()) << endl;
    // For Orca the order doesn't matter but let's write it in ascending order
    // write remaining shells in ascending order s,p,d...
    for (Index i = 0; i <= element.getLmax(); i++) {
      for (const ECPShell& shell : element) {
        if (shell.getL() == i) {
          // shell type, number primitives, scale factor
          inp_file << shell.getType() << " " << shell.getSize() << endl;
          Index sh_idx = 0;
          for (const ECPGaussianPrimitive& gaussian : shell) {
            sh_idx++;
            inp_file << sh_idx << " " << gaussian._decay << " "
                     << gaussian._contraction << " " << gaussian._power << endl;
          }
        }
      }
    }
    inp_file << "end\n "
             << "\n"
             << endl;
  }
  return;
}

void Orca::WriteChargeOption() {
  this->_settings.add("orca.pointcharges", "\"background.crg\"");
}

/* For QM/MM the molecules in the MM environment are represented by
 * their atomic partial charge distributions. ORCA expects them in
 * q,x,y,z format in a separate file "background.crg"
 */
void Orca::WriteBackgroundCharges() {

  std::ofstream crg_file;
  std::string _crg_file_name_full = _run_dir + "/background.crg";
  crg_file.open(_crg_file_name_full);
  Index total_background = 0;

  for (const std::unique_ptr<StaticSite>& site : _externalsites) {
    if (site->getCharge() != 0.0) {
      total_background++;
    }
    std::vector<MinimalMMCharge> split_multipoles = SplitMultipoles(*site);
    total_background += split_multipoles.size();
  }  // counting only

  crg_file << total_background << endl;
  boost::format fmt("%1$+1.7f %2$+1.7f %3$+1.7f %4$+1.7f");
  // now write
  for (const std::unique_ptr<StaticSite>& site : _externalsites) {
    Eigen::Vector3d pos = site->getPos() * tools::conv::bohr2ang;
    string sitestring =
        boost::str(fmt % site->getCharge() % pos.x() % pos.y() % pos.z());
    if (site->getCharge() != 0.0) {
      crg_file << sitestring << endl;
    }
    std::vector<MinimalMMCharge> split_multipoles = SplitMultipoles(*site);
    for (const auto& mpoles : split_multipoles) {
      Eigen::Vector3d pos2 = mpoles._pos * tools::conv::bohr2ang;
      string multipole =
          boost::str(fmt % mpoles._q % pos2.x() % pos2.y() % pos2.z());
      crg_file << multipole << endl;
    }
  }

  return;
}

/**
 * Prepares the *.inp file from a vector of segments
 * Appends a guess constructed from monomer orbitals if supplied, Not
 * implemented yet
 */
bool Orca::WriteInputFile(const Orbitals& orbitals) {

  std::vector<std::string> results;
  std::string temp_suffix = "/id";
  std::string scratch_dir_backup = _scratch_dir;
  std::ofstream inp_file;
  std::string inp_file_name_full = _run_dir + "/" + _input_file_name;
  inp_file.open(inp_file_name_full);
  // header
  inp_file << "* xyz  " << _charge << " " << _spin << endl;
  Index threads = OPENMP::getMaxThreads();
  const QMMolecule& qmatoms = orbitals.QMAtoms();
  // put coordinates
  WriteCoordinates(inp_file, qmatoms);
  // add parallelization info
  inp_file << "%pal\n"
           << "nprocs " << threads << "\nend"
           << "\n"
           << endl;
  // basis set info
  std::string el_file_name = _run_dir + "/" + "system.bas";
  WriteBasisset(qmatoms, _basisset_name, el_file_name);
  inp_file << "%basis\n";
  inp_file << "GTOName"
           << " "
           << "="
           << "\"system.bas\";" << endl;
  if (_settings.has_key("auxbasisset")) {
    std::string aux_file_name = _run_dir + "/" + "system.aux";
    std::string auxbasisset_name = _settings.get("auxbasisset");
    WriteBasisset(qmatoms, auxbasisset_name, aux_file_name);
    inp_file << "GTOAuxName"
             << " "
             << "="
             << "\"system.aux\";" << endl;
  }  // write_auxbasis set

  // ECPs
  if (_settings.has_key("ecp")) {
    WriteECP(inp_file, qmatoms);
  }
  inp_file << "end\n "
           << "\n"
           << endl;  // This end is for the basis set block
  if (_settings.get<bool>("write_charges")) {
    WriteBackgroundCharges();
  }

  // Write Orca section specified by the user
  for (const auto& prop : this->_settings.property("orca")) {
    const std::string& prop_name = prop.name();
    if (prop_name == "pointcharges") {
      _options += this->CreateInputSection("orca.pointcharges", true);
    } else if (prop_name != "method") {
      _options += this->CreateInputSection("orca." + prop_name);
    }
  }
  // Write main DFT method
  _options += this->WriteMethod();
  inp_file << _options;
  inp_file.close();
  // and now generate a shell script to run both jobs, if neccessary

  XTP_LOG(Log::info, *_pLog)
      << "Setting the scratch dir to " << _scratch_dir + temp_suffix << flush;
  _scratch_dir = scratch_dir_backup + temp_suffix;
  WriteShellScript();
  _scratch_dir = scratch_dir_backup;
  return true;
}

bool Orca::WriteShellScript() {
  ofstream shell_file;
  std::string shell_file_name_full = _run_dir + "/" + _shell_file_name;
  shell_file.open(shell_file_name_full);
  shell_file << "#!/bin/bash" << endl;
  shell_file << "mkdir -p " << _scratch_dir << endl;

  if (_settings.get<bool>("read_guess")) {
    if (!(boost::filesystem::exists(_run_dir + "/molA.gbw") &&
          boost::filesystem::exists(_run_dir + "/molB.gbw"))) {
      throw runtime_error(
          "Using guess relies on a molA.gbw and a molB.gbw file being in the "
          "directory.");
    }
    shell_file << _settings.get("executable")
               << "_mergefrag molA.gbw molB.gbw dimer.gbw > merge.log" << endl;
  }
  shell_file << _settings.get("executable") << " " << _input_file_name << " > "
             << _log_file_name << endl;  //" 2> run.error" << endl;
  shell_file.close();
  return true;
}

/**
 * Runs the Orca job.
 */
bool Orca::Run() {

  XTP_LOG(Log::error, *_pLog) << "Running Orca job" << flush;

  if (std::system(nullptr)) {

    std::string command = "cd " + _run_dir + "; sh " + _shell_file_name;
    Index check = std::system(command.c_str());
    if (check == -1) {
      XTP_LOG(Log::error, *_pLog)
          << _input_file_name << " failed to start" << flush;
      return false;
    }
    if (CheckLogFile()) {
      XTP_LOG(Log::error, *_pLog) << "Finished Orca job" << flush;
      return true;
    } else {
      XTP_LOG(Log::error, *_pLog) << "Orca job failed" << flush;
    }
  } else {
    XTP_LOG(Log::error, *_pLog)
        << _input_file_name << " failed to start" << flush;
    return false;
  }

  return true;
}

/**
 * Cleans up after the Orca job
 */
void Orca::CleanUp() {

  if (_settings.get<bool>("read_guess")) {
    remove((_run_dir + "/" + "molA.gbw").c_str());
    remove((_run_dir + "/" + "molB.gbw").c_str());
    remove((_run_dir + "/" + "dimer.gbw").c_str());
  }
  // cleaning up the generated files
  if (_cleanup.size() != 0) {
    tools::Tokenizer tok_cleanup(_cleanup, ",");
    std::vector<std::string> cleanup_info;
    tok_cleanup.ToVector(cleanup_info);
    for (const std::string& substring : cleanup_info) {
      if (substring == "inp") {
        std::string file_name = _run_dir + "/" + _input_file_name;
        remove(file_name.c_str());
      }

      if (substring == "bas") {
        std::string file_name = _run_dir + "/system.bas";
        remove(file_name.c_str());
      }

      if (substring == "log") {
        std::string file_name = _run_dir + "/" + _log_file_name;
        remove(file_name.c_str());
      }

      if (substring == "gbw") {
        std::string file_name = _run_dir + "/" + _mo_file_name;
        remove(file_name.c_str());
      }

      if (substring == "ges") {
        std::string file_name = _run_dir + "/system.ges";
        remove(file_name.c_str());
      }
      if (substring == "prop") {
        std::string file_name = _run_dir + "/system.prop";
        remove(file_name.c_str());
      }
    }
  }
  return;
}

StaticSegment Orca::GetCharges() const {

  StaticSegment result("charges", 0);

  XTP_LOG(Log::error, *_pLog) << "Parsing " << _log_file_name << flush;
  std::string log_file_name_full = _run_dir + "/" + _log_file_name;
  std::string line;

  std::ifstream input_file(log_file_name_full);
  while (input_file) {
    getline(input_file, line);
    boost::trim(line);
    GetCoordinates(result, line, input_file);

    std::string::size_type charge_pos = line.find("CHELPG Charges");

    if (charge_pos != std::string::npos) {
      XTP_LOG(Log::error, *_pLog) << "Getting charges" << flush;
      getline(input_file, line);
      std::vector<std::string> row = GetLineAndSplit(input_file, "\t ");
      Index nfields = Index(row.size());
      bool hasAtoms = result.size() > 0;
      while (nfields == 4) {
        Index atom_id = boost::lexical_cast<Index>(row.at(0));
        std::string atom_type = row.at(1);
        double atom_charge = boost::lexical_cast<double>(row.at(3));
        row = GetLineAndSplit(input_file, "\t ");
        nfields = Index(row.size());
        if (hasAtoms) {
          StaticSite& temp = result.at(atom_id);
          if (temp.getElement() != atom_type) {
            throw std::runtime_error(
                "Getting charges failed. Mismatch in elemts:" +
                temp.getElement() + " vs " + atom_type);
          }
          temp.setCharge(atom_charge);
        } else {
          StaticSite temp =
              StaticSite(atom_id, atom_type, Eigen::Vector3d::Zero());
          temp.setCharge(atom_charge);
          result.push_back(temp);
        }
      }
    }
  }
  return result;
}

Eigen::Matrix3d Orca::GetPolarizability() const {
  std::string line;
  ifstream input_file((_run_dir + "/" + _log_file_name));
  bool has_pol = false;

  Eigen::Matrix3d pol = Eigen::Matrix3d::Zero();
  while (input_file) {
    getline(input_file, line);
    boost::trim(line);

    std::string::size_type pol_pos = line.find("THE POLARIZABILITY TENSOR");
    if (pol_pos != std::string::npos) {
      XTP_LOG(Log::error, *_pLog) << "Getting polarizability" << flush;
      getline(input_file, line);
      getline(input_file, line);
      getline(input_file, line);

      if (line.find("The raw cartesian tensor (atomic units)") ==
          std::string::npos) {
        throw std::runtime_error(
            "Could not find cartesian polarization tensor");
      }

      for (Index i = 0; i < 3; i++) {
        getline(input_file, line);
        tools::Tokenizer tok2(line, " ");
        std::vector<std::string> values = tok2.ToVector();
        if (values.size() != 3) {
          throw std::runtime_error("polarization line " + line +
                                   " cannot be parsed");
        }
        Eigen::Vector3d row;
        row << std::stod(values[0]), std::stod(values[1]), std::stod(values[2]);
        pol.row(i) = row;
      }

      has_pol = true;
    }
  }
  if (!has_pol) {
    throw std::runtime_error("Could not find polarization in logfile");
  }
  return pol;
}

bool Orca::ParseLogFile(Orbitals& orbitals) {
  bool found_success = false;
  orbitals.setQMpackage(getPackageName());
  orbitals.setDFTbasisName(_basisset_name);
  if (_settings.has_key("ecp")) {
    orbitals.setECPName(_settings.get("ecp"));
  }

  XTP_LOG(Log::error, *_pLog) << "Parsing " << _log_file_name << flush;
  std::string log_file_name_full = _run_dir + "/" + _log_file_name;
  // check if LOG file is complete
  if (!CheckLogFile()) {
    return false;
  }
  std::map<Index, double> energies;
  std::map<Index, double> occupancy;

  std::string line;
  Index levels = 0;
  Index number_of_electrons = 0;
  std::vector<std::string> results;

  std::ifstream input_file(log_file_name_full);

  if (input_file.fail()) {
    XTP_LOG(Log::error, *_pLog)
        << "File " << log_file_name_full << " not found " << flush;
    return false;
  } else {
    XTP_LOG(Log::error, *_pLog)
        << "Reading Coordinates and occupationnumbers and energies from "
        << log_file_name_full << flush;
  }
  // Coordinates of the final configuration depending on whether it is an
  // optimization or not

  QMMolecule& mol = orbitals.QMAtoms();
  while (input_file) {
    getline(input_file, line);
    boost::trim(line);

    GetCoordinates(mol, line, input_file);

    std::string::size_type energy_pos = line.find("FINAL SINGLE");
    if (energy_pos != std::string::npos) {

      boost::algorithm::split(results, line, boost::is_any_of(" "),
                              boost::algorithm::token_compress_on);
      std::string energy = results[4];
      boost::trim(energy);
      orbitals.setQMEnergy(boost::lexical_cast<double>(energy));
      XTP_LOG(Log::error, *_pLog) << (boost::format("QM energy[Hrt]: %4.6f ") %
                                      orbitals.getDFTTotalEnergy())
                                         .str()
                                  << flush;
    }

    std::string::size_type HFX_pos = line.find("Fraction HF Exchange ScalHFX");
    if (HFX_pos != std::string::npos) {
      boost::algorithm::split(results, line, boost::is_any_of(" "),
                              boost::algorithm::token_compress_on);
      double ScaHFX = boost::lexical_cast<double>(results.back());
      orbitals.setScaHFX(ScaHFX);
      XTP_LOG(Log::error, *_pLog)
          << "DFT with " << ScaHFX << " of HF exchange!" << flush;
    }

    std::string::size_type dim_pos = line.find("Basis Dimension");
    if (dim_pos != std::string::npos) {
      boost::algorithm::split(results, line, boost::is_any_of(" "),
                              boost::algorithm::token_compress_on);
      std::string dim =
          results[4];  // The 4th element of results vector is the Basis Dim
      boost::trim(dim);
      levels = boost::lexical_cast<Index>(dim);
      XTP_LOG(Log::info, *_pLog) << "Basis Dimension: " << levels << flush;
      XTP_LOG(Log::info, *_pLog) << "Energy levels: " << levels << flush;
    }

    std::string::size_type OE_pos = line.find("ORBITAL ENERGIES");
    if (OE_pos != std::string::npos) {

      number_of_electrons = 0;
      getline(input_file, line);
      getline(input_file, line);
      getline(input_file, line);
      if (line.find("E(Eh)") == std::string::npos) {
        XTP_LOG(Log::error, *_pLog)
            << "Warning: Orbital Energies not found in log file" << flush;
      }
      for (Index i = 0; i < levels; i++) {
        results = GetLineAndSplit(input_file, " ");
        std::string no = results[0];
        boost::trim(no);
        Index levelnumber = boost::lexical_cast<Index>(no);
        if (levelnumber != i) {
          XTP_LOG(Log::error, *_pLog) << "Have a look at the orbital energies "
                                         "something weird is going on"
                                      << flush;
        }
        std::string oc = results[1];
        boost::trim(oc);
        double occ = boost::lexical_cast<double>(oc);
        // We only count alpha electrons, each orbital must be empty or doubly
        // occupied
        if (occ == 2 || occ == 1) {
          number_of_electrons++;
          occupancy[i] = occ;
          if (occ == 1) {
            XTP_LOG(Log::error, *_pLog)
                << "Watch out! No distinction between alpha and beta "
                   "electrons. Check if occ = 1 is suitable for your "
                   "calculation "
                << flush;
          }
        } else if (occ == 0) {
          occupancy[i] = occ;
        } else {
          throw runtime_error(
              "Only empty or doubly occupied orbitals are allowed not "
              "running the right kind of DFT calculation");
        }
        std::string e = results[2];
        boost::trim(e);
        energies[i] = boost::lexical_cast<double>(e);
      }
    }

    std::string::size_type success =
        line.find("*                     SUCCESS                       *");
    if (success != std::string::npos) {
      found_success = true;
    }
  }

  XTP_LOG(Log::info, *_pLog)
      << "Alpha electrons: " << number_of_electrons << flush;
  Index occupied_levels = number_of_electrons;
  Index unoccupied_levels = levels - occupied_levels;
  XTP_LOG(Log::info, *_pLog) << "Occupied levels: " << occupied_levels << flush;
  XTP_LOG(Log::info, *_pLog)
      << "Unoccupied levels: " << unoccupied_levels << flush;

  /************************************************************/

  // copying information to the orbitals object

  orbitals.setBasisSetSize(levels);
  orbitals.setNumberOfAlphaElectrons(number_of_electrons);
  orbitals.setNumberOfOccupiedLevels(occupied_levels);

  // copying energies to a vector
  orbitals.MOs().eigenvalues().resize(levels);
  //_level = 1;
  for (Index i = 0; i < levels; i++) {
    orbitals.MOs().eigenvalues()[i] = energies[i];
  }

  XTP_LOG(Log::error, *_pLog) << "Done reading Log file" << flush;

  return found_success;
}
template <class T>
void Orca::GetCoordinates(T& mol, string& line, ifstream& input_file) const {
  std::string::size_type coordinates_pos =
      line.find("CARTESIAN COORDINATES (ANGSTROEM)");

  using Atom = typename std::iterator_traits<typename T::iterator>::value_type;

  if (coordinates_pos != std::string::npos) {
    XTP_LOG(Log::error, *_pLog) << "Getting the coordinates" << flush;
    bool has_QMAtoms = mol.size() > 0;
    // three garbage lines
    getline(input_file, line);
    // now starts the data in format
    // _id type Qnuc x y z
    vector<string> row = GetLineAndSplit(input_file, "\t ");
    Index nfields = Index(row.size());
    Index atom_id = 0;
    while (nfields == 4) {
      string atom_type = row.at(0);
      double x = boost::lexical_cast<double>(row.at(1));
      double y = boost::lexical_cast<double>(row.at(2));
      double z = boost::lexical_cast<double>(row.at(3));
      row = GetLineAndSplit(input_file, "\t ");
      nfields = Index(row.size());
      Eigen::Vector3d pos(x, y, z);
      pos *= tools::conv::ang2bohr;
      if (has_QMAtoms == false) {
        mol.push_back(Atom(atom_id, atom_type, pos));
      } else {
        Atom& pAtom = mol.at(atom_id);
        pAtom.setPos(pos);
      }
      atom_id++;
    }
  }
}

bool Orca::CheckLogFile() {
  // check if the log file exists
  ifstream input_file(_run_dir + "/" + _log_file_name);

  if (input_file.fail()) {
    XTP_LOG(Log::error, *_pLog) << "Orca LOG is not found" << flush;
    return false;
  };

  std::string line;
  while (input_file) {
    getline(input_file, line);
    boost::trim(line);
    std::string::size_type error = line.find("FATAL ERROR ENCOUNTERED");
    if (error != std::string::npos) {
      XTP_LOG(Log::error, *_pLog) << "ORCA encountered a fatal error, maybe a "
                                     "look in the log file may help."
                                  << flush;
      return false;
    }
    error = line.find(
        "mpirun detected that one or more processes exited with non-zero "
        "status");
    if (error != std::string::npos) {
      XTP_LOG(Log::error, *_pLog)
          << "ORCA had an mpi problem, maybe your openmpi version is not good."
          << flush;
      return false;
    }
  }
  return true;
}

// Parses the Orca gbw file and stores data in the Orbitals object

bool Orca::ParseMOsFile(Orbitals& orbitals) {
  if (!CheckLogFile()) {
    return false;
  }
  std::vector<double> coefficients;
  Index basis_size = orbitals.getBasisSetSize();
  if (basis_size == 0) {
    throw runtime_error(
        "Basis size not set, calculator does not parse log file first");
  }

  XTP_LOG(Log::error, *_pLog)
      << "Reading the gbw file, this may or may not work so be careful: "
      << flush;
  ifstream infile;
  infile.open(_run_dir + "/" + _mo_file_name, ios::binary | ios::in);
  if (!infile) {
    throw runtime_error("Could not open " + _mo_file_name + " file");
  }
  infile.seekg(24, ios::beg);
  std::array<char, 8> buffer;
  infile.read(buffer.data(), 8);
  if (!infile) {
    infile.close();
    return false;
  }
  Index offset = *((Index*)buffer.data());

  infile.seekg(offset, ios::beg);
  infile.read(buffer.data(), 4);
  if (!infile) {
    infile.close();
    return false;
  }
  int op_read = *((int*)buffer.data());
  infile.seekg(offset + 4, ios::beg);
  infile.read(buffer.data(), 4);
  if (!infile) {
    infile.close();
    return false;
  }
  int dim_read = *((int*)buffer.data());
  infile.seekg(offset + 8, ios::beg);
  XTP_LOG(Log::info, *_pLog) << "Number of operators: " << op_read
                             << " Basis dimension: " << dim_read << flush;
  Index n = op_read * dim_read * dim_read;
  for (Index i = 0; i < n; i++) {
    infile.read(buffer.data(), 8);
    if (!infile) {
      infile.close();
      return false;
    }
    double mocoeff = *((double*)buffer.data());
    coefficients.push_back(mocoeff);
  }

  infile.close();
  // i -> MO, j -> AO
  orbitals.MOs().eigenvectors().resize(basis_size, basis_size);
  for (Index i = 0; i < basis_size; i++) {
    for (Index j = 0; j < basis_size; j++) {
      orbitals.MOs().eigenvectors()(j, i) = coefficients[j * basis_size + i];
    }
  }
  ReorderOutput(orbitals);
  XTP_LOG(Log::error, *_pLog) << "Done parsing" << flush;
  return true;
}

std::string Orca::getLName(Index lnum) {
  if (lnum == 0) {
    return "S";
  } else if (lnum == 1) {
    return "P";
  } else if (lnum == 2) {
    return "D";
  } else if (lnum == 3) {
    return "F";
  } else {
    throw runtime_error(
        "Orca::getLName functions higher than F not implemented");
  }
  return "0";
}

std::string Orca::indent(const double& number) {
  std::stringstream ssnumber;
  if (number >= 0) {
    ssnumber << "    ";
  } else {
    ssnumber << "   ";
  }
  ssnumber << setiosflags(ios::fixed) << setprecision(15) << std::scientific
           << number;
  std::string snumber = ssnumber.str();
  return snumber;
}

std::string Orca::CreateInputSection(const std::string& key,
                                     bool single_line) const {
  std::stringstream stream;
  std::string section = key.substr(key.find(".") + 1);
  stream << "%" << section;
  if (single_line) {
    stream << " " << _settings.get(key) << "\n";
  } else {
    stream << "\n"
           << this->_settings.get(key) << "\n"
           << "end\n";
  }

  return stream.str();
}

std::string Orca::WriteMethod() const {
  std::stringstream stream;
  std::string opt = (_settings.get<bool>("optimize")) ? " Opt " : "";
<<<<<<< HEAD
  std::string convergence =
      this->_convergence_map.at(_settings.get("convergence_tightness")) + " ";
  stream << "! DFT " << _settings.get("functional") << " " << convergence
=======
  const tools::Property& orca = _settings.property("orca");
  std::string user_method =
      (orca.exists("method")) ? orca.get("method").as<std::string>() : "";
  std::string convergence = "";
  if (!orca.exists("scf")) {
    convergence =
        this->_convergence_map.at(_settings.get("convergence_tightness")) +
        "SCF ";
  }
  stream << "! DFT " << this->GetOrcaFunctionalName() << " " << convergence
>>>>>>> 1def7e1b
         << opt
         // additional properties provided by the user
         << user_method << "\n";
  return stream.str();
}

std::string Orca::GetOrcaFunctionalName() const {

  char* votca_share = getenv("VOTCASHARE");
  if (votca_share == nullptr) {
    return _settings.get("functional");
  } else {
    tools::Property all_functionals;

    auto xml_file = std::string(getenv("VOTCASHARE")) +
                    std::string("/xtp/data/orca_functional_names.xml");

    all_functionals.LoadFromXML(xml_file);

    const tools::Property& functional_names =
        all_functionals.get("functionals");

    std::string input_name = _settings.get("functional");
    // Some functionals have a composed named separated by a space
    // In the case just look for the first part
    std::size_t plus = input_name.find(' ');
    if (plus != std::string::npos) {
      input_name = input_name.substr(0, plus);
    }

    if (functional_names.exists(input_name)) {
      return functional_names.get(input_name).as<std::string>();
    } else {
      std::ostringstream oss;
      oss << "The libxc functional \"" << input_name << "\"\n"
          << "doesn't seem to have a corresponding name in Orca.\n"
          << "Check the "
          << "\"${VOTCASHARE}/xtp/data/orca_functional_names.xml\""
          << "file for the whole list of known libxc/orca functionals";
      throw runtime_error(oss.str());
    }
  }
}

}  // namespace xtp
}  // namespace votca<|MERGE_RESOLUTION|>--- conflicted
+++ resolved
@@ -839,11 +839,6 @@
 std::string Orca::WriteMethod() const {
   std::stringstream stream;
   std::string opt = (_settings.get<bool>("optimize")) ? " Opt " : "";
-<<<<<<< HEAD
-  std::string convergence =
-      this->_convergence_map.at(_settings.get("convergence_tightness")) + " ";
-  stream << "! DFT " << _settings.get("functional") << " " << convergence
-=======
   const tools::Property& orca = _settings.property("orca");
   std::string user_method =
       (orca.exists("method")) ? orca.get("method").as<std::string>() : "";
@@ -854,7 +849,6 @@
         "SCF ";
   }
   stream << "! DFT " << this->GetOrcaFunctionalName() << " " << convergence
->>>>>>> 1def7e1b
          << opt
          // additional properties provided by the user
          << user_method << "\n";
