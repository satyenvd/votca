/*
 *            Copyright 2009-2018 The VOTCA Development Team
 *                       (http://www.votca.org)
 *
 *      Licensed under the Apache License, Version 2.0 (the "License")
 *
 * You may not use this file except in compliance with the License.
 * You may obtain a copy of the License at
 *
 *              http://www.apache.org/licenses/LICENSE-2.0
 *
 * Unless required by applicable law or agreed to in writing, software
 * distributed under the License is distributed on an "AS IS" BASIS,
 * WITHOUT WARRANTIES OR CONDITIONS OF ANY KIND, either express or implied.
 * See the License for the specific language governing permissions and
 * limitations under the License.
 *
 */

#include "orca.h"
#include <votca/xtp/qminterface.h>
#include <votca/xtp/segment.h>
#include <votca/xtp/basisset.h>
#include <votca/tools/elements.h>
#include <boost/algorithm/string.hpp>
#include <boost/format.hpp>
#include <boost/filesystem.hpp>
#include <stdio.h>
#include <iomanip>





namespace votca {
    namespace xtp {
      using namespace std;

        void Orca::Initialize(tools::Property &options) {

            //good luck

            // Orca file names
            std::string fileName = "system";

            _input_file_name = fileName + ".inp";
            _log_file_name = fileName + ".log";
            _shell_file_name = fileName + ".sh";
            _orb_file_name = fileName + ".gbw";

            std::string key = "package";
            std::string _name = options.get(key + ".name").as<std::string> ();

            if (_name != "orca") {
                cerr << "Tried to use " << _name << " package. ";
                throw std::runtime_error("Wrong options file");
            }

            _executable = options.get(key + ".executable").as<std::string> ();
            _charge = options.get(key + ".charge").as<int> ();
            _spin = options.get(key + ".spin").as<int> ();
            _options = options.get(key + ".options").as<std::string> ();
            _memory = options.get(key + ".memory").as<std::string> ();
            _threads = options.get(key + ".threads").as<int> ();
            _scratch_dir = options.get(key + ".scratch").as<std::string> ();
            _cleanup = options.get(key + ".cleanup").as<std::string> ();
            _auxbasisset_name = options.get(key + ".auxbasisset").as<std::string> ();



            if (options.exists(key + ".outputVxc")) {
                _output_Vxc = options.get(key + ".outputVxc").as<bool> ();
            } else _output_Vxc = false;
            if (_output_Vxc) {
                throw std::runtime_error("Sorry " + _name + " does not support Vxc output");
            }

            if ( _write_pseudopotentials )  _ecp_name = options.get(key + ".ecp").as<std::string> ();
            _basisset_name = options.get(key + ".basisset").as<std::string> ();
            _write_basis_set = options.get(key + ".writebasisset").as<bool> ();
            _write_pseudopotentials = options.get(key + ".writepseudopotentials").as<bool> ();
            if ( _write_pseudopotentials )  _ecp_name = options.get(key + ".ecp").as<std::string> ();

            // check if the optimize keyword is present, if yes, read updated coords
            std::string::size_type iop_pos = _options.find(" Opt"); /*optimization word in orca*/
            if (iop_pos != std::string::npos) {
                _is_optimization = true;
            } else {
                _is_optimization = false;
            }

            // check if the esp keyword is present, if yes, get the charges and save them
            iop_pos = _options.find(" chelpg"); /*electrostatic potential related to partial atomic charges I guess is chelpg in orca but check */
            if (iop_pos != std::string::npos ||  _options.find(" CHELPG")!= std::string::npos) {
                _get_charges = true;
            } else {
                _get_charges = false;
            }

            // check if the guess should be prepared, if yes, append the guess later
            _write_guess = false;
            iop_pos = _options.find("Guess MORead");
            if (iop_pos != std::string::npos) _write_guess = true;
            iop_pos = _options.find("Guess MORead\n");
            if (iop_pos != std::string::npos) _write_guess = true;
        }


/* Custom basis sets are written on a per-element basis to
     * the system.bas/aux file(s), which are then included in the
     * Orca input file using GTOName = "system.bas/aux"
     */
    void Orca::WriteBasisset(std::vector<QMAtom*>& qmatoms, std::string& bs_name, std::string& el_file_name) {

      
      std::vector<std::string> UniqueElements= FindUniqueElements(qmatoms);
      
      tools::Elements elementInfo;
      BasisSet bs;
      bs.LoadBasisSet(bs_name);
      XTP_LOG(logDEBUG, *_pLog) << "Loaded Basis Set " << bs_name << flush;
      ofstream el_file;

      el_file.open(el_file_name.c_str());
      el_file << "$DATA" << endl;

        for (const std::string& element_name:UniqueElements) {
          const Element& element = bs.getElement(element_name);
          el_file << elementInfo.getEleFull(element_name) << endl;
          for (const Shell& shell:element) {
            string type = shell.getType();
            // check combined shells
            for (unsigned i = 0; i < type.size(); ++i) {
              string subtype = string(type, i, 1);
              el_file << subtype << " " << shell.getSize() << endl;
              int sh_idx = 0;
              for (const GaussianPrimitive& gaussian:shell) {
                sh_idx++;
                el_file << " " << sh_idx << " " << indent(gaussian._decay);
                el_file << " " << indent(gaussian._contraction[FindLmax(subtype)]);
                el_file << endl;
              }

            }
          }

        }
      el_file << "STOP\n";
      el_file.close();

      return;
    }

/* Coordinates are written in standard Element,x,y,z format to the
     * input file.
     */
    void Orca::WriteCoordinates(std::ofstream& inp_file, std::vector<QMAtom*>& qmatoms) {

      for (QMAtom* atom : qmatoms) {
        tools::vec pos = atom->getPos() * tools::conv::bohr2ang;
        inp_file << setw(3) << atom->getElement().c_str()
                << setw(12) << setiosflags(ios::fixed) << setprecision(5) << pos.getX()
                << setw(12) << setiosflags(ios::fixed) << setprecision(5) << pos.getY()
                << setw(12) << setiosflags(ios::fixed) << setprecision(5) << pos.getZ()
                << endl;
      }
      inp_file << "* \n" << endl;
      return;
    }

    /* If custom ECPs are used, they need to be specified in the input file
     * in a section following the basis set includes.
     */
    void Orca::WriteECP(std::ofstream& inp_file, std::vector<QMAtom*>& qmatoms) {

      inp_file << endl;
      std::vector<std::string> UniqueElements= FindUniqueElements(qmatoms);
           
      BasisSet ecp;
      ecp.LoadPseudopotentialSet(_ecp_name);

      XTP_LOG(logDEBUG, *_pLog) << "Loaded Pseudopotentials " << _ecp_name << flush;

      for (const std::string& element_name:UniqueElements) {
          try{    
           ecp.getElement(element_name);
          }catch(std::runtime_error& error){
            XTP_LOG(logDEBUG, *_pLog) << "No pseudopotential for " << element_name<<" available" << flush;
            continue;
          }
          const Element& element = ecp.getElement(element_name);
 
          inp_file << "\n" << "NewECP" << " " << element_name << endl;
          inp_file << "N_core" << " " << element.getNcore() << endl;
          inp_file << "lmax" << " " << getLName(element.getLmax()) << endl;
          //For Orca the order doesn't matter but let's write it in ascending order
          // write remaining shells in ascending order s,p,d...
          for (int i = 0; i <= element.getLmax(); i++) {
              for (const Shell& shell:element) {
                if (shell.getLmax() == i) {
                // shell type, number primitives, scale factor
                inp_file << shell.getType() << " " << shell.getSize() << endl;
                int sh_idx = 0;
                 for (const GaussianPrimitive& gaussian:shell) {
                  sh_idx++;
                  inp_file << sh_idx << " " << gaussian._decay << " " << gaussian._contraction[0] << " " << gaussian._power << endl;
                }
              }
            }
          }
          inp_file << "end\n " << "\n" << endl;
        }
      return;
    }
        
        void Orca::WriteChargeOption(){
           std::string::size_type iop_pos = _options.find("pointcharges");
              if (iop_pos == std::string::npos) {
                _options = _options + "\n %pointcharges \"background.crg\"";
              }
        }

        /* For QM/MM the molecules in the MM environment are represented by
         * their atomic partial charge distributions. ORCA expects them in
         * q,x,y,z format in a separate file "background.crg"
         */
        void Orca::WriteBackgroundCharges() {
          
            std::ofstream crg_file;
            std::string _crg_file_name_full = _run_dir + "/background.crg";
            crg_file.open(_crg_file_name_full.c_str());
            int total_background = 0;

            for (std::shared_ptr<PolarSeg> seg:_PolarSegments) {
                for (APolarSite* site:*seg) {
                    if (site->getQ00() != 0.0) total_background++;
                    if (site->getRank() > 0 || _with_polarization ) {
                        std::vector<std::vector<double>> _split_multipoles = SplitMultipoles(site);
                        total_background+= _split_multipoles.size();
                    }
                }
            } //counting only
            
            crg_file << total_background << endl;
            boost::format fmt("%1$+1.7f %2$+1.7f %3$+1.7f %4$+1.7f");
            //now write
            for (std::shared_ptr<PolarSeg> seg:_PolarSegments) {
                for (APolarSite* site:*seg) {
                    string sitestring=boost::str(fmt % site->getQ00() % ((site->getPos().getX())*votca::tools::conv::nm2ang) 
                            % (site->getPos().getY()*votca::tools::conv::nm2ang) 
                            % (site->getPos().getZ()*votca::tools::conv::nm2ang) 
                            );
                    if (site->getQ00() != 0.0) crg_file << sitestring << endl;
                    if (site->getRank() > 0 || _with_polarization ) {
                        std::vector< std::vector<double> > _split_multipoles = SplitMultipoles(site);
                        for (const auto& mpoles:_split_multipoles){
                           string multipole=boost::str( fmt % mpoles[3] % mpoles[0] % mpoles[1] % mpoles[2] );
                            crg_file << multipole << endl;
                        }
                    }
                }
            }
            
            return;
        }

        /**
         * Prepares the *.inp file from a vector of segments
         * Appends a guess constructed from monomer orbitals if supplied, Not implemented yet
         */
        bool Orca::WriteInputFile(Orbitals& orbitals) {

            std::vector<std::string> results;
            std::string temp_suffix = "/id";
            std::string scratch_dir_backup = _scratch_dir;
            std::ofstream inp_file;
            std::string inp_file_name_full = _run_dir + "/" + _input_file_name;
            inp_file.open(inp_file_name_full.c_str());
            // header
            inp_file << "* xyz  " << _charge << " " << _spin << endl;

            std::vector< QMAtom* > qmatoms = orbitals.QMAtoms();
            // put coordinates
            WriteCoordinates(inp_file, qmatoms);
            // add parallelization info
            inp_file << "%pal\n " << "nprocs " << _threads << "\nend" << "\n" << endl;
            // basis set info
            if (_write_basis_set) {
                std::string el_file_name = _run_dir + "/" + "system.bas";
                WriteBasisset(qmatoms, _basisset_name, el_file_name);
                inp_file << "%basis\n " << endl;
                inp_file << "GTOName" << " " << "=" << "\"system.bas\";" << endl;
                if (_auxbasisset_name != "") {
                    std::string aux_file_name = _run_dir + "/" + "system.aux";
                    WriteBasisset(qmatoms, _auxbasisset_name, aux_file_name);
                    inp_file << "GTOAuxName" << " " << "=" << "\"system.aux\";" << endl;
                }
            } // write_basis set

            // ECPs
            /* WRITING ECP INTO system.inp FILE for ORCA**/
            if (_write_pseudopotentials) {
                WriteECP(inp_file, qmatoms);
            } // write pseudopotentials
            /* END   OF WRITING BASISSET/ECP INTO system.inp FILE for ORCA*************/
            inp_file << "end\n " << "\n" << endl; //This end is for the basis set block
            if (_write_charges) {
                WriteBackgroundCharges();
            }

            inp_file << _options << "\n";
            inp_file << endl;
            inp_file.close();
            // and now generate a shell script to run both jobs, if neccessary

            XTP_LOG(logDEBUG, *_pLog) << "Setting the scratch dir to " << _scratch_dir + temp_suffix << flush;
            _scratch_dir = scratch_dir_backup + temp_suffix;
            WriteShellScript();
            _scratch_dir = scratch_dir_backup;
            return true;
        }

        bool Orca::WriteShellScript() {
            ofstream shell_file;
            std::string shell_file_name_full = _run_dir + "/" + _shell_file_name;
            shell_file.open(shell_file_name_full.c_str());
            shell_file << "#!/bin/bash" << endl;
            shell_file << "mkdir -p " << _scratch_dir << endl;
            
            if(_write_guess){
              if(!(boost::filesystem::exists( _run_dir + "/molA.gbw" ) && boost::filesystem::exists( _run_dir + "/molB.gbw" )  )){
              throw runtime_error("Using guess relies on a molA.gbw and a molB.gbw file being in the directory.");
            }
              shell_file<<_executable<<"_mergefrag molA.gbw molB.gbw dimer.gbw > merge.log"<<endl;
            }
            shell_file << _executable << " " << _input_file_name << " > " << _log_file_name << endl; //" 2> run.error" << endl;
            shell_file.close();
            return true;
        }

        /**
         * Runs the Orca job.
         */
        bool Orca::Run( Orbitals& orbitals ) {

            XTP_LOG(logDEBUG, *_pLog) << "Running Orca job" << flush;

            if (std::system(NULL)) {

                std::string _command = "cd " + _run_dir + "; sh " + _shell_file_name;
                int check = std::system(_command.c_str());
                if (check == -1) {
                    XTP_LOG(logERROR, *_pLog) << _input_file_name << " failed to start" << flush;
                    return false;
                }
                if (CheckLogFile()) {
                    XTP_LOG(logDEBUG, *_pLog) << "Finished Orca job" << flush;
                    return true;
                } else {
                    XTP_LOG(logDEBUG, *_pLog) << "Orca job failed" << flush;
                }
            } else {
                XTP_LOG(logERROR, *_pLog) << _input_file_name << " failed to start" << flush;
                return false;
            }

            return true;
        }

        /**
         * Cleans up after the Orca job
         */
        void Orca::CleanUp() {

          if(_write_guess){
            remove((_run_dir + "/" +"molA.gbw").c_str());
            remove((_run_dir + "/" +"molB.gbw").c_str());
            remove((_run_dir + "/" +"dimer.gbw").c_str());           
          }
            // cleaning up the generated files
            if (_cleanup.size() != 0) {
                tools::Tokenizer tok_cleanup(_cleanup, ",");
                std::vector <std::string> cleanup_info;
                tok_cleanup.ToVector(cleanup_info);
                for (const std::string& substring:cleanup_info) {
                    if (substring == "inp") {
                        std::string file_name = _run_dir + "/" + _input_file_name;
                        remove(file_name.c_str());
                    }

                    if (substring == "bas") {
                        std::string file_name = _run_dir + "/system.bas";
                        remove(file_name.c_str());
                    }

                    if (substring == "log") {
                        std::string file_name = _run_dir + "/" + _log_file_name;
                        remove(file_name.c_str());
                    }

                    if (substring == "gbw") {
                        std::string file_name = _run_dir + "/" + _orb_file_name;
                        remove(file_name.c_str());
                    }

                    if (substring == "ges") {
                        std::string file_name = _run_dir + "/system.ges";
                        remove(file_name.c_str());
                    }
                    if (substring == "prop") {
                        std::string file_name = _run_dir + "/system.prop";
                        remove(file_name.c_str());
                    }
                }
            }
            return;
        }

        bool Orca::ParseLogFile(Orbitals& orbitals) {
            const double conv_Hrt_eV = tools::conv::hrt2ev;
            bool found_success=false;
            orbitals.setQMpackage("orca");
            orbitals.setDFTbasis(_basisset_name);
            if (_write_pseudopotentials) {
                orbitals.setECP(_ecp_name);
            } 

            XTP_LOG(logDEBUG, *_pLog) << "Parsing " << _log_file_name << flush;
            std::string log_file_name_full = _run_dir + "/" + _log_file_name;
            // check if LOG file is complete
            if (!CheckLogFile()) return false;
            std::map <int, double> energies;
            std::map <int, double> occupancy;

            std::string line;
            unsigned levels = 0;
            int number_of_electrons = 0;
            std::vector<std::string> results;

            std::ifstream input_file(log_file_name_full.c_str());

            if (input_file.fail()) {
                XTP_LOG(logERROR, *_pLog) << "File " << log_file_name_full << " not found " << flush;
                return false;
            } else {
                XTP_LOG(logDEBUG, *_pLog) << "Reading Coordinates and occupationnumbers and energies from " << log_file_name_full << flush;
            }
            //Coordinates of the final configuration depending on whether it is an optimization or not
            while (input_file) {
                getline(input_file, line);
                boost::trim(line);

                if (_is_optimization) {
                    throw runtime_error("Not implemented yet!");
                }
                bool found_optimization = true;
                std::string::size_type coordinates_pos = line.find("CARTESIAN COORDINATES (ANGSTROEM)");

                if (found_optimization && coordinates_pos != std::string::npos) {
                    XTP_LOG(logDEBUG, *_pLog) << "Getting the coordinates" << flush;
                    bool has_QMAtoms = orbitals.hasQMAtoms();
                    // three garbage lines
                    getline(input_file, line);
                    // now starts the data in format
                    // _id type Qnuc x y z
                    std::vector<std::string> row=GetLineAndSplit(input_file, "\t ");
                    int nfields = row.size();
                    int atom_id = 0;
                    while (nfields == 4) {
                        std::string atom_type = row.at(0);
                        double x = boost::lexical_cast<double>(row.at(1));
                        double y = boost::lexical_cast<double>(row.at(2));
                        double z = boost::lexical_cast<double>(row.at(3));
                        row=GetLineAndSplit(input_file, "\t ");
                        nfields = row.size();
                        tools::vec pos=tools::vec(x,y,z);
                        pos*=tools::conv::ang2bohr;
                        if (has_QMAtoms == false) {
                            orbitals.AddAtom(atom_id,atom_type, pos);
                        } else {
                            QMAtom* pAtom = orbitals.QMAtoms().at(atom_id);
                            pAtom->setPos(pos);
                        }
                        atom_id++;
                    }
                }

                std::string::size_type energy_pos = line.find("Total Energy");
                if (energy_pos != std::string::npos) {

                    boost::algorithm::split(results, line, boost::is_any_of(" "), boost::algorithm::token_compress_on);
                    std::string energy = results[3];
                    boost::trim(energy);
                    orbitals.setQMEnergy(conv_Hrt_eV * boost::lexical_cast<double>(energy));
                    XTP_LOG(logDEBUG, *_pLog) << (boost::format("QM energy[eV]: %4.6f ") % orbitals.getQMEnergy()).str() << flush;
                }

                std::string::size_type HFX_pos = line.find("Fraction HF Exchange ScalHFX");
                if (HFX_pos != std::string::npos) {
                    boost::algorithm::split(results, line, boost::is_any_of(" "), boost::algorithm::token_compress_on);
                    double ScaHFX = boost::lexical_cast<double>(results.back());
                    orbitals.setScaHFX(ScaHFX);
                    XTP_LOG(logDEBUG, *_pLog) << "DFT with " << ScaHFX << " of HF exchange!" << flush;
                }

                std::string::size_type dim_pos = line.find("Basis Dimension");
                if (dim_pos != std::string::npos) {
                    boost::algorithm::split(results, line, boost::is_any_of(" "), boost::algorithm::token_compress_on);
                    std::string dim = results[4]; //The 4th element of results vector is the Basis Dim
                    boost::trim(dim);
                    levels = boost::lexical_cast<int>(dim);
                    XTP_LOG(logDEBUG, *_pLog) << "Basis Dimension: " << levels << flush;
                    XTP_LOG(logDEBUG, *_pLog) << "Energy levels: " << levels << flush;
                }

                std::string::size_type OE_pos = line.find("ORBITAL ENERGIES");
                if (OE_pos != std::string::npos) {

                    number_of_electrons=0;
                    getline(input_file, line);
                    getline(input_file, line);
                    getline(input_file, line);
                    if (line.find("E(Eh)") == std::string::npos) {
                        XTP_LOG(logDEBUG, *_pLog) << "Warning: Orbital Energies not found in log file" << flush;
                    }
                    for (unsigned i = 0; i < levels; i++) {
                        results=GetLineAndSplit(input_file, " ");
                        std::string no = results[0];
                        boost::trim(no);
                        unsigned levelnumber = boost::lexical_cast<unsigned>(no);
                        if (levelnumber != i) {
                            XTP_LOG(logDEBUG, *_pLog) << "Have a look at the orbital energies something weird is going on" << flush;
                        }
                        std::string oc = results[1];
                        boost::trim(oc);
                        double occ = boost::lexical_cast<double>(oc);
                        // We only count alpha electrons, each orbital must be empty or doubly occupied
                        if (occ == 2 || occ == 1) {
                            number_of_electrons++;
                            occupancy[i] = occ;
                        } else if (occ == 0) {
                            occupancy[i] = occ;
                        } else {
                            if (occ == 1){
                                XTP_LOG(logDEBUG, *_pLog) << "Watch out! No distinction between alpha and beta electrons. Check if occ = 1 is suitable for your calculation " << flush;
                                number_of_electrons++;
                                occupancy[i] = occ;
                            } else {
                            throw runtime_error("Only empty or doubly occupied orbitals are allowed not running the right kind of DFT calculation");
                            }
                        }
                        std::string e = results[2];
                        boost::trim(e);
                        energies [i] = boost::lexical_cast<double>(e);
                    }
                }
                /*
                 *  Partial charges from the input file
                 */
                std::string::size_type charge_pos = line.find("CHELPG Charges");

                if (charge_pos != std::string::npos && _get_charges) {
                    XTP_LOG(logDEBUG, *_pLog) << "Getting charges" << flush;
                    getline(input_file, line);
                    std::vector<std::string> row=GetLineAndSplit(input_file, "\t ");
                    int nfields = row.size();
                    while (nfields == 4) {
                        int atom_id = boost::lexical_cast< int >(row.at(0));
                        atom_id++;
                        std::string atom_type = row.at(1);
                        double atom_charge = boost::lexical_cast< double >(row.at(3));
                        row=GetLineAndSplit(input_file, "\t ");
                        nfields = row.size();
                        QMAtom* pAtom;
                        if (!orbitals.hasQMAtoms()) {
                            pAtom =orbitals.AddAtom(atom_id - 1,atom_type, tools::vec(0.0));
                        } else {
                            pAtom = orbitals.QMAtoms().at(atom_id - 1);
                        }
                        pAtom->setPartialcharge(atom_charge);
                    }
                }


                std::string::size_type success = line.find("*                     SUCCESS                       *");
                if (success != std::string::npos ) {
                    found_success=true;
                }
            }

            XTP_LOG(logDEBUG, *_pLog) << "Alpha electrons: " << number_of_electrons << flush;
            int occupied_levels = number_of_electrons;
            int unoccupied_levels = levels - occupied_levels;
            XTP_LOG(logDEBUG, *_pLog) << "Occupied levels: " << occupied_levels << flush;
            XTP_LOG(logDEBUG, *_pLog) << "Unoccupied levels: " << unoccupied_levels << flush;

            /************************************************************/

            // copying information to the orbitals object
       
            orbitals.setBasisSetSize(levels);
            orbitals.setNumberOfElectrons(number_of_electrons);
            orbitals.setNumberOfLevels(occupied_levels, unoccupied_levels);
            orbitals.setSelfEnergy(0.0);

            // copying energies to a vector
            orbitals.MOEnergies().resize(levels);
            //_level = 1;
            for (int i = 0; i < orbitals.MOEnergies().size(); i++) {
                orbitals.MOEnergies()[i] = energies[ i ];
            }

<<<<<<< HEAD
            XTP_LOG(logDEBUG, *_pLog) << "Done reading Log file" << flush;
            return true;
=======


            CTP_LOG(ctp::logDEBUG, *_pLog) << "Done reading Log file" << flush;
            return found_success;
>>>>>>> 4361d58c
        }

        bool Orca::CheckLogFile() {
            // check if the log file exists
            ifstream input_file((_run_dir + "/" + _log_file_name).c_str());

            if (input_file.fail()) {
                XTP_LOG(logERROR, *_pLog) << "Orca LOG is not found" << flush;
                return false;
            };

            std::string line;
            while (input_file) {
                getline(input_file, line);
                boost::trim(line);
                std::string::size_type error = line.find("FATAL ERROR ENCOUNTERED");
                if (error != std::string::npos) {
                    XTP_LOG(logERROR, *_pLog) << "ORCA encountered a fatal error, maybe a look in the log file may help." << flush;
                    return false;
                }
                error = line.find("mpirun detected that one or more processes exited with non-zero status");
                if (error != std::string::npos) {
                    XTP_LOG(logERROR, *_pLog) << "ORCA had an mpi problem, maybe your openmpi version is not good." << flush;
                    return false;
                }
            }
            return true;
        }

        // Parses the Orca gbw file and stores data in the Orbitals object

        bool Orca::ParseOrbitalsFile(Orbitals& orbitals) {
            if (!CheckLogFile()) return false;
            std::vector<double> coefficients;
            int basis_size = orbitals.getBasisSetSize();
            int levels = orbitals.getNumberOfLevels();
            if (basis_size == 0 || levels == 0) {
                throw runtime_error("Basis size not set, calculator does not parse log file first");
            }

            XTP_LOG(logDEBUG, *_pLog) << "Reading the gbw file, this may or may not work so be careful: " << flush;
            ifstream infile;
            infile.open((_run_dir + "/" + _orb_file_name).c_str(), ios::binary | ios::in);
            if (!infile) {
                throw runtime_error("Could not open " + _orb_file_name + " file");
            }
            infile.seekg(24, ios::beg);
            char* buffer = new char [8];
            infile.read(buffer, 8);
            long int offset = *((long int*) buffer);

            infile.seekg(offset, ios::beg);
            infile.read(buffer, 4);
            int op_read = *((int*) buffer);
            infile.seekg(offset + 4, ios::beg);
            infile.read(buffer, 4);
            int dim_read = *((int*) buffer);
            infile.seekg(offset + 8, ios::beg);
            XTP_LOG(logDEBUG, *_pLog) << "Number of operators: " << op_read << " Basis dimension: " << dim_read << flush;
            int n = op_read * dim_read*dim_read;
            delete[] buffer;
            buffer = new char [8];
            for (int i = 0; i < n; i++) {
                infile.read(buffer, 8);
                double mocoeff = *((double*) buffer);
                //XTP_LOG(logDEBUG,*_pLog) << mocoeff<< flush ;
                coefficients.push_back(mocoeff);
            }
            delete[] buffer;

            infile.close();
            // i -> MO, j -> AO
            (orbitals.MOCoefficients()).resize(levels, basis_size);
            for (int i = 0; i < orbitals.MOCoefficients().rows(); i++) {
                for (int j = 0; j < orbitals.MOCoefficients().cols(); j++) {
                    orbitals.MOCoefficients()(j, i) = coefficients[j * basis_size + i];
                   
                }
            }  
            ReorderOutput(orbitals);
            XTP_LOG(logDEBUG, *_pLog) << "Done parsing" << flush;
            return true;
        }

        std::string Orca::getLName(int lnum) {
            if (lnum == 0) {
                return "S";
            } else if (lnum == 1) {
                return "P";
            } else if (lnum == 2) {
                return "D";
            } else if (lnum == 3) {
                return "F";
            } else {
                throw runtime_error("Orca::getLName functions higher than F not implemented");
            }
            return "0";
        }

        std::string Orca::indent(const double &number) {
            std::stringstream ssnumber;
            if (number >= 0) {
                ssnumber << "    ";
            } else {
                ssnumber << "   ";
            }
            ssnumber << setiosflags(ios::fixed) << setprecision(15) << std::scientific << number;
            std::string snumber = ssnumber.str();
            return snumber;
        }




    }
}<|MERGE_RESOLUTION|>--- conflicted
+++ resolved
@@ -610,15 +610,9 @@
                 orbitals.MOEnergies()[i] = energies[ i ];
             }
 
-<<<<<<< HEAD
             XTP_LOG(logDEBUG, *_pLog) << "Done reading Log file" << flush;
-            return true;
-=======
-
-
-            CTP_LOG(ctp::logDEBUG, *_pLog) << "Done reading Log file" << flush;
+
             return found_success;
->>>>>>> 4361d58c
         }
 
         bool Orca::CheckLogFile() {
