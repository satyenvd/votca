--- conflicted
+++ resolved
@@ -19,14 +19,8 @@
 
 #include "orca.h"
 #include <votca/xtp/qminterface.h>
-<<<<<<< HEAD
-
 #include <votca/xtp/segment.h>
-
-=======
-#include <votca/ctp/segment.h>
 #include <votca/xtp/basisset.h>
->>>>>>> 6201e219
 #include <votca/tools/elements.h>
 #include <boost/algorithm/string.hpp>
 #include <boost/format.hpp>
@@ -112,55 +106,6 @@
         }
 
 
-<<<<<<< HEAD
-        /* Custom basis sets are written on a per-element basis to
-         * the system.bas/aux file(s), which are then included in the
-         * Orca input file using GTOName = "system.bas/aux"
-         */
-        void Orca::WriteBasisset(std::vector<QMAtom*>& qmatoms, std::string& _bs_name, std::string& _el_file_name) {
-
-            tools::Elements _elements;
-            list<std::string> elements;
-            BasisSet bs;
-            bs.LoadBasisSet(_bs_name);
-            XTP_LOG(xtp::logDEBUG, *_pLog) << "Loaded Basis Set " << _bs_name << flush;
-            ofstream _el_file;
-
-            _el_file.open(_el_file_name.c_str());
-            //_com_file << "@" << "system.bas" << endl;
-            _el_file << "$DATA" << endl;
-            std::vector< QMAtom* >::iterator it;
-
-            for (it = qmatoms.begin(); it < qmatoms.end(); it++) {
-                std::string element_name = (*it)->getType();
-                list<std::string>::iterator ite;
-                ite = find(elements.begin(), elements.end(), element_name);
-                if (ite == elements.end()) {
-                    elements.push_back(element_name);
-                    Element* element = bs.getElement(element_name);
-                    _el_file << _elements.getEleFull(element_name) << endl;
-                    for (Element::ShellIterator its = element->firstShell(); its != element->lastShell(); its++) {
-                        Shell* shell = (*its);
-
-                        string type = shell->getType();
-                        // check combined shells
-
-                        for (unsigned i = 0; i < type.size(); ++i) {
-                            string subtype = string(type, i, 1);
-                            _el_file << subtype << " " << shell->getSize() << endl;
-                            int _sh_idx = 0;
-                            for (Shell::GaussianIterator itg = shell->firstGaussian(); itg != shell->lastGaussian(); itg++) {
-                                GaussianPrimitive* gaussian = *itg;
-                                _sh_idx++;
-                                _el_file << " " << _sh_idx << " " << indent(gaussian->decay);
-                                _el_file << " " << indent(gaussian->contraction[FindLmax(subtype)]);
-
-                                _el_file << endl;
-                            }
-
-                        }
-                    }
-=======
 /* Custom basis sets are written on a per-element basis to
      * the system.bas/aux file(s), which are then included in the
      * Orca input file using GTOName = "system.bas/aux"
@@ -173,7 +118,7 @@
       tools::Elements elementInfo;
       BasisSet bs;
       bs.LoadBasisSet(bs_name);
-      CTP_LOG(ctp::logDEBUG, *_pLog) << "Loaded Basis Set " << bs_name << flush;
+      XTP_LOG(xtp::logDEBUG, *_pLog) << "Loaded Basis Set " << bs_name << flush;
       ofstream el_file;
 
       el_file.open(el_file_name.c_str());
@@ -195,7 +140,6 @@
                 el_file << " " << indent(gaussian._contraction[FindLmax(subtype)]);
                 el_file << endl;
               }
->>>>>>> 6201e219
 
             }
           }
@@ -224,64 +168,7 @@
       return;
     }
 
-<<<<<<< HEAD
-        /* If custom ECPs are used, they need to be specified in the input file
-         * in a section following the basis set includes.
-         */
-        void Orca::WriteECP(std::ofstream& _com_file, std::vector<QMAtom*>& qmatoms){
-
-            std::vector< QMAtom* >::iterator it;
-
-
-            _com_file << endl;
-
-            list<std::string> elements;
-            elements.push_back("H");
-            elements.push_back("He");
-            BasisSet ecp;
-            ecp.LoadPseudopotentialSet(_ecp_name);
-            XTP_LOG(xtp::logDEBUG, *_pLog) << "Loaded Pseudopotentials " <<_ecp_name << flush;
-
-
-
-            for (it = qmatoms.begin(); it < qmatoms.end(); it++) {
-                
-                    std::string element_name = (*it)->getType();
-
-
-                    list<std::string>::iterator ite;
-                    ite = find(elements.begin(), elements.end(), element_name);
-                    if (ite == elements.end()) {
-                        elements.push_back(element_name);
-                        Element* element = ecp.getElement(element_name);
-                        _com_file << "\n" << "NewECP" << " " << element_name << endl;
-                        _com_file << "N_core" << " " << element->getNcore() << endl;
-                        //lmaxnum2lmaxname
-                        _com_file << "lmax" << " " << getLName(element->getLmax()) << endl;
-
-                        //For Orca the order doesn't matter but let's write it in ascending order
-                        // write remaining shells in ascending order s,p,d...
-                        for (int i = 0; i <= element->getLmax(); i++) {
-                            for (Element::ShellIterator its = element->firstShell(); its != element->lastShell(); its++) {
-                                Shell* shell = (*its);
-                                if (shell->getLmax() == i) {
-                                    // shell type, number primitives, scale factor
-                                    _com_file << shell->getType() << " " << shell->getSize() << endl;
-                                    int _sh_idx = 0;
-                                    for (Shell::GaussianIterator itg = shell->firstGaussian(); itg != shell->lastGaussian(); itg++) {
-                                        GaussianPrimitive* gaussian = *itg;
-                                        _sh_idx++;
-                                        _com_file << _sh_idx << " " << gaussian->decay << " " << gaussian->contraction[0] << " " << gaussian->power << endl;
-                                    }
-                                }
-                            }
-                        }
-                        _com_file << "end\n " << "\n" << endl;
-                    }
-=======
->>>>>>> 6201e219
-
-/* If custom ECPs are used, they need to be specified in the input file
+    /* If custom ECPs are used, they need to be specified in the input file
      * in a section following the basis set includes.
      */
     void Orca::WriteECP(std::ofstream& inp_file, std::vector<QMAtom*>& qmatoms) {
@@ -292,13 +179,13 @@
       BasisSet ecp;
       ecp.LoadPseudopotentialSet(_ecp_name);
 
-      CTP_LOG(ctp::logDEBUG, *_pLog) << "Loaded Pseudopotentials " << _ecp_name << flush;
+      XTP_LOG(xtp::logDEBUG, *_pLog) << "Loaded Pseudopotentials " << _ecp_name << flush;
 
       for (const std::string& element_name:UniqueElements) {
           try{    
            ecp.getElement(element_name);
           }catch(std::runtime_error& error){
-            CTP_LOG(ctp::logDEBUG, *_pLog) << "No pseudopotential for " << element_name<<" available" << flush;
+            XTP_LOG(xtp::logDEBUG, *_pLog) << "No pseudopotential for " << element_name<<" available" << flush;
             continue;
           }
           const Element& element = ecp.getElement(element_name);
@@ -337,24 +224,6 @@
          * their atomic partial charge distributions. ORCA expects them in
          * q,x,y,z format in a separate file "background.crg"
          */
-<<<<<<< HEAD
-        void Orca::WriteBackgroundCharges(std::vector<xtp::PolarSeg*> segments) {
-            std::ofstream _crg_file;
-            std::string _crg_file_name_full = _run_dir + "/background.crg";
-            _crg_file.open(_crg_file_name_full.c_str());
-            int _total_background = 0;
-
-            std::vector< xtp::PolarSeg* >::iterator it;
-            for (it = segments.begin(); it < segments.end(); it++) {
-                vector<xtp::APolarSite*> ::iterator pit;
-                for (pit = (*it)->begin(); pit < (*it)->end(); ++pit) {
-                    if ((*pit)->getQ00() != 0.0) _total_background++;
-
-                    if ((*pit)->getRank() > 0 || _with_polarization ) {
-
-                        std::vector<std::vector<double>> _split_multipoles = SplitMultipoles(*pit);
-                        _total_background+= _split_multipoles.size();
-=======
         void Orca::WriteBackgroundCharges() {
           
             std::ofstream crg_file;
@@ -362,13 +231,12 @@
             crg_file.open(_crg_file_name_full.c_str());
             int total_background = 0;
 
-            for (std::shared_ptr<ctp::PolarSeg> seg:_PolarSegments) {
-                for (ctp::APolarSite* site:*seg) {
+            for (std::shared_ptr<xtp::PolarSeg> seg:_PolarSegments) {
+                for (xtp::APolarSite* site:*seg) {
                     if (site->getQ00() != 0.0) total_background++;
                     if (site->getRank() > 0 || _with_polarization ) {
                         std::vector<std::vector<double>> _split_multipoles = SplitMultipoles(site);
                         total_background+= _split_multipoles.size();
->>>>>>> 6201e219
                     }
                 }
             } //counting only
@@ -376,21 +244,11 @@
             crg_file << total_background << endl;
             boost::format fmt("%1$+1.7f %2$+1.7f %3$+1.7f %4$+1.7f");
             //now write
-<<<<<<< HEAD
-            for (it = segments.begin(); it < segments.end(); it++) {
-                vector<xtp::APolarSite*> ::iterator pit;
-                for (pit = (*it)->begin(); pit < (*it)->end(); ++pit) {
-                    
-                    string site=boost::str(fmt % (*pit)->getQ00() % (((*pit)->getPos().getX())*votca::tools::conv::nm2ang) 
-                            % ((*pit)->getPos().getY()*votca::tools::conv::nm2ang) 
-                            % ((*pit)->getPos().getZ()*votca::tools::conv::nm2ang) 
-=======
-            for (std::shared_ptr<ctp::PolarSeg> seg:_PolarSegments) {
-                for (ctp::APolarSite* site:*seg) {
+            for (std::shared_ptr<xtp::PolarSeg> seg:_PolarSegments) {
+                for (xtp::APolarSite* site:*seg) {
                     string sitestring=boost::str(fmt % site->getQ00() % ((site->getPos().getX())*votca::tools::conv::nm2ang) 
                             % (site->getPos().getY()*votca::tools::conv::nm2ang) 
                             % (site->getPos().getZ()*votca::tools::conv::nm2ang) 
->>>>>>> 6201e219
                             );
                     if (site->getQ00() != 0.0) crg_file << sitestring << endl;
                     if (site->getRank() > 0 || _with_polarization ) {
@@ -410,11 +268,7 @@
          * Prepares the *.inp file from a vector of segments
          * Appends a guess constructed from monomer orbitals if supplied, Not implemented yet
          */
-<<<<<<< HEAD
-        bool Orca::WriteInputFile(std::vector< xtp::Segment* > segments, Orbitals* orbitals_guess , std::vector<xtp::PolarSeg*> PolarSegments ) {
-=======
         bool Orca::WriteInputFile(Orbitals& orbitals) {
->>>>>>> 6201e219
 
             std::vector<std::string> results;
             std::string temp_suffix = "/id";
@@ -458,12 +312,8 @@
             inp_file << endl;
             inp_file.close();
             // and now generate a shell script to run both jobs, if neccessary
-<<<<<<< HEAD
+
             XTP_LOG(xtp::logDEBUG, *_pLog) << "Setting the scratch dir to " << _scratch_dir + temp_suffix << flush;
-
-=======
-            CTP_LOG(ctp::logDEBUG, *_pLog) << "Setting the scratch dir to " << _scratch_dir + temp_suffix << flush;
->>>>>>> 6201e219
             _scratch_dir = scratch_dir_backup + temp_suffix;
             WriteShellScript();
             _scratch_dir = scratch_dir_backup;
@@ -496,27 +346,8 @@
             XTP_LOG(xtp::logDEBUG, *_pLog) << "Running Orca job" << flush;
 
             if (std::system(NULL)) {
-<<<<<<< HEAD
-
-                // Orca overrides input information, if *.db and *.movecs files are present
-                // better trash the old version
-                std::string file_name = _run_dir + "/system.db";
-                remove(file_name.c_str());
-                file_name = _run_dir + "/" + _log_file_name;
-                remove(file_name.c_str());
-                file_name = _run_dir + "/" + _orb_file_name;
-                //remove ( file_name.c_str() );
-
-                std::string _command;
-                if (_threads == 1) {
-                    _command = "cd " + _run_dir + "; sh " + _shell_file_name;
-                } else {
-                    _command = "cd " + _run_dir + "; sh " + _shell_file_name;
-                }
-                //XTP_LOG(logDEBUG,*_pLog) << _command << flush;
-=======
+
                 std::string _command = "cd " + _run_dir + "; sh " + _shell_file_name;
->>>>>>> 6201e219
                 int check = std::system(_command.c_str());
                 if (check == -1) {
                     XTP_LOG(xtp::logERROR, *_pLog) << _input_file_name << " failed to start" << flush;
@@ -593,15 +424,9 @@
             if (_write_pseudopotentials) {
                 orbitals.setECP(_ecp_name);
             } 
-<<<<<<< HEAD
 
             XTP_LOG(xtp::logDEBUG, *_pLog) << "Parsing " << _log_file_name << flush;
-            // return true;
-            std::string _log_file_name_full = _run_dir + "/" + _log_file_name;
-=======
-            CTP_LOG(ctp::logDEBUG, *_pLog) << "Parsing " << _log_file_name << flush;
             std::string log_file_name_full = _run_dir + "/" + _log_file_name;
->>>>>>> 6201e219
             // check if LOG file is complete
             if (!CheckLogFile()) return false;
             std::map <int, double> energies;
@@ -614,19 +439,11 @@
 
             std::ifstream input_file(log_file_name_full.c_str());
 
-<<<<<<< HEAD
-            if (_input_file.fail()) {
-                XTP_LOG(xtp::logERROR, *_pLog) << "File " << _log_file_name_full << " not found " << flush;
+            if (input_file.fail()) {
+                XTP_LOG(xtp::logERROR, *_pLog) << "File " << log_file_name_full << " not found " << flush;
                 return false;
             } else {
-                XTP_LOG(xtp::logDEBUG, *_pLog) << "Reading Coordinates and occupationnumbers and energies from " << _log_file_name_full << flush;
-=======
-            if (input_file.fail()) {
-                CTP_LOG(ctp::logERROR, *_pLog) << "File " << log_file_name_full << " not found " << flush;
-                return false;
-            } else {
-                CTP_LOG(ctp::logDEBUG, *_pLog) << "Reading Coordinates and occupationnumbers and energies from " << log_file_name_full << flush;
->>>>>>> 6201e219
+                XTP_LOG(xtp::logDEBUG, *_pLog) << "Reading Coordinates and occupationnumbers and energies from " << log_file_name_full << flush;
             }
             //Coordinates of the final configuration depending on whether it is an optimization or not
             while (input_file) {
@@ -639,18 +456,9 @@
                 bool found_optimization = true;
                 std::string::size_type coordinates_pos = line.find("CARTESIAN COORDINATES (ANGSTROEM)");
 
-<<<<<<< HEAD
-                if (_found_optimization && coordinates_pos != std::string::npos) {
+                if (found_optimization && coordinates_pos != std::string::npos) {
                     XTP_LOG(xtp::logDEBUG, *_pLog) << "Getting the coordinates" << flush;
-
-                    //_has_coordinates = true;
-                    bool _has_QMAtoms = _orbitals->hasQMAtoms();
-
-=======
-                if (found_optimization && coordinates_pos != std::string::npos) {
-                    CTP_LOG(ctp::logDEBUG, *_pLog) << "Getting the coordinates" << flush;
                     bool has_QMAtoms = orbitals.hasQMAtoms();
->>>>>>> 6201e219
                     // three garbage lines
                     getline(input_file, line);
                     // now starts the data in format
@@ -679,78 +487,41 @@
 
                 std::string::size_type energy_pos = line.find("Total Energy");
                 if (energy_pos != std::string::npos) {
-<<<<<<< HEAD
-                    //cout << _line << endl;
-                    boost::algorithm::split(results, _line, boost::is_any_of(" "), boost::algorithm::token_compress_on);
-                    std::string _energy = results[3];
-                    boost::trim(_energy);
-                    //cout << _energy << endl;
-                    _orbitals->setQMEnergy(_conv_Hrt_eV * boost::lexical_cast<double>(_energy));
-                    XTP_LOG(xtp::logDEBUG, *_pLog) << (boost::format("QM energy[eV]: %4.6f ") % _orbitals->getQMEnergy()).str() << flush;
-                    // _orbitals->_has_qm_energy = true;
-=======
+
                     boost::algorithm::split(results, line, boost::is_any_of(" "), boost::algorithm::token_compress_on);
                     std::string energy = results[3];
                     boost::trim(energy);
                     orbitals.setQMEnergy(conv_Hrt_eV * boost::lexical_cast<double>(energy));
-                    CTP_LOG(ctp::logDEBUG, *_pLog) << (boost::format("QM energy[eV]: %4.6f ") % orbitals.getQMEnergy()).str() << flush;
->>>>>>> 6201e219
+                    XTP_LOG(xtp::logDEBUG, *_pLog) << (boost::format("QM energy[eV]: %4.6f ") % orbitals.getQMEnergy()).str() << flush;
                 }
 
                 std::string::size_type HFX_pos = line.find("Fraction HF Exchange ScalHFX");
                 if (HFX_pos != std::string::npos) {
-<<<<<<< HEAD
-                    boost::algorithm::split(results, _line, boost::is_any_of(" "), boost::algorithm::token_compress_on);
-                    double _ScaHFX = boost::lexical_cast<double>(results.back());
-                    _orbitals->setScaHFX(_ScaHFX);
-                    XTP_LOG(xtp::logDEBUG, *_pLog) << "DFT with " << _ScaHFX << " of HF exchange!" << flush;
-=======
                     boost::algorithm::split(results, line, boost::is_any_of(" "), boost::algorithm::token_compress_on);
                     double ScaHFX = boost::lexical_cast<double>(results.back());
                     orbitals.setScaHFX(ScaHFX);
-                    CTP_LOG(ctp::logDEBUG, *_pLog) << "DFT with " << ScaHFX << " of HF exchange!" << flush;
->>>>>>> 6201e219
+                    XTP_LOG(xtp::logDEBUG, *_pLog) << "DFT with " << ScaHFX << " of HF exchange!" << flush;
                 }
 
                 std::string::size_type dim_pos = line.find("Basis Dimension");
                 if (dim_pos != std::string::npos) {
-<<<<<<< HEAD
-
-                    boost::algorithm::split(results, _line, boost::is_any_of(" "), boost::algorithm::token_compress_on);
-                    //_has_basis_dim = true;
-                    std::string _dim = results[4]; //The 4th element of results vector is the Basis Dim
-                    boost::trim(_dim);
-                    _levels = boost::lexical_cast<int>(_dim);
-                    //cout <<  boost::lexical_cast<int>(_dim) << endl;
-                    //_basis_size = _levels;
-                    XTP_LOG(xtp::logDEBUG, *_pLog) << "Basis Dimension: " << _levels << flush;
-                    XTP_LOG(xtp::logDEBUG, *_pLog) << "Energy levels: " << _levels << flush;
-=======
                     boost::algorithm::split(results, line, boost::is_any_of(" "), boost::algorithm::token_compress_on);
                     std::string dim = results[4]; //The 4th element of results vector is the Basis Dim
                     boost::trim(dim);
                     levels = boost::lexical_cast<int>(dim);
-                    CTP_LOG(ctp::logDEBUG, *_pLog) << "Basis Dimension: " << levels << flush;
-                    CTP_LOG(ctp::logDEBUG, *_pLog) << "Energy levels: " << levels << flush;
->>>>>>> 6201e219
+                    XTP_LOG(xtp::logDEBUG, *_pLog) << "Basis Dimension: " << levels << flush;
+                    XTP_LOG(xtp::logDEBUG, *_pLog) << "Energy levels: " << levels << flush;
                 }
 
                 std::string::size_type OE_pos = line.find("ORBITAL ENERGIES");
                 if (OE_pos != std::string::npos) {
-<<<<<<< HEAD
-                    getline(_input_file, _line);
-                    getline(_input_file, _line);
-                    getline(_input_file, _line);
-                    if (_line.find("E(Eh)") == std::string::npos) {
-                        XTP_LOG(xtp::logDEBUG, *_pLog) << "Warning: Orbital Energies not found in log file" << flush;
-=======
+
                     number_of_electrons=0;
                     getline(input_file, line);
                     getline(input_file, line);
                     getline(input_file, line);
                     if (line.find("E(Eh)") == std::string::npos) {
-                        CTP_LOG(ctp::logDEBUG, *_pLog) << "Warning: Orbital Energies not found in log file" << flush;
->>>>>>> 6201e219
+                        XTP_LOG(xtp::logDEBUG, *_pLog) << "Warning: Orbital Energies not found in log file" << flush;
                     }
                     for (unsigned i = 0; i < levels; i++) {
                         results=GetLineAndSplit(input_file, " ");
@@ -771,15 +542,9 @@
                             occupancy[i] = occ;
                         } else {
                             if (occ == 1){
-<<<<<<< HEAD
                                 XTP_LOG(xtp::logDEBUG, *_pLog) << "Watch out! No distinction between alpha and beta electrons. Check if occ = 1 is suitable for your calculation " << flush;
-                                _number_of_electrons++;
-                                _occ[i] = occ;
-=======
-                                CTP_LOG(ctp::logDEBUG, *_pLog) << "Watch out! No distinction between alpha and beta electrons. Check if occ = 1 is suitable for your calculation " << flush;
                                 number_of_electrons++;
                                 occupancy[i] = occ;
->>>>>>> 6201e219
                             } else {
                             throw runtime_error("Only empty or doubly occupied orbitals are allowed not running the right kind of DFT calculation");
                             }
@@ -795,22 +560,10 @@
                 std::string::size_type charge_pos = line.find("CHELPG Charges");
 
                 if (charge_pos != std::string::npos && _get_charges) {
-<<<<<<< HEAD
                     XTP_LOG(xtp::logDEBUG, *_pLog) << "Getting charges" << flush;
-                    getline(_input_file, _line);
-
-                    std::vector<std::string> _row;
-                    getline(_input_file, _line);
-                    boost::trim(_line);
-                    boost::algorithm::split(_row, _line, boost::is_any_of("\t "), boost::algorithm::token_compress_on);
-                    int nfields = _row.size();
-
-=======
-                    CTP_LOG(ctp::logDEBUG, *_pLog) << "Getting charges" << flush;
                     getline(input_file, line);
                     std::vector<std::string> row=GetLineAndSplit(input_file, "\t ");
                     int nfields = row.size();
->>>>>>> 6201e219
                     while (nfields == 4) {
                         int atom_id = boost::lexical_cast< int >(row.at(0));
                         atom_id++;
@@ -829,21 +582,11 @@
                 }
             }
 
-<<<<<<< HEAD
-
-            XTP_LOG(xtp::logDEBUG, *_pLog) << "Alpha electrons: " << _number_of_electrons << flush;
-            int _occupied_levels = _number_of_electrons;
-            int _unoccupied_levels = _levels - _occupied_levels;
-            XTP_LOG(xtp::logDEBUG, *_pLog) << "Occupied levels: " << _occupied_levels << flush;
-            XTP_LOG(xtp::logDEBUG, *_pLog) << "Unoccupied levels: " << _unoccupied_levels << flush;
-
-=======
-            CTP_LOG(ctp::logDEBUG, *_pLog) << "Alpha electrons: " << number_of_electrons << flush;
+            XTP_LOG(xtp::logDEBUG, *_pLog) << "Alpha electrons: " << number_of_electrons << flush;
             int occupied_levels = number_of_electrons;
             int unoccupied_levels = levels - occupied_levels;
-            CTP_LOG(ctp::logDEBUG, *_pLog) << "Occupied levels: " << occupied_levels << flush;
-            CTP_LOG(ctp::logDEBUG, *_pLog) << "Unoccupied levels: " << unoccupied_levels << flush;
->>>>>>> 6201e219
+            XTP_LOG(xtp::logDEBUG, *_pLog) << "Occupied levels: " << occupied_levels << flush;
+            XTP_LOG(xtp::logDEBUG, *_pLog) << "Unoccupied levels: " << unoccupied_levels << flush;
 
             /************************************************************/
 
@@ -861,18 +604,7 @@
                 orbitals.MOEnergies()[i] = energies[ i ];
             }
 
-<<<<<<< HEAD
-
-            // cleanup
-            // _coefficients.clear();
-            _energies.clear();
-            _occ.clear();
-
             XTP_LOG(xtp::logDEBUG, *_pLog) << "Done reading Log file" << flush;
-
-=======
-            CTP_LOG(ctp::logDEBUG, *_pLog) << "Done reading Log file" << flush;
->>>>>>> 6201e219
             return true;
         }
 
@@ -880,13 +612,8 @@
             // check if the log file exists
             ifstream input_file((_run_dir + "/" + _log_file_name).c_str());
 
-<<<<<<< HEAD
-            if (_input_file.fail()) {
+            if (input_file.fail()) {
                 XTP_LOG(xtp::logERROR, *_pLog) << "Orca LOG is not found" << flush;
-=======
-            if (input_file.fail()) {
-                CTP_LOG(ctp::logERROR, *_pLog) << "Orca LOG is not found" << flush;
->>>>>>> 6201e219
                 return false;
             };
 
@@ -918,12 +645,8 @@
             if (basis_size == 0 || levels == 0) {
                 throw runtime_error("Basis size not set, calculator does not parse log file first");
             }
-<<<<<<< HEAD
 
             XTP_LOG(xtp::logDEBUG, *_pLog) << "Reading the gbw file, this may or may not work so be careful: " << flush;
-=======
-            CTP_LOG(ctp::logDEBUG, *_pLog) << "Reading the gbw file, this may or may not work so be careful: " << flush;
->>>>>>> 6201e219
             ifstream infile;
             infile.open((_run_dir + "/" + _orb_file_name).c_str(), ios::binary | ios::in);
             if (!infile) {
@@ -948,13 +671,8 @@
             for (int i = 0; i < n; i++) {
                 infile.read(buffer, 8);
                 double mocoeff = *((double*) buffer);
-<<<<<<< HEAD
                 //XTP_LOG(logDEBUG,*_pLog) << mocoeff<< flush ;
-                _coefficients.push_back(mocoeff);
-=======
-                //CTP_LOG(logDEBUG,*_pLog) << mocoeff<< flush ;
                 coefficients.push_back(mocoeff);
->>>>>>> 6201e219
             }
             delete[] buffer;
 
@@ -966,18 +684,9 @@
                     orbitals.MOCoefficients()(j, i) = coefficients[j * basis_size + i];
                    
                 }
-<<<<<<< HEAD
-            }
-           
-           ReorderOutput(_orbitals);
-
-
+            }  
+            ReorderOutput(orbitals);
             XTP_LOG(xtp::logDEBUG, *_pLog) << "Done parsing" << flush;
-=======
-            }  
-           ReorderOutput(orbitals);
-            CTP_LOG(ctp::logDEBUG, *_pLog) << "Done parsing" << flush;
->>>>>>> 6201e219
             return true;
         }
 
