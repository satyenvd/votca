--- conflicted
+++ resolved
@@ -223,14 +223,10 @@
       svd.setThreshold(_conditionnumber);
       svd.compute(Amat,Eigen::ComputeThinU | Eigen::ComputeThinV);
       charges=svd.solve(Bvec);
-<<<<<<< HEAD
-      CTP_LOG(ctp::logDEBUG, *_log) << ctp::TimeStamp() << " SVD Done. "<<Bvec.size()-svd.nonzeroSingularValues()<<" Sites could not be fitted and are set to zero."<< flush;
-=======
       CTP_LOG(ctp::logDEBUG, *_log) << ctp::TimeStamp() << " SVD Done. "<<flush;
       if((Bvec.size()-svd.nonzeroSingularValues())!=0){
         CTP_LOG(ctp::logDEBUG, *_log) << ctp::TimeStamp() <<Bvec.size()-svd.nonzeroSingularValues()<<" Sites could not be fitted and are set to zero."<< flush;
       }
->>>>>>> d4744c08
     }
     else{
       Eigen::ColPivHouseholderQR<Eigen::MatrixXd> QR(Amat);
