--- conflicted
+++ resolved
@@ -40,19 +40,6 @@
 
 class EQM final : public ParallelXJobCalc<std::vector<Job> > {
  public:
-<<<<<<< HEAD
-  std::string Identify() final { return "eqm"; }
-
-  Job::JobResult EvalJob(const Topology &top, Job &job,
-                         QMThread &opThread) final;
-
-  void CleanUp() { ; }
-  void WriteJobFile(const Topology &top) final;
-  void ReadJobFile(Topology &) final { return; }
-
- protected:
-  void ParseSpecificOptions(const tools::Property &user_options) final;
-=======
   std::string Identify() { return "eqm"; }
 
   Job::JobResult EvalJob(const Topology &top, Job &job, QMThread &opThread);
@@ -63,7 +50,6 @@
 
  protected:
   void ParseSpecificOptions(const tools::Property &user_options);
->>>>>>> 00813b93
 
  private:
   void WriteLoggerToFile(const std::string &logfile, Logger &logger);
