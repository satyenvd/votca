--- conflicted
+++ resolved
@@ -37,15 +37,6 @@
 
 class QMMM final : public ParallelXJobCalc<std::vector<Job> > {
  public:
-<<<<<<< HEAD
-  std::string Identify() final { return "qmmm"; }
-  Job::JobResult EvalJob(const Topology& top, Job& job, QMThread& Thread) final;
-  void WriteJobFile(const Topology& top) final;
-  void ReadJobFile(Topology& top) final;
-
- protected:
-  void ParseSpecificOptions(const tools::Property& user_options) final;
-=======
   std::string Identify() { return "qmmm"; }
   Job::JobResult EvalJob(const Topology& top, Job& job, QMThread& Thread);
   void WriteJobFile(const Topology& top);
@@ -53,7 +44,6 @@
 
  protected:
   void ParseSpecificOptions(const tools::Property& user_options);
->>>>>>> 00813b93
 
  private:
   bool hasQMRegion() const;
