/*
 *            Copyright 2009-2017 The VOTCA Development Team
 *                       (http://www.votca.org)
 *
 *      Licensed under the Apache License, Version 2.0 (the "License")
 *
 * You may not use this file except in compliance with the License.
 * You may obtain a copy of the License at
 *
 *              http://www.apache.org/licenses/LICENSE-2.0
 *
 * Unless required by applicable law or agreed to in writing, software
 * distributed under the License is distributed on an "AS IS" BASIS,
 * WITHOUT WARRANTIES OR CONDITIONS OF ANY KIND, either express or implied.
 * See the License for the specific language governing permissions and
 * limitations under the License.
 *
 */


#include <votca/xtp/aomatrix.h>
#include <votca/xtp/dftcoupling.h>

#include <votca/tools/constants.h>
#include <boost/format.hpp>
#include <boost/progress.hpp>


namespace votca {
    namespace xtp {

<<<<<<< HEAD
        namespace ub = boost::numeric::ublas;
=======
>>>>>>> 21612300


        using boost::format;

        double DFTcoupling::getCouplingElement(int levelA, int levelB, Orbitals* _orbitalsA,
                Orbitals* _orbitalsB, ub::matrix<double>* _JAB, double _energy_difference) {
            
            int _levelsA = _orbitalsA->getNumberOfLevels();

            if (_energy_difference != 0) {
                std::vector<int> list_levelsA = *_orbitalsA->getDegeneracy(levelA, _energy_difference);
                std::vector<int> list_levelsB = *_orbitalsA->getDegeneracy(levelB, _energy_difference);

<<<<<<< HEAD
                double _JAB_sq = 0;
                double _JAB_one_level;

                for (std::vector<int>::iterator iA = list_levelsA.begin()++; iA != list_levelsA.end(); iA++) {
                    for (std::vector<int>::iterator iB = list_levelsB.begin()++; iB != list_levelsB.end(); iB++) {
                        //cout << *iA << ':' << *iB << endl;
                        _JAB_one_level = _JAB->at_element(*iA - 1, *iB - 1 + _levelsA);
                        _JAB_sq += _JAB_one_level*_JAB_one_level;
                    }
=======
double DFTcoupling::getCouplingElement( int levelA, int levelB,  Orbitals* _orbitalsA,
    Orbitals* _orbitalsB, Eigen::MatrixXd* _JAB, double  _energy_difference ) {

    
    int _levelsA = _orbitalsA->getNumberOfLevels();
    
    if ( _energy_difference != 0 ) {
        std::vector<int> list_levelsA = *_orbitalsA->getDegeneracy( levelA, _energy_difference );
        std::vector<int> list_levelsB = *_orbitalsA->getDegeneracy( levelB, _energy_difference );
        
        double _JAB_sq = 0; double _JAB_one_level;
        
        for (std::vector<int>::iterator iA = list_levelsA.begin()++; iA != list_levelsA.end(); iA++) {
                for (std::vector<int>::iterator iB = list_levelsB.begin()++; iB != list_levelsB.end(); iB++) { 
                    //cout << *iA << ':' << *iB << endl;
                    _JAB_one_level = (*_JAB)( *iA - 1  , *iB -1 + _levelsA );
                    _JAB_sq +=  _JAB_one_level*_JAB_one_level ;
>>>>>>> 21612300
                }

                return sqrt(_JAB_sq / (list_levelsA.size() * list_levelsB.size())) * tools::conv::hrt2ev;

            } else {

                return _JAB->at_element(levelA - 1, levelB - 1 + _levelsA) * tools::conv::hrt2ev;

            }
            // the  matrix should be symmetric, could also return this element
            // _JAB.at_element( _levelsA + levelB - 1  , levelA - 1 );
        }
<<<<<<< HEAD

        /**
         * \brief evaluates electronic couplings  
         * 
         * This is a fast version with a rather large block matrix AxB
         * 
         * @param _orbitalsA molecular orbitals of molecule A
         * @param _orbitalsB molecular orbitals of molecule B
         * @param _orbitalsAB molecular orbitals of the dimer AB
         * @param _JAB matrix with electronic couplings
         * @return false if failed
         */
        bool DFTcoupling::CalculateIntegrals(Orbitals* _orbitalsA, Orbitals* _orbitalsB,
                Orbitals* _orbitalsAB, ub::matrix<double>* _JAB) {

            CTP_LOG(ctp::logDEBUG, *_pLog) << "Calculating electronic couplings" << flush;

            const std::vector<QMAtom*> atomsA = _orbitalsA->QMAtoms();
            const std::vector<QMAtom*> atomsB = _orbitalsB->QMAtoms();
            const std::vector<QMAtom*> atomsAll = _orbitalsAB->QMAtoms();

            for (unsigned i = 0; i < atomsAll.size(); i++) {
                QMAtom* dimer = atomsAll[i];
                QMAtom* monomer = NULL;
                
                if (i < atomsA.size()) {
                    monomer = atomsA[i];
                    if(!monomer->getPos().isClose(dimer->getPos(), 0.001) ) {
                        CTP_LOG(ctp::logERROR, *_pLog) << "======WARNING=======\n Coordinates of monomers and dimer atoms do not agree, do you know what you are doing?\n " << flush;
                        continue;
                    }
                } else if (i < atomsB.size() + atomsA.size()) {
                    monomer = atomsB[i - atomsA.size()];
                    if(monomer->getPos().isClose(dimer->getPos(), 0.001)){
                        CTP_LOG(ctp::logERROR, *_pLog) << "======WARNING=======\n Coordinates of monomers and dimer atoms do not agree, do you know what you are doing?\n " << flush;
                        continue;
                    }
                } else {
                    // Linker
                    CTP_LOG(ctp::logDEBUG, *_pLog) << (format("Neither Monomer A nor Monomer B contains atom %s on line %u. Hence, this atom is part of a linker. \n") %dimer->getType() %(i+1) ).str()<<flush;
                    continue;
                }
                
                if (monomer->getType() != dimer->getType()) {
                    throw runtime_error("\nERROR: Atom types do not agree in dimer and monomers\n");
                }
                if (tools::abs(monomer->getPos() - dimer->getPos()) > 0.001) {
                    CTP_LOG(ctp::logERROR, *_pLog) << "======WARNING=======\n Coordinates of monomers and dimer atoms do not agree, do you know what you are doing?\n " << flush;
                    break;
                }
            }

            // constructing the direct product orbA x orbB
            int _basisA = _orbitalsA->getBasisSetSize();
            int _basisB = _orbitalsB->getBasisSetSize();

            if ((_basisA == 0) || (_basisB == 0)) {
                CTP_LOG(ctp::logERROR, *_pLog) << "Basis set size is not stored in monomers" << flush;
                return false;
            }

            int _levelsA = _orbitalsA->getNumberOfLevels();
            int _levelsB = _orbitalsB->getNumberOfLevels();

            //boost::timer t; // start timing
            //double _st = t.elapsed();

            CTP_LOG(ctp::logDEBUG, *_pLog) << "Levels:Basis A[" << _levelsA << ":" << _basisA << "]"
                    << " B[" << _levelsB << ":" << _basisB << "]" << flush;

            if ((_levelsA == 0) || (_levelsB == 0)) {
                CTP_LOG(ctp::logERROR, *_pLog) << "No information about number of occupied/unoccupied levels is stored" << flush;
                return false;
            }

            //       | Orbitals_A          0 |      | Overlap_A |     
            //       | 0          Orbitals_B |  X   | Overlap_B |  X  Transpose( Orbitals_AB )
            
            ub::matrix<double>_psi_AxB= ub::zero_matrix<double>(_levelsA + _levelsB ,_orbitalsAB->getBasisSetSize());

            CTP_LOG(ctp::logDEBUG, *_pLog) << "Constructing direct product AxB ["
                    << _psi_AxB.size1() << "x"
                    << _psi_AxB.size2() << "]" << flush;

            ub::project(_psi_AxB, ub::range(0, _levelsA), ub::range(0, _basisA)) = _orbitalsA->MOCoefficients();
            ub::project(_psi_AxB, ub::range(_levelsA, _levelsA + _levelsB), ub::range(_basisA, _basisA + _basisB)) = _orbitalsB->MOCoefficients();
      
            // psi_AxB * S_AB * psi_AB
            CTP_LOG(ctp::logDEBUG, *_pLog) << "Projecting dimer onto monomer orbitals" << flush;
            ub::matrix<double> overlap;
            if (_orbitalsAB->hasAOOverlap()) {
                CTP_LOG(ctp::logDEBUG, *_pLog) << "Reading overlap matrix from orbitals" << flush;
                overlap = _orbitalsAB->AOOverlap();
            } else {
                CTP_LOG(ctp::logDEBUG, *_pLog) << "Calculating overlap matrix for basisset: " << _orbitalsAB->getDFTbasis() << flush;
                BasisSet _dftbasisset;
                AOBasis _dftbasis;
                _dftbasisset.LoadBasisSet(_orbitalsAB->getDFTbasis());

                _dftbasis.AOBasisFill(&_dftbasisset, _orbitalsAB->QMAtoms());
                AOOverlap _dftAOoverlap;
                _dftAOoverlap.Fill(_dftbasis);
                overlap = _dftAOoverlap.Matrix();
            }

            ub::matrix<double> _psi_AB = ub::prod(overlap, ub::trans(_orbitalsAB->MOCoefficients()));
            ub::matrix<double> _psi_AxB_dimer_basis = ub::prod(_psi_AxB, _psi_AB);
            _psi_AB.clear();

            //check to see if projection quality is sufficient
            for (unsigned i = 0; i < _psi_AxB_dimer_basis.size1(); i++) {
                double mag = 0.0;
                for (unsigned j = 0; j < _psi_AxB_dimer_basis.size2(); j++) {
                    mag += _psi_AxB_dimer_basis(i, j) * _psi_AxB_dimer_basis(i, j);

                }
                if (mag < 0.95) {
                    throw runtime_error("\nERROR: Projection of monomer orbitals on dimer is insufficient, maybe the orbital order is screwed up, otherwise increase dimer basis.\n");
                }
            }

            // J = psi_AxB_dimer_basis * HAB * psi_AxB_dimer_basis^T
            CTP_LOG(ctp::logDEBUG, *_pLog) << "Projecting the Fock matrix onto the dimer basis" << flush;
            ub::diagonal_matrix<double> _hamiltonian_AB(_orbitalsAB->getNumberOfLevels(), _orbitalsAB->MOEnergies().data());
            ub::matrix<double> _temp = ub::prod(_hamiltonian_AB, ub::trans(_psi_AxB_dimer_basis));
            ub::matrix<double> JAB_dimer = ub::prod(_psi_AxB_dimer_basis, _temp);

            // S = psi_AxB_dimer_basis * psi_AxB_dimer_basis^T
            CTP_LOG(ctp::logDEBUG, *_pLog) << "Constructing Overlap matrix" << flush;
            ub::matrix<double> _S_AxB = ub::prod(_psi_AxB_dimer_basis, ub::trans(_psi_AxB_dimer_basis));

            CTP_LOG(ctp::logDEBUG, *_pLog) << "Calculating the effective overlap JAB ["
                    << JAB_dimer.size1() << "x"
                    << JAB_dimer.size2() << "]" << flush;
            double smalleig = linalg_loewdin(JAB_dimer, _S_AxB);
            CTP_LOG(ctp::logDEBUG, *_pLog) << "Smallest eigenvalue of overlap matrix is " << smalleig << flush;
            (*_JAB) = JAB_dimer;

            CTP_LOG(ctp::logDEBUG, *_pLog) << "Done with electronic couplings" << flush;

            return true;

=======
        
        return sqrt(_JAB_sq / ( list_levelsA.size() * list_levelsB.size() ) ) * tools::conv::hrt2ev ;
        
    } else {
        
        return (*_JAB)( levelA - 1  , levelB -1 + _levelsA ) * tools::conv::hrt2ev;
        
    }
    // the  matrix should be symmetric, could also return this element
    // _JAB.at_element( _levelsA + levelB - 1  , levelA - 1 );
}

/**
 * \brief evaluates electronic couplings  
 * 
 * This is a fast version with a rather large block matrix AxB
 * 
 * @param _orbitalsA molecular orbitals of molecule A
 * @param _orbitalsB molecular orbitals of molecule B
 * @param _orbitalsAB molecular orbitals of the dimer AB
 * @param _JAB matrix with electronic couplings
 * @return false if failed
 */
bool DFTcoupling::CalculateIntegrals(Orbitals* _orbitalsA, Orbitals* _orbitalsB, 
    Orbitals* _orbitalsAB, Eigen::MatrixXd* _JAB) {

    CTP_LOG(ctp::logDEBUG,*_pLog) << "Calculating electronic couplings" << flush;
    
    const std::vector<QMAtom*> atomsA=_orbitalsA->QMAtoms();
    const std::vector<QMAtom*> atomsB=_orbitalsB->QMAtoms();
    const std::vector<QMAtom*> atomsAB=_orbitalsAB->QMAtoms();
        
  for (unsigned i=0;i<atomsAB.size();i++){
        QMAtom* dimer=atomsAB[i];
        QMAtom* monomer=NULL;
        if (i<atomsA.size()){
            monomer=atomsA[i];
        }
        else if (i<atomsB.size()+atomsA.size() ){
            monomer=atomsB[i-atomsA.size()];
        }
        else{
            throw runtime_error((format("Number of Atoms in dimer %3i and the two monomers A:%3i B:%3i does not agree") %atomsAB.size() %atomsA.size() %atomsB.size()).str());
        }
        
      if(monomer->getType() != dimer->getType()){
            throw runtime_error("\nERROR: Atom types do not agree in dimer and monomers\n");
        }
        if(tools::abs(monomer->getPos()-dimer->getPos())>0.001){
            CTP_LOG(ctp::logERROR,*_pLog) << "======WARNING=======\n Coordinates of monomers and dimer atoms do not agree, do you know what you are doing?\n " << flush;
            break;
        }
        
    }
    
    // constructing the direct product orbA x orbB
    int _basisA = _orbitalsA->getBasisSetSize();
    int _basisB = _orbitalsB->getBasisSetSize();
    
    if ( ( _basisA == 0 ) || ( _basisB == 0 ) ) {
        CTP_LOG(ctp::logERROR,*_pLog) << "Basis set size is not stored in monomers" << flush;
        return false;
    }
        
    int _levelsA = _orbitalsA->getNumberOfLevels();
    int _levelsB = _orbitalsB->getNumberOfLevels();
    
    //boost::timer t; // start timing
    //double _st = t.elapsed();
    
    CTP_LOG(ctp::logDEBUG,*_pLog) << "Levels:Basis A[" << _levelsA << ":" << _basisA << "]"
                                     << " B[" << _levelsB << ":" << _basisB << "]" << flush;
    
    if ( ( _levelsA == 0 ) || (_levelsB == 0) ) {
        CTP_LOG(ctp::logERROR,*_pLog) << "No information about number of occupied/unoccupied levels is stored" << flush;
        return false;
    } 
    
    //       | Orbitals_A          0 |      | Overlap_A |     
    //       | 0          Orbitals_B |.T  X   | Overlap_B |  X  ( Orbitals_AB )
 
    
    Eigen::MatrixXd _psi_AxB=Eigen::MatrixXd::Zero( _basisA + _basisB, _levelsA + _levelsB  );
    
      CTP_LOG(ctp::logDEBUG,*_pLog) << "Constructing direct product AxB [" 
            << _psi_AxB.rows() << "x" 
            << _psi_AxB.cols() << "]" << flush;    
    
    // constructing merged orbitals
    _psi_AxB.block(0,0, _basisA,_levelsA) = _orbitalsA->MOCoefficients();
    _psi_AxB.block(_basisA,_levelsA, _basisB,_levelsB) =_orbitalsB->MOCoefficients();
    
    
    

    // psi_AxB * S_AB * psi_AB
    
    
    CTP_LOG(ctp::logDEBUG,*_pLog) << "Projecting dimer onto monomer orbitals" << flush; 
    Eigen::MatrixXd overlap;
    if ( _orbitalsAB->hasAOOverlap() ) {
            CTP_LOG(ctp::logDEBUG,*_pLog) << "Reading overlap matrix from orbitals" << flush; 
           overlap= _orbitalsAB->AOOverlap();
    }else{
        CTP_LOG(ctp::logDEBUG,*_pLog) << "Calculating overlap matrix for basisset: "<< _orbitalsAB->getDFTbasis()<< flush; 
        BasisSet _dftbasisset;
        AOBasis _dftbasis;
        _dftbasisset.LoadBasisSet(_orbitalsAB->getDFTbasis());

        _dftbasis.AOBasisFill(&_dftbasisset, _orbitalsAB->QMAtoms());
        AOOverlap _dftAOoverlap;
        _dftAOoverlap.Fill(_dftbasis);
        overlap=_dftAOoverlap.Matrix();
    }
    
   
    Eigen::MatrixXd _psi_AxB_dimer_basis =_psi_AxB.transpose()*overlap*_orbitalsAB->MOCoefficients(); 
  
    
 //cout<< "_psi_AxB_dimer"<<endl;
    unsigned int LevelsA = _levelsA;
    for (unsigned i=0;i<_psi_AxB_dimer_basis.rows();i++){
        double mag=_psi_AxB_dimer_basis.row(i).squaredNorm();
        if (mag<0.95){
            int monomer = 0;
            int level = 0;
            if ( i < LevelsA ) {
                monomer = 1;
                level   = i;
            } else {
                monomer = 2;
                level   = i -_levelsA;
                
            }
            CTP_LOG(ctp::logERROR,*_pLog) << "\nERROR: " << i << " Projection of orbital " << level << " of monomer " << monomer << " on dimer is insufficient,mag="<<mag<<" maybe the orbital order is screwed up, otherwise increase dimer basis.\n"<<flush;
>>>>>>> 21612300
        }



    }
<<<<<<< HEAD
}
=======
    // J = psi_AxB_dimer_basis * FAB * psi_AxB_dimer_basis^T
    CTP_LOG(ctp::logDEBUG,*_pLog) << "Projecting the Fock matrix onto the dimer basis" << flush;   
      
    Eigen::MatrixXd JAB_dimer = _psi_AxB_dimer_basis*_orbitalsAB->MOEnergies().asDiagonal()*_psi_AxB_dimer_basis.transpose();  
 
    // S = psi_AxB_dimer_basis * psi_AxB_dimer_basis^T
    CTP_LOG(ctp::logDEBUG,*_pLog) << "Constructing Overlap matrix" << flush;    
    Eigen::MatrixXd _S_AxB = _psi_AxB_dimer_basis*_psi_AxB_dimer_basis.transpose();  
     
   CTP_LOG(ctp::logDEBUG,*_pLog) << "Calculating the effective overlap JAB [" 
              << JAB_dimer.rows() << "x" 
              << JAB_dimer.cols() << "]" << flush;  
   
   Eigen::SelfAdjointEigenSolver<Eigen::MatrixXd> es(_S_AxB);
   Eigen::MatrixXd Sm1=es.operatorInverseSqrt();
   CTP_LOG(ctp::logDEBUG,*_pLog) << "Smallest eigenvalue of overlap matrix is "<<es.eigenvalues()(0)<< flush;    
   (*_JAB) = Sm1*JAB_dimer*Sm1;
    
    
    CTP_LOG(ctp::logDEBUG,*_pLog) << "Done with electronic couplings" << flush;
    
    return true;   

}


    
}}
>>>>>>> 21612300
<|MERGE_RESOLUTION|>--- conflicted
+++ resolved
@@ -26,37 +26,13 @@
 #include <boost/progress.hpp>
 
 
-namespace votca {
-    namespace xtp {
-
-<<<<<<< HEAD
-        namespace ub = boost::numeric::ublas;
-=======
->>>>>>> 21612300
-
-
-        using boost::format;
-
-        double DFTcoupling::getCouplingElement(int levelA, int levelB, Orbitals* _orbitalsA,
-                Orbitals* _orbitalsB, ub::matrix<double>* _JAB, double _energy_difference) {
-            
-            int _levelsA = _orbitalsA->getNumberOfLevels();
-
-            if (_energy_difference != 0) {
-                std::vector<int> list_levelsA = *_orbitalsA->getDegeneracy(levelA, _energy_difference);
-                std::vector<int> list_levelsB = *_orbitalsA->getDegeneracy(levelB, _energy_difference);
-
-<<<<<<< HEAD
-                double _JAB_sq = 0;
-                double _JAB_one_level;
-
-                for (std::vector<int>::iterator iA = list_levelsA.begin()++; iA != list_levelsA.end(); iA++) {
-                    for (std::vector<int>::iterator iB = list_levelsB.begin()++; iB != list_levelsB.end(); iB++) {
-                        //cout << *iA << ':' << *iB << endl;
-                        _JAB_one_level = _JAB->at_element(*iA - 1, *iB - 1 + _levelsA);
-                        _JAB_sq += _JAB_one_level*_JAB_one_level;
-                    }
-=======
+namespace votca { namespace xtp {
+
+
+
+using boost::format;
+
+
 double DFTcoupling::getCouplingElement( int levelA, int levelB,  Orbitals* _orbitalsA,
     Orbitals* _orbitalsB, Eigen::MatrixXd* _JAB, double  _energy_difference ) {
 
@@ -74,163 +50,8 @@
                     //cout << *iA << ':' << *iB << endl;
                     _JAB_one_level = (*_JAB)( *iA - 1  , *iB -1 + _levelsA );
                     _JAB_sq +=  _JAB_one_level*_JAB_one_level ;
->>>>>>> 21612300
                 }
-
-                return sqrt(_JAB_sq / (list_levelsA.size() * list_levelsB.size())) * tools::conv::hrt2ev;
-
-            } else {
-
-                return _JAB->at_element(levelA - 1, levelB - 1 + _levelsA) * tools::conv::hrt2ev;
-
-            }
-            // the  matrix should be symmetric, could also return this element
-            // _JAB.at_element( _levelsA + levelB - 1  , levelA - 1 );
-        }
-<<<<<<< HEAD
-
-        /**
-         * \brief evaluates electronic couplings  
-         * 
-         * This is a fast version with a rather large block matrix AxB
-         * 
-         * @param _orbitalsA molecular orbitals of molecule A
-         * @param _orbitalsB molecular orbitals of molecule B
-         * @param _orbitalsAB molecular orbitals of the dimer AB
-         * @param _JAB matrix with electronic couplings
-         * @return false if failed
-         */
-        bool DFTcoupling::CalculateIntegrals(Orbitals* _orbitalsA, Orbitals* _orbitalsB,
-                Orbitals* _orbitalsAB, ub::matrix<double>* _JAB) {
-
-            CTP_LOG(ctp::logDEBUG, *_pLog) << "Calculating electronic couplings" << flush;
-
-            const std::vector<QMAtom*> atomsA = _orbitalsA->QMAtoms();
-            const std::vector<QMAtom*> atomsB = _orbitalsB->QMAtoms();
-            const std::vector<QMAtom*> atomsAll = _orbitalsAB->QMAtoms();
-
-            for (unsigned i = 0; i < atomsAll.size(); i++) {
-                QMAtom* dimer = atomsAll[i];
-                QMAtom* monomer = NULL;
-                
-                if (i < atomsA.size()) {
-                    monomer = atomsA[i];
-                    if(!monomer->getPos().isClose(dimer->getPos(), 0.001) ) {
-                        CTP_LOG(ctp::logERROR, *_pLog) << "======WARNING=======\n Coordinates of monomers and dimer atoms do not agree, do you know what you are doing?\n " << flush;
-                        continue;
-                    }
-                } else if (i < atomsB.size() + atomsA.size()) {
-                    monomer = atomsB[i - atomsA.size()];
-                    if(monomer->getPos().isClose(dimer->getPos(), 0.001)){
-                        CTP_LOG(ctp::logERROR, *_pLog) << "======WARNING=======\n Coordinates of monomers and dimer atoms do not agree, do you know what you are doing?\n " << flush;
-                        continue;
-                    }
-                } else {
-                    // Linker
-                    CTP_LOG(ctp::logDEBUG, *_pLog) << (format("Neither Monomer A nor Monomer B contains atom %s on line %u. Hence, this atom is part of a linker. \n") %dimer->getType() %(i+1) ).str()<<flush;
-                    continue;
-                }
-                
-                if (monomer->getType() != dimer->getType()) {
-                    throw runtime_error("\nERROR: Atom types do not agree in dimer and monomers\n");
-                }
-                if (tools::abs(monomer->getPos() - dimer->getPos()) > 0.001) {
-                    CTP_LOG(ctp::logERROR, *_pLog) << "======WARNING=======\n Coordinates of monomers and dimer atoms do not agree, do you know what you are doing?\n " << flush;
-                    break;
-                }
-            }
-
-            // constructing the direct product orbA x orbB
-            int _basisA = _orbitalsA->getBasisSetSize();
-            int _basisB = _orbitalsB->getBasisSetSize();
-
-            if ((_basisA == 0) || (_basisB == 0)) {
-                CTP_LOG(ctp::logERROR, *_pLog) << "Basis set size is not stored in monomers" << flush;
-                return false;
-            }
-
-            int _levelsA = _orbitalsA->getNumberOfLevels();
-            int _levelsB = _orbitalsB->getNumberOfLevels();
-
-            //boost::timer t; // start timing
-            //double _st = t.elapsed();
-
-            CTP_LOG(ctp::logDEBUG, *_pLog) << "Levels:Basis A[" << _levelsA << ":" << _basisA << "]"
-                    << " B[" << _levelsB << ":" << _basisB << "]" << flush;
-
-            if ((_levelsA == 0) || (_levelsB == 0)) {
-                CTP_LOG(ctp::logERROR, *_pLog) << "No information about number of occupied/unoccupied levels is stored" << flush;
-                return false;
-            }
-
-            //       | Orbitals_A          0 |      | Overlap_A |     
-            //       | 0          Orbitals_B |  X   | Overlap_B |  X  Transpose( Orbitals_AB )
-            
-            ub::matrix<double>_psi_AxB= ub::zero_matrix<double>(_levelsA + _levelsB ,_orbitalsAB->getBasisSetSize());
-
-            CTP_LOG(ctp::logDEBUG, *_pLog) << "Constructing direct product AxB ["
-                    << _psi_AxB.size1() << "x"
-                    << _psi_AxB.size2() << "]" << flush;
-
-            ub::project(_psi_AxB, ub::range(0, _levelsA), ub::range(0, _basisA)) = _orbitalsA->MOCoefficients();
-            ub::project(_psi_AxB, ub::range(_levelsA, _levelsA + _levelsB), ub::range(_basisA, _basisA + _basisB)) = _orbitalsB->MOCoefficients();
-      
-            // psi_AxB * S_AB * psi_AB
-            CTP_LOG(ctp::logDEBUG, *_pLog) << "Projecting dimer onto monomer orbitals" << flush;
-            ub::matrix<double> overlap;
-            if (_orbitalsAB->hasAOOverlap()) {
-                CTP_LOG(ctp::logDEBUG, *_pLog) << "Reading overlap matrix from orbitals" << flush;
-                overlap = _orbitalsAB->AOOverlap();
-            } else {
-                CTP_LOG(ctp::logDEBUG, *_pLog) << "Calculating overlap matrix for basisset: " << _orbitalsAB->getDFTbasis() << flush;
-                BasisSet _dftbasisset;
-                AOBasis _dftbasis;
-                _dftbasisset.LoadBasisSet(_orbitalsAB->getDFTbasis());
-
-                _dftbasis.AOBasisFill(&_dftbasisset, _orbitalsAB->QMAtoms());
-                AOOverlap _dftAOoverlap;
-                _dftAOoverlap.Fill(_dftbasis);
-                overlap = _dftAOoverlap.Matrix();
-            }
-
-            ub::matrix<double> _psi_AB = ub::prod(overlap, ub::trans(_orbitalsAB->MOCoefficients()));
-            ub::matrix<double> _psi_AxB_dimer_basis = ub::prod(_psi_AxB, _psi_AB);
-            _psi_AB.clear();
-
-            //check to see if projection quality is sufficient
-            for (unsigned i = 0; i < _psi_AxB_dimer_basis.size1(); i++) {
-                double mag = 0.0;
-                for (unsigned j = 0; j < _psi_AxB_dimer_basis.size2(); j++) {
-                    mag += _psi_AxB_dimer_basis(i, j) * _psi_AxB_dimer_basis(i, j);
-
-                }
-                if (mag < 0.95) {
-                    throw runtime_error("\nERROR: Projection of monomer orbitals on dimer is insufficient, maybe the orbital order is screwed up, otherwise increase dimer basis.\n");
-                }
-            }
-
-            // J = psi_AxB_dimer_basis * HAB * psi_AxB_dimer_basis^T
-            CTP_LOG(ctp::logDEBUG, *_pLog) << "Projecting the Fock matrix onto the dimer basis" << flush;
-            ub::diagonal_matrix<double> _hamiltonian_AB(_orbitalsAB->getNumberOfLevels(), _orbitalsAB->MOEnergies().data());
-            ub::matrix<double> _temp = ub::prod(_hamiltonian_AB, ub::trans(_psi_AxB_dimer_basis));
-            ub::matrix<double> JAB_dimer = ub::prod(_psi_AxB_dimer_basis, _temp);
-
-            // S = psi_AxB_dimer_basis * psi_AxB_dimer_basis^T
-            CTP_LOG(ctp::logDEBUG, *_pLog) << "Constructing Overlap matrix" << flush;
-            ub::matrix<double> _S_AxB = ub::prod(_psi_AxB_dimer_basis, ub::trans(_psi_AxB_dimer_basis));
-
-            CTP_LOG(ctp::logDEBUG, *_pLog) << "Calculating the effective overlap JAB ["
-                    << JAB_dimer.size1() << "x"
-                    << JAB_dimer.size2() << "]" << flush;
-            double smalleig = linalg_loewdin(JAB_dimer, _S_AxB);
-            CTP_LOG(ctp::logDEBUG, *_pLog) << "Smallest eigenvalue of overlap matrix is " << smalleig << flush;
-            (*_JAB) = JAB_dimer;
-
-            CTP_LOG(ctp::logDEBUG, *_pLog) << "Done with electronic couplings" << flush;
-
-            return true;
-
-=======
+        }
         
         return sqrt(_JAB_sq / ( list_levelsA.size() * list_levelsB.size() ) ) * tools::conv::hrt2ev ;
         
@@ -366,15 +187,8 @@
                 
             }
             CTP_LOG(ctp::logERROR,*_pLog) << "\nERROR: " << i << " Projection of orbital " << level << " of monomer " << monomer << " on dimer is insufficient,mag="<<mag<<" maybe the orbital order is screwed up, otherwise increase dimer basis.\n"<<flush;
->>>>>>> 21612300
-        }
-
-
-
-    }
-<<<<<<< HEAD
-}
-=======
+        }
+    }
     // J = psi_AxB_dimer_basis * FAB * psi_AxB_dimer_basis^T
     CTP_LOG(ctp::logDEBUG,*_pLog) << "Projecting the Fock matrix onto the dimer basis" << flush;   
       
@@ -402,5 +216,4 @@
 
 
     
-}}
->>>>>>> 21612300
+}}