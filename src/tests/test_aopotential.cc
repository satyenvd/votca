--- conflicted
+++ resolved
@@ -42,23 +42,6 @@
   AOBasis aobasis;
   aobasis.Fill(basis, orbitals.QMAtoms());
 
-<<<<<<< HEAD
-  // clang-format off
-  std::array<Index, 49> votcaOrder_old = {
-      0,                             // s
-      0, -1, 1,                      // p
-      0, -1, 1, -2, 2,               // d
-      0, -1, 1, -2, 2, -3, 3,        // f
-      0, -1, 1, -2, 2, -3, 3, -4, 4,  // g
-      0, -1, 1, -2, 2, -3, 3, -4, 4,-5,5,  // h
-      0, -1, 1, -2, 2, -3, 3, -4, 4,-5,5,-6,6  // i
-  };
-  // clang-format on
-
-  std::array<Index, 49> multiplier;
-  multiplier.fill(1);
-  OrbReorder ord(votcaOrder_old, multiplier);
-
   // AOMultipole esp;
   // esp.FillPotential(aobasis, orbitals.QMAtoms());
   // Eigen::MatrixXd esp_ref = votca::tools::EigenIO_MatrixMarket::ReadMatrix(
@@ -71,20 +54,6 @@
   //   std::cout << "esp" << endl;
   //   std::cout << esp.Matrix() << endl;
   // }
-=======
-  AOMultipole esp;
-  esp.FillPotential(aobasis, orbitals.QMAtoms());
-  Eigen::MatrixXd esp_ref = votca::tools::EigenIO_MatrixMarket::ReadMatrix(
-      std::string(XTP_TEST_DATA_FOLDER) + "/aopotential/esp_ref.mm");
-  bool check_esp = esp.Matrix().isApprox(esp_ref, 0.00001);
-  BOOST_CHECK_EQUAL(check_esp, 1);
-  if (!check_esp) {
-    std::cout << "esp Ref" << endl;
-    std::cout << esp_ref << endl;
-    std::cout << "esp" << endl;
-    std::cout << esp.Matrix() << endl;
-  }
->>>>>>> 1da915d0
 
   ECPBasisSet ecps;
   ecps.Load(std::string(XTP_TEST_DATA_FOLDER) + "/aopotential/ecp.xml");
@@ -171,7 +140,6 @@
   libint2::finalize();
 }
 
-<<<<<<< HEAD
 // BOOST_AUTO_TEST_CASE(aomultipole_comparison) {
 //   libint2::initialize();
 //   Orbitals orbitals;
@@ -288,22 +256,6 @@
 //   AOBasis dftbasis;
 //   dftbasis.Fill(basisset, mol);
 
-//   // clang-format off
-//     std::array<Index, 49> votcaOrder_old = {
-//         0,                             // s
-//         0, -1, 1,                      // p
-//         0, -1, 1, -2, 2,               // d
-//         0, -1, 1, -2, 2, -3, 3,        // f
-//         0, -1, 1, -2, 2, -3, 3, -4, 4,  // g
-//         0, -1, 1, -2, 2, -3, 3, -4, 4,-5,5,  // h
-//         0, -1, 1, -2, 2, -3, 3, -4, 4,-5,5,-6,6  // i
-//     };
-//   // clang-format on
-
-//   std::array<Index, 49> multiplier;
-//   multiplier.fill(1);
-//   OrbReorder ord(votcaOrder_old, multiplier);
-
 //   Index dftbasissize = 18;
 
 //   StaticSegment seg2("", 0);
@@ -367,82 +319,5 @@
 //   }
 //   libint2::finalize();
 // }
-=======
-BOOST_AUTO_TEST_CASE(large_l_test) {
-  libint2::initialize();
-  QMMolecule mol("C", 0);
-  mol.LoadFromFile(std::string(XTP_TEST_DATA_FOLDER) + "/aopotential/C2.xyz");
-
-  BasisSet basisset;
-  basisset.Load(std::string(XTP_TEST_DATA_FOLDER) + "/aopotential/G.xml");
-  AOBasis dftbasis;
-  dftbasis.Fill(basisset, mol);
-
-  Index dftbasissize = 18;
-
-  StaticSegment seg2("", 0);
-  seg2.LoadFromFile(std::string(XTP_TEST_DATA_FOLDER) +
-                    "/aopotential/polarsite_all.mps");
-
-  std::vector<std::unique_ptr<StaticSite> > externalsites2;
-  for (const StaticSite& site : seg2) {
-    externalsites2.push_back(std::make_unique<StaticSite>(site));
-  }
-
-  AOMultipole esp;
-  esp.FillPotential(dftbasis, externalsites2);
-  Eigen::MatrixXd esp_ref = votca::tools::EigenIO_MatrixMarket::ReadMatrix(
-      std::string(XTP_TEST_DATA_FOLDER) + "/aopotential/esp_ref_l.mm");
-  bool check_esp = esp.Matrix().isApprox(esp_ref, 0.00001);
-
-  BOOST_CHECK_EQUAL(check_esp, 1);
-  if (!check_esp) {
-    cout << "esp ref" << endl;
-    cout << esp_ref << endl;
-    cout << "esp result" << endl;
-    cout << esp.Matrix() << endl;
-  }
-
-  ECPBasisSet ecps;
-  ecps.Load(std::string(XTP_TEST_DATA_FOLDER) + "/aopotential/ecp.xml");
-  ECPAOBasis ecpbasis;
-  ecpbasis.Fill(ecps, mol);
-  AOECP ecp;
-  ecp.FillPotential(dftbasis, ecpbasis);
-
-  Eigen::MatrixXd ecp_ref = Eigen::MatrixXd::Zero(dftbasissize, dftbasissize);
-
-  bool check_ecp = ecp.Matrix().isApprox(ecp_ref, 0.00001);
-  BOOST_CHECK_EQUAL(check_ecp, 1);
-  if (!check_ecp) {
-    cout << "ecp ref" << endl;
-    cout << ecp_ref << endl;
-    cout << "ecp result" << endl;
-    cout << ecp.Matrix() << endl;
-  }
-
-  AOPlanewave planewave;
-  std::vector<Eigen::Vector3d> kpoints = {
-      {1, 1, 1}, {2, 1, 1}, {-1, -1, -1}, {-2, -1, -1}};
-  Eigen::MatrixXd planewave_ref =
-      Eigen::MatrixXd::Zero(dftbasissize, dftbasissize);
-  planewave_ref = votca::tools::EigenIO_MatrixMarket::ReadMatrix(
-      std::string(XTP_TEST_DATA_FOLDER) + "/aopotential/planewave_ref_l.mm");
-
-  planewave.FillPotential(dftbasis, kpoints);
-  bool planewave_check =
-      planewave_ref.isApprox(planewave.Matrix().real(), 1e-4);
-  BOOST_CHECK_EQUAL(planewave_check, 1);
-  if (!planewave_check) {
-    std::cout << "planewave Ref real" << endl;
-    std::cout << planewave_ref << endl;
-    std::cout << "planewave real" << endl;
-    std::cout << planewave.Matrix().real() << endl;
-        std::cout << "planewave real" << endl;
-    std::cout << planewave.Matrix().real().array()/planewave_ref.array() << endl;
-  }
-  libint2::finalize();
-}
->>>>>>> 1da915d0
 
 BOOST_AUTO_TEST_SUITE_END()