--- conflicted
+++ resolved
@@ -41,15 +41,10 @@
             1, //s
             1,1,1, //p
             1,1,1,1,1, //d
-<<<<<<< HEAD
-            1,1,1,1,1,-1,-1, //f 
-            1,1,1,1,1,-1,-1,-1,-1, //g
-            1,1,1,1,1,-1,-1,-1,-1,-1,-1, //h
-            1,1,1,1,1,-1,-1,-1,-1,-1,-1,-1,-1 //i
-=======
             -1,1,1,1,1,1,-1, //f 
-            -1,-1,1,1,1,1,1,-1,-1 //g
->>>>>>> b25ac0e7
+            -1,-1,1,1,1,1,1,-1,-1, //g
+            -1,-1,-1,1,1,1,1,1,-1,-1,-1, //h
+            -1,-1,-1,-1,1,1,1,1,1,-1,-1,-1,-1 //i
             };
   std::array<Index, 49> reorderList={
             0, //s
@@ -80,15 +75,17 @@
   OrbReorder reorder(reorderList, multipliers);
   reorder.reorderOrbitals(moldenCoeffs, aobasis);
 
-  std::array<votca::Index, 25> votcaOrder_old = {
-      0,                             // s
-      0, -1, 1,                      // p
-      0, -1, 1, -2, 2,               // d
-      0, -1, 1, -2, 2, -3, 3,        // f
-      0, -1, 1, -2, 2, -3, 3, -4, 4  // g
+  std::array<votca::Index, 49> votcaOrder_old = {
+      0,                                           // s
+      0, -1, 1,                                    // p
+      0, -1, 1, -2, 2,                             // d
+      0, -1, 1, -2, 2, -3, 3,                      // f
+      0, -1, 1, -2, 2, -3, 3, -4, 4,               // g
+      0, -1, 1, -2, 2, -3, 3, -4, 4, -5, 5,        // h
+      0, -1, 1, -2, 2, -3, 3, -4, 4, -5, 5, -6, 6  // i
   };
 
-  std::array<votca::Index, 25> multiplier2;
+  std::array<votca::Index, 49> multiplier2;
   multiplier2.fill(1);
   OrbReorder reorder2(votcaOrder_old, multiplier2);
 
