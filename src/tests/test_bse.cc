--- conflicted
+++ resolved
@@ -1,601 +1,597 @@
-/*
- * Copyright 2009-2019 The VOTCA Development Team (http://www.votca.org)
- *
- * Licensed under the Apache License, Version 2.0 (the "License");
- * you may not use this file except in compliance with the License.
- *
- *     http://www.apache.org/licenses/LICENSE-2.0
- *
- * Unless required by applicable law or agreed to in writing, software
- * distributed under the License is distributed on an "AS IS" BASIS,
- * WITHOUT WARRANTIES OR CONDITIONS OF ANY KIND, either express or implied.
- * See the License for the specific language governing permissions and
- * limitations under the License.
- *
- */
-#define BOOST_TEST_MAIN
-
-#define BOOST_TEST_MODULE bse_test
-#include <boost/test/unit_test.hpp>
-#include <votca/xtp/bse.h>
-#include <votca/xtp/convergenceacc.h>
-
-using namespace votca::xtp;
-using namespace std;
-
-BOOST_AUTO_TEST_SUITE(bse_test)
-
-BOOST_AUTO_TEST_CASE(bse_hamiltonian) {
-
-  ofstream xyzfile("molecule.xyz");
-  xyzfile << " 5" << endl;
-  xyzfile << " methane" << endl;
-  xyzfile << " C            .000000     .000000     .000000" << endl;
-  xyzfile << " H            .629118     .629118     .629118" << endl;
-  xyzfile << " H           -.629118    -.629118     .629118" << endl;
-  xyzfile << " H            .629118    -.629118    -.629118" << endl;
-  xyzfile << " H           -.629118     .629118    -.629118" << endl;
-  xyzfile.close();
-
-  ofstream basisfile("3-21G.xml");
-  basisfile << "<basis name=\"3-21G\">" << endl;
-  basisfile << "  <element name=\"H\">" << endl;
-  basisfile << "    <shell scale=\"1.0\" type=\"S\">" << endl;
-  basisfile << "      <constant decay=\"5.447178e+00\">" << endl;
-  basisfile << "        <contractions factor=\"1.562850e-01\" type=\"S\"/>"
-            << endl;
-  basisfile << "      </constant>" << endl;
-  basisfile << "      <constant decay=\"8.245470e-01\">" << endl;
-  basisfile << "        <contractions factor=\"9.046910e-01\" type=\"S\"/>"
-            << endl;
-  basisfile << "      </constant>" << endl;
-  basisfile << "    </shell>" << endl;
-  basisfile << "    <shell scale=\"1.0\" type=\"S\">" << endl;
-  basisfile << "      <constant decay=\"1.831920e-01\">" << endl;
-  basisfile << "        <contractions factor=\"1.000000e+00\" type=\"S\"/>"
-            << endl;
-  basisfile << "      </constant>" << endl;
-  basisfile << "    </shell>" << endl;
-  basisfile << "  </element>" << endl;
-  basisfile << "  <element name=\"C\">" << endl;
-  basisfile << "    <shell scale=\"1.0\" type=\"S\">" << endl;
-  basisfile << "      <constant decay=\"1.722560e+02\">" << endl;
-  basisfile << "        <contractions factor=\"6.176690e-02\" type=\"S\"/>"
-            << endl;
-  basisfile << "      </constant>" << endl;
-  basisfile << "      <constant decay=\"2.591090e+01\">" << endl;
-  basisfile << "        <contractions factor=\"3.587940e-01\" type=\"S\"/>"
-            << endl;
-  basisfile << "      </constant>" << endl;
-  basisfile << "      <constant decay=\"5.533350e+00\">" << endl;
-  basisfile << "        <contractions factor=\"7.007130e-01\" type=\"S\"/>"
-            << endl;
-  basisfile << "      </constant>" << endl;
-  basisfile << "    </shell>" << endl;
-  basisfile << "    <shell scale=\"1.0\" type=\"SP\">" << endl;
-  basisfile << "      <constant decay=\"3.664980e+00\">" << endl;
-  basisfile << "        <contractions factor=\"-3.958970e-01\" type=\"S\"/>"
-            << endl;
-  basisfile << "        <contractions factor=\"2.364600e-01\" type=\"P\"/>"
-            << endl;
-  basisfile << "      </constant>" << endl;
-  basisfile << "      <constant decay=\"7.705450e-01\">" << endl;
-  basisfile << "        <contractions factor=\"1.215840e+00\" type=\"S\"/>"
-            << endl;
-  basisfile << "        <contractions factor=\"8.606190e-01\" type=\"P\"/>"
-            << endl;
-  basisfile << "      </constant>" << endl;
-  basisfile << "    </shell>" << endl;
-  basisfile << "    <shell scale=\"1.0\" type=\"SP\">" << endl;
-  basisfile << "      <constant decay=\"1.958570e-01\">" << endl;
-  basisfile << "        <contractions factor=\"1.000000e+00\" type=\"S\"/>"
-            << endl;
-  basisfile << "        <contractions factor=\"1.000000e+00\" type=\"P\"/>"
-            << endl;
-  basisfile << "      </constant>" << endl;
-  basisfile << "    </shell>" << endl;
-  basisfile << "  </element>" << endl;
-  basisfile << "</basis>" << endl;
-  basisfile.close();
-
-  Orbitals orbitals;
-  orbitals.LoadFromXYZ("molecule.xyz");
-  BasisSet basis;
-  basis.LoadBasisSet("3-21G.xml");
-  orbitals.setDFTbasisName("3-21G.xml");
-  AOBasis aobasis;
-  aobasis.AOBasisFill(basis, orbitals.QMAtoms());
-
-  orbitals.setBasisSetSize(17);
-  orbitals.setNumberOfOccupiedLevels(4);
-  Eigen::MatrixXd& MOs = orbitals.MOCoefficients();
-  MOs = Eigen::MatrixXd::Zero(17, 17);
-  MOs << -0.00761992, -4.69664e-13, 8.35009e-15, -1.15214e-14, -0.0156169,
-      -2.23157e-12, 1.52916e-14, 2.10997e-15, 8.21478e-15, 3.18517e-15,
-      2.89043e-13, -0.00949189, 1.95787e-12, 1.22168e-14, -2.63092e-15,
-      -0.22227, 1.00844, 0.233602, -3.18103e-12, 4.05093e-14, -4.70943e-14,
-      0.1578, 4.75897e-11, -1.87447e-13, -1.02418e-14, 6.44484e-14, -2.6602e-14,
-      6.5906e-12, -0.281033, -6.67755e-12, 2.70339e-14, -9.78783e-14, -1.94373,
-      -0.36629, -1.63678e-13, -0.22745, -0.054851, 0.30351, 3.78688e-11,
-      -0.201627, -0.158318, -0.233561, -0.0509347, -0.650424, 0.452606,
-      -5.88565e-11, 0.453936, -0.165715, -0.619056, 7.0149e-12, 2.395e-14,
-      -4.51653e-14, -0.216509, 0.296975, -0.108582, 3.79159e-11, -0.199301,
-      0.283114, -0.0198557, 0.584622, 0.275311, 0.461431, -5.93732e-11,
-      0.453057, 0.619523, 0.166374, 7.13235e-12, 2.56811e-14, -9.0903e-14,
-      -0.21966, -0.235919, -0.207249, 3.75979e-11, -0.199736, -0.122681,
-      0.255585, -0.534902, 0.362837, 0.461224, -5.91028e-11, 0.453245,
-      -0.453298, 0.453695, 7.01644e-12, 2.60987e-14, 0.480866, 1.8992e-11,
-      -2.56795e-13, 4.14571e-13, 2.2709, 4.78615e-10, -2.39153e-12,
-      -2.53852e-13, -2.15605e-13, -2.80359e-13, 7.00137e-12, 0.145171,
-      -1.96136e-11, -2.24876e-13, -2.57294e-14, 4.04176, 0.193617, -1.64421e-12,
-      -0.182159, -0.0439288, 0.243073, 1.80753e-10, -0.764779, -0.600505,
-      -0.885907, 0.0862014, 1.10077, -0.765985, 6.65828e-11, -0.579266,
-      0.211468, 0.789976, -1.41532e-11, -1.29659e-13, -1.64105e-12, -0.173397,
-      0.23784, -0.0869607, 1.80537e-10, -0.755957, 1.07386, -0.0753135,
-      -0.989408, -0.465933, -0.78092, 6.72256e-11, -0.578145, -0.790571,
-      -0.212309, -1.42443e-11, -1.31306e-13, -1.63849e-12, -0.17592, -0.188941,
-      -0.165981, 1.79403e-10, -0.757606, -0.465334, 0.969444, 0.905262,
-      -0.61406, -0.78057, 6.69453e-11, -0.578385, 0.578453, -0.578959,
-      -1.40917e-11, -1.31002e-13, 0.129798, -0.274485, 0.00256652, -0.00509635,
-      -0.0118465, 0.141392, -0.000497905, -0.000510338, -0.000526798,
-      -0.00532572, 0.596595, 0.65313, -0.964582, -0.000361559, -0.000717866,
-      -0.195084, 0.0246232, 0.0541331, -0.255228, 0.00238646, -0.0047388,
-      -0.88576, 1.68364, -0.00592888, -0.00607692, -9.5047e-05, -0.000960887,
-      0.10764, -0.362701, 1.53456, 0.000575205, 0.00114206, -0.793844,
-      -0.035336, 0.129798, 0.0863299, -0.0479412, 0.25617, -0.0118465,
-      -0.0464689, 0.0750316, 0.110468, -0.0436647, -0.558989, -0.203909,
-      0.65313, 0.320785, 0.235387, 0.878697, -0.195084, 0.0246232, 0.0541331,
-      0.0802732, -0.0445777, 0.238198, -0.88576, -0.553335, 0.893449, 1.31541,
-      -0.00787816, -0.100855, -0.0367902, -0.362701, -0.510338, -0.374479,
-      -1.39792, -0.793844, -0.035336, 0.129798, 0.0927742, -0.197727, -0.166347,
-      -0.0118465, -0.0473592, 0.0582544, -0.119815, -0.463559, 0.320126,
-      -0.196433, 0.65313, 0.321765, 0.643254, -0.642737, -0.195084, 0.0246232,
-      0.0541331, 0.0862654, -0.183855, -0.154677, -0.88576, -0.563936, 0.693672,
-      -1.42672, -0.0836372, 0.0577585, -0.0354411, -0.362701, -0.511897,
-      -1.02335, 1.02253, -0.793844, -0.035336, 0.129798, 0.0953806, 0.243102,
-      -0.0847266, -0.0118465, -0.0475639, -0.132788, 0.00985812, 0.507751,
-      0.244188, -0.196253, 0.65313, 0.322032, -0.87828, -0.235242, -0.195084,
-      0.0246232, 0.0541331, 0.088689, 0.226046, -0.0787824, -0.88576, -0.566373,
-      -1.58119, 0.117387, 0.0916104, 0.0440574, -0.0354087, -0.362701,
-      -0.512321, 1.39726, 0.374248, -0.793844, -0.035336;
-
-  Eigen::MatrixXd Hqp = Eigen::MatrixXd::Zero(17, 17);
-  Hqp << -0.934164, 4.16082e-07, -1.3401e-07, 1.36475e-07, 0.031166,
-      1.20677e-06, -6.81123e-07, -1.22621e-07, -1.83709e-07, 1.76372e-08,
-      -1.7807e-07, -0.0220743, -1.4977e-06, -1.75301e-06, -5.29037e-08,
-      0.00737784, -0.00775225, 4.16082e-07, -0.461602, 1.12979e-07,
-      -1.47246e-07, -1.3086e-07, 0.0443459, 0.000553929, 0.000427421,
-      8.38616e-05, 0.000289144, -0.0101872, -1.28339e-07, 0.0141886,
-      -0.000147938, -0.000241557, 5.71202e-07, 2.1119e-09, -1.3401e-07,
-      1.12979e-07, -0.461602, 1.72197e-07, 2.8006e-08, -0.000335948, 0.0406153,
-      -0.0178151, 0.0101352, 0.00106636, 0.000113704, 1.22667e-07, -0.000128128,
-      -0.0141459, 0.00111572, -4.57761e-07, 5.12848e-09, 1.36475e-07,
-      -1.47246e-07, 1.72197e-07, -0.461601, -4.34283e-08, 0.000614026,
-      -0.0178095, -0.0406149, 0.00106915, -0.0101316, -0.00027881, 4.86348e-08,
-      0.000252415, 0.00111443, 0.0141441, 1.01087e-07, 1.3741e-09, 0.031166,
-      -1.3086e-07, 2.8006e-08, -4.34283e-08, 0.00815998, -1.70198e-07,
-      1.14219e-07, 1.10593e-09, -4.81365e-08, 2.75431e-09, -2.95191e-08,
-      -0.0166337, 5.78666e-08, 8.52843e-08, -1.74815e-08, -0.00112475,
-      -0.0204625, 1.20677e-06, 0.0443459, -0.000335948, 0.000614026,
-      -1.70198e-07, 0.323811, 1.65813e-07, -1.51122e-08, -2.98465e-05,
-      -0.000191357, 0.0138568, 2.86823e-07, -0.0372319, 6.58278e-05,
-      0.000142268, -2.94575e-07, 3.11298e-08, -6.81123e-07, 0.000553929,
-      0.0406153, -0.0178095, 1.14219e-07, 1.65813e-07, 0.323811, -6.98568e-09,
-      -0.0120376, -0.00686446, -0.000120523, -1.7727e-07, 0.000108686,
-      0.0351664, 0.0122284, 1.86591e-07, -1.95807e-08, -1.22621e-07,
-      0.000427421, -0.0178151, -0.0406149, 1.10593e-09, -1.51122e-08,
-      -6.98568e-09, 0.323811, 0.00686538, -0.0120366, -0.00015138, 1.6913e-07,
-      0.000112864, -0.0122286, 0.0351659, -2.32341e-08, 2.57386e-09,
-      -1.83709e-07, 8.38616e-05, 0.0101352, 0.00106915, -4.81365e-08,
-      -2.98465e-05, -0.0120376, 0.00686538, 0.901732, 6.12076e-08, -9.96554e-08,
-      2.57089e-07, -1.03264e-05, 0.00917151, -0.00170387, -3.30584e-07,
-      -9.14928e-09, 1.76372e-08, 0.000289144, 0.00106636, -0.0101316,
-      2.75431e-09, -0.000191357, -0.00686446, -0.0120366, 6.12076e-08, 0.901732,
-      -2.4407e-08, -1.19304e-08, -9.06429e-05, 0.00170305, 0.00917133,
-      -1.11726e-07, -6.52056e-09, -1.7807e-07, -0.0101872, 0.000113704,
-      -0.00027881, -2.95191e-08, 0.0138568, -0.000120523, -0.00015138,
-      -9.96554e-08, -2.4407e-08, 0.901732, 3.23124e-07, 0.00932737, 2.69633e-05,
-      8.74181e-05, -4.83481e-07, -1.90439e-08, -0.0220743, -1.28339e-07,
-      1.22667e-07, 4.86348e-08, -0.0166337, 2.86823e-07, -1.7727e-07,
-      1.6913e-07, 2.57089e-07, -1.19304e-08, 3.23124e-07, 1.2237, -7.31155e-07,
-      -6.14518e-07, 2.79634e-08, -0.042011, 0.0229724, -1.4977e-06, 0.0141886,
-      -0.000128128, 0.000252415, 5.78666e-08, -0.0372319, 0.000108686,
-      0.000112864, -1.03264e-05, -9.06429e-05, 0.00932737, -7.31155e-07,
-      1.21009, -2.99286e-07, -4.29557e-08, 6.13566e-07, -7.73601e-08,
-      -1.75301e-06, -0.000147938, -0.0141459, 0.00111443, 8.52843e-08,
-      6.58278e-05, 0.0351664, -0.0122286, 0.00917151, 0.00170305, 2.69633e-05,
-      -6.14518e-07, -2.99286e-07, 1.21009, 2.02234e-07, 7.00978e-07,
-      -7.18964e-08, -5.29037e-08, -0.000241557, 0.00111572, 0.0141441,
-      -1.74815e-08, 0.000142268, 0.0122284, 0.0351659, -0.00170387, 0.00917133,
-      8.74181e-05, 2.79634e-08, -4.29557e-08, 2.02234e-07, 1.21009, 3.77938e-08,
-      -4.85316e-09, 0.00737784, 5.71202e-07, -4.57761e-07, 1.01087e-07,
-      -0.00112475, -2.94575e-07, 1.86591e-07, -2.32341e-08, -3.30584e-07,
-      -1.11726e-07, -4.83481e-07, -0.042011, 6.13566e-07, 7.00978e-07,
-      3.77938e-08, 1.93666, 0.0330278, -0.00775225, 2.1119e-09, 5.12848e-09,
-      1.3741e-09, -0.0204625, 3.11298e-08, -1.95807e-08, 2.57386e-09,
-      -9.14928e-09, -6.52056e-09, -1.90439e-08, 0.0229724, -7.73601e-08,
-      -7.18964e-08, -4.85316e-09, 0.0330278, 19.4256;
-
-  Eigen::VectorXd& mo_energy = orbitals.MOEnergies();
-  mo_energy = Eigen::VectorXd::Zero(17);
-  mo_energy << -0.612601, -0.341755, -0.341755, -0.341755, 0.137304, 0.16678,
-      0.16678, 0.16678, 0.671592, 0.671592, 0.671592, 0.974255, 1.01205,
-      1.01205, 1.01205, 1.64823, 19.4429;
-  TCMatrix_gwbse Mmn;
-  Mmn.Initialize(aobasis.AOBasisSize(), 0, 16, 0, 16);
-  Mmn.Fill(aobasis, aobasis, MOs);
-
-  BSE::options opt;
-  opt.cmax = 16;
-  opt.rpamax = 16;
-  opt.rpamin = 0;
-  opt.vmin = 0;
-  opt.nmax = 3;
-  opt.min_print_weight = 0.1;
-  opt.useTDA = true;
-  opt.homo = 4;
-  opt.qpmin = 0;
-
-  orbitals.setBSEindices(0, 16);
-  votca::ctp::Logger log;
-
-  BSE bse = BSE(orbitals, log, Mmn, Hqp);
-  orbitals.setTDAApprox(true);
-  ////////////////////////////////////////////////////////
-  // TDA Singlet lapack, davidson, davidson matrix free
-  ////////////////////////////////////////////////////////
-
-  // reference energy
-  Eigen::VectorXd se_ref = Eigen::VectorXd::Zero(3);
-  se_ref << 0.107455, 0.107455, 0.107455;
-
-  // reference coefficients
-  Eigen::MatrixXd spsi_ref = Eigen::MatrixXd::Zero(60, 3);
-  spsi_ref << -0.00178316, -0.0558332, 0.0151767, 0.00568291, 0.0149417,
-      0.0556358, 0.05758, -0.00320371, -0.00502105, 0.00379328, -0.00232255,
-      -0.00817518, -0.00848959, -0.000618633, -0.00376334, -0.000395809,
-      -0.00899117, 0.0023708, 7.13955e-08, 3.47498e-08, -1.08537e-08,
-      0.000420413, 0.011896, -0.00320024, -0.00288487, 0.00320821, 0.0115465,
-      0.0119767, 0.000355172, 0.00289343, -2.55565e-08, 1.91684e-08,
-      3.01647e-09, 6.84051e-09, 2.79592e-10, -1.35767e-09, 0.00420618, 0.092451,
-      -0.0239374, 0.0036276, 0.0113951, 0.0471896, 0.0465325, -0.00398807,
-      -0.00484251, 0.0051614, -0.0031325, -0.0112447, -0.010968, -0.000896935,
-      -0.00488789, 0.000951266, 0.0239709, -0.00630323, 0.000419006, 0.0201651,
-      -0.00573095, -0.00118124, -0.0269275, 0.00700955, -0.00345217, 0.00356488,
-      0.0134361, 0.013156, 9.58532e-05, 0.00315613, -2.58268e-05, -0.00124098,
-      0.000352706, -1.80679e-06, -8.71959e-05, 2.47799e-05, -0.0150073,
-      0.0114186, 0.0443012, 0.0180327, -0.026287, 0.0734351, -0.0643994,
-      0.0257628, 0.0132084, -0.0123339, 0.0092297, -0.0148779, 0.0122493,
-      -0.00246837, -0.0125735, -0.00375172, 0.00294872, 0.0112899, 0.00648758,
-      -0.0055755, -0.0191436, 0.00433063, -0.00332619, -0.0128321, 0.0111166,
-      -0.00969272, 0.0189659, -0.0160119, 0.00458659, 0.0107104, -0.000399315,
-      0.000343129, 0.00117813, -2.80525e-05, 2.41086e-05, 8.2778e-05,
-      -0.0450479, -0.00034974, -0.015063, 0.0655838, 0.0115163, -0.022358,
-      0.0220978, 0.0583236, 0.0513097, -0.0119156, 0.00490159, 0.0116429,
-      -0.0132479, -0.0146227, -0.00863565, -0.0118978, -0.000282044,
-      -0.00400272, 0.0199347, 0.00139057, 0.00635067, 0.0131991, 0.000163177,
-      0.00441453, 0.0159091, -0.00241207, -0.0110696, 0.0123057, 0.0171503,
-      0.0119626, -0.00122682, -8.55716e-05, -0.00039083, -8.62007e-05,
-      -6.0128e-06, -2.746e-05, -0.0304688, -0.954049, 0.259333, 0.0971056,
-      0.255313, 0.950672, 0.983887, -0.0547431, -0.0857965, 0.0170489,
-      -0.0104387, -0.036743, -0.0381557, -0.00278036, -0.0169143, -0.00177889,
-      -0.04041, 0.0106552, -2.23782e-07, 2.40738e-07, 1.03401e-07, -0.000182535,
-      -0.00516415, 0.00138942, 0.00125201, -0.00139237, -0.00501195,
-      -0.00519809, -0.000154171, -0.00125602, 4.03664e-08, -6.04796e-08,
-      -4.6768e-08, -2.38233e-09, 2.31605e-09, 1.35922e-09;
-
-  // lapack
-  opt.davidson = 0;
-  bse.configure(opt);
-  bse.Solve_singlets();
-  bse.Analyze_singlets(aobasis);
-  bool check_se = se_ref.isApprox(orbitals.BSESingletEnergies(), 0.001);
-  if (!check_se) {
-    cout << "Singlets energy" << endl;
-    cout << orbitals.BSESingletEnergies() << endl;
-    cout << "Singlets energy ref" << endl;
-    cout << se_ref << endl;
-  }
-  BOOST_CHECK_EQUAL(check_se, true);
-  Eigen::MatrixXd projection =
-      spsi_ref.transpose() * orbitals.BSESingletCoefficients();
-  Eigen::VectorXd norms = projection.colwise().norm();
-  bool check_spsi = norms.isApproxToConstant(1, 1e-5);
-  if (!check_spsi) {
-    cout << "Norms" << norms << endl;
-    cout << "Singlets psi" << endl;
-    cout << orbitals.BSESingletCoefficients() << endl;
-    cout << "Singlets psi ref" << endl;
-    cout << spsi_ref << endl;
-  }
-  BOOST_CHECK_EQUAL(check_spsi, true);
-
-  // davidson full matrix
-  opt.davidson = 1;
-  bse.configure(opt);
-  bse.Solve_singlets();
-  bse.Analyze_singlets(aobasis);
-
-  bool check_se_dav = se_ref.isApprox(orbitals.BSESingletEnergies(), 0.001);
-  if (!check_se_dav) {
-    cout << "Singlets energy" << endl;
-    cout << orbitals.BSESingletEnergies() << endl;
-    cout << "Singlets energy ref" << endl;
-    cout << se_ref << endl;
-  }
-  BOOST_CHECK_EQUAL(check_se_dav, true);
-  Eigen::MatrixXd projection_dav =
-      spsi_ref.transpose() * orbitals.BSESingletCoefficients();
-  Eigen::VectorXd norms_dav = projection_dav.colwise().norm();
-  bool check_spsi_dav = norms_dav.isApproxToConstant(1, 1e-5);
-  if (!check_spsi_dav) {
-    cout << "Norms" << norms_dav << endl;
-    cout << "Singlets psi" << endl;
-    cout << orbitals.BSESingletCoefficients() << endl;
-    cout << "Singlets psi ref" << endl;
-    cout << spsi_ref << endl;
-  }
-  BOOST_CHECK_EQUAL(check_spsi_dav, true);
-
-  // davidson matrix free
-  opt.davidson = 1;
-  opt.matrixfree = 1;
-  bse.configure(opt);
-  bse.Solve_singlets();
-  bse.Analyze_singlets(aobasis);
-  bool check_se_dav2 = se_ref.isApprox(orbitals.BSESingletEnergies(), 0.001);
-  if (!check_se_dav2) {
-    cout << "Singlets energy" << endl;
-    cout << orbitals.BSESingletEnergies() << endl;
-    cout << "Singlets energy ref" << endl;
-    cout << se_ref << endl;
-  }
-  BOOST_CHECK_EQUAL(check_se_dav2, true);
-
-  Eigen::MatrixXd projection_dav2 =
-      spsi_ref.transpose() * orbitals.BSESingletCoefficients();
-  Eigen::VectorXd norms_dav2 = projection_dav2.colwise().norm();
-  bool check_spsi_dav2 = norms_dav2.isApproxToConstant(1, 1e-5);
-  if (!check_spsi_dav2) {
-    cout << "Norms" << norms_dav2 << endl;
-    cout << "Singlets psi" << endl;
-    cout << orbitals.BSESingletCoefficients() << endl;
-    cout << "Singlets psi ref" << endl;
-    cout << spsi_ref << endl;
-  }
-  BOOST_CHECK_EQUAL(check_spsi_dav2, true);
-
-  ////////////////////////////////////////////////////////
-  // BTDA Singlet  only lapack
-  ////////////////////////////////////////////////////////
-
-  // reference energy
-  Eigen::VectorXd se_ref_btda = Eigen::VectorXd::Zero(3);
-  se_ref_btda << 0.08877, 0.08877, 0.08877;
-
-  // reference coeffficients
-  Eigen::MatrixXd spsi_ref_btda = Eigen::MatrixXd::Zero(60, 3);
-  spsi_ref_btda << 0.00228774, -0.0572672, 0.0185901, -0.00606478, 0.0182899,
-      0.0570883, -0.0599032, -0.00403877, -0.00506981, -0.00239507, -0.00174279,
-      -0.00511526, 0.005396, -0.000467089, -0.00236741, 0.000293773,
-      -0.00562893, 0.00178028, -1.18994e-08, 3.6883e-08, 1.39133e-09,
-      -0.00038655, 0.00890738, -0.00286588, 0.00216846, 0.00287559, 0.00864496,
-      -0.00910256, 0.000306734, 0.00218106, -6.67006e-09, 1.50464e-08,
-      -4.23043e-09, 5.73875e-11, 1.02039e-09, 3.42402e-10, -0.00300256,
-      0.0559254, -0.0174141, -0.00229461, 0.00836668, 0.0285808, -0.028529,
-      -0.00280458, -0.00285455, -0.00278921, -0.00201767, -0.00602331,
-      0.00596682, -0.00057019, -0.00262914, -0.00061392, 0.0128447, -0.00405267,
-      -0.000330257, 0.011532, -0.00389023, 0.000903715, -0.0173665, 0.00543237,
-      0.00223576, 0.00277158, 0.0086669, -0.00860769, 9.71088e-05, 0.00205762,
-      5.28565e-05, -0.00184564, 0.000622629, 6.78692e-07, -2.36991e-05,
-      7.99472e-06, 0.0091394, 0.00838224, 0.0268121, -0.0109663, -0.0140137,
-      0.0457817, 0.0393868, 0.01648, 0.00733715, 0.0066705, 0.00467073,
-      -0.00831923, -0.0066442, -0.00172131, -0.00676294, 0.00202369, 0.00191325,
-      0.00605252, -0.00373624, -0.00379982, -0.0109468, -0.00281175,
-      -0.00260087, -0.00827985, -0.00723077, -0.00578823, 0.0126979, 0.0104477,
-      0.00341532, 0.00685506, 0.000597973, 0.000608139, 0.00175196, 7.67794e-06,
-      7.80883e-06, 2.24965e-05, 0.0276451, -0.00045137, -0.00921566, -0.0402838,
-      0.00608812, -0.014051, -0.0138464, 0.0371613, 0.0297107, 0.00645305,
-      0.00301651, 0.00619365, 0.00726364, -0.0081113, -0.00430282, 0.00646941,
-      -0.000209234, -0.00216462, -0.0115828, 0.000896897, 0.00364201,
-      -0.00863663, 0.000180708, 0.00287774, -0.010391, -0.00200537, -0.00715858,
-      -0.00813919, 0.0115232, 0.00727228, 0.00185377, -0.000143538,
-      -0.000582886, 2.38027e-05, -1.84326e-06, -7.48457e-06, 0.0391594,
-      -0.980256, 0.318212, -0.103812, 0.31307, 0.977192, -1.02537, -0.0691326,
-      -0.0867811, -0.00843227, -0.00613583, -0.0180091, 0.0189974, -0.00164438,
-      -0.00833481, 0.00103433, -0.0198172, 0.00626757, 7.10218e-08, 2.05723e-07,
-      5.20066e-08, 0.000176091, -0.00405684, 0.00130541, -0.000987275,
-      -0.00130929, -0.00393686, 0.00414458, -0.000139692, -0.000993322,
-      -9.14837e-09, -7.65102e-08, -3.81041e-08, -1.73462e-10, 2.76218e-09,
-      6.98481e-10;
-
-  // reference coefficients AR
-  Eigen::MatrixXd spsi_ref_btda_AR = Eigen::MatrixXd::Zero(60, 3);
-  spsi_ref_btda_AR << 0.000584144, -0.0146225, 0.00474677, -0.00154856,
-      0.00466997, 0.0145766, -0.0152954, -0.00103124, -0.00129451, 0.0017559,
-      0.00127769, 0.00375014, -0.00395598, 0.000342451, 0.00173561,
-      -0.000215381, 0.00412671, -0.00130515, -5.02585e-09, 4.52834e-08,
-      1.34149e-08, 0.000156139, -0.00359781, 0.00115758, -0.000875893,
-      -0.00116148, -0.00349181, 0.00367662, -0.000123883, -0.000880951,
-      -5.20546e-09, 2.56561e-08, 6.1721e-09, -1.30377e-10, -3.42705e-10,
-      -1.45809e-10, 0.00225763, -0.0420501, 0.0130936, 0.0017253, -0.00629089,
-      -0.0214897, 0.0214509, 0.00210875, 0.00214631, 0.00443924, 0.00321126,
-      0.00958646, -0.00949663, 0.000907488, 0.00418444, 0.000977068, -0.020443,
-      0.00645007, 0.000411481, -0.0143682, 0.00484706, -0.000752112, 0.0144531,
-      -0.00452103, -0.00186068, -0.00230664, -0.0072129, 0.00716363,
-      -8.08221e-05, -0.00171243, 4.85758e-05, -0.00169622, 0.000572232,
-      -4.64045e-06, 0.000162032, -5.46606e-05, -0.00687191, -0.0063025,
-      -0.0201599, 0.00824556, 0.0105368, -0.034423, -0.0296148, -0.0123913,
-      -0.00551674, -0.0106166, -0.00743383, 0.0132406, 0.0105747, 0.00273958,
-      0.0107636, -0.00322083, -0.00304507, -0.00963294, 0.00465514, 0.00473433,
-      0.013639, 0.00234006, 0.00216454, 0.00689084, 0.00601773, 0.00481718,
-      -0.0105676, -0.00869493, -0.00284236, -0.00570504, 0.000549542,
-      0.000558892, 0.0016101, -5.24965e-05, -5.33896e-05, -0.000153809,
-      -0.0207863, 0.000339395, 0.0069292, 0.0302893, -0.00457762, 0.0105648,
-      0.010411, -0.0279414, -0.0223393, -0.0102705, -0.00480099, -0.00985759,
-      -0.0115606, 0.0129097, 0.00684819, -0.0102966, 0.000333027, 0.00344514,
-      0.0144314, -0.00111748, -0.00453772, 0.00718776, -0.000150389,
-      -0.00239498, 0.00864786, 0.00166895, 0.00595764, 0.00677374, -0.00959,
-      -0.00605226, 0.00170364, -0.000131921, -0.000535687, -0.000162745,
-      1.2602e-05, 5.11726e-05, 0.00995914, -0.249299, 0.0809272, -0.0264016,
-      0.07962, 0.248518, -0.260775, -0.0175818, -0.0220701, 0.0109283,
-      0.00795199, 0.0233398, -0.0246207, 0.00213124, 0.0108019, -0.00134058,
-      0.0256833, -0.00812285, 1.49164e-08, -4.69903e-09, 5.23125e-09,
-      6.14995e-07, -1.40366e-05, 4.50767e-06, -3.26276e-06, -4.40871e-06,
-      -1.35086e-05, 1.40497e-05, -4.71623e-07, -3.42445e-06, 1.99993e-09,
-      -3.51811e-08, -4.56933e-09, -2.19573e-10, 6.10087e-10, -2.3599e-11;
-
-  opt.nmax = 3;
-  opt.useTDA = false;
-  opt.davidson = 0;
-  opt.matrixfree = 0;
-  bse.configure(opt);
-  orbitals.setTDAApprox(false);
-  bse.Solve_singlets();
-  bool check_se_btda =
-      se_ref_btda.isApprox(orbitals.BSESingletEnergies(), 1e-4);
-  if (!check_se_btda) {
-    cout << "Singlets energy BTDA" << endl;
-    cout << orbitals.BSESingletEnergies() << endl;
-    cout << "Singlets energy BTDA ref" << endl;
-    cout << se_ref_btda << endl;
-  }
-  BOOST_CHECK_EQUAL(check_se_btda, true);
-
-  Eigen::MatrixXd projection_3 =
-      spsi_ref_btda.transpose() * orbitals.BSESingletCoefficients();
-  Eigen::MatrixXd projection_4 =
-      spsi_ref_btda_AR.transpose() * orbitals.BSESingletCoefficientsAR();
-  Eigen::VectorXd norms_btda =
-      projection_3.colwise().norm() - projection_4.colwise().norm();
-  bool check_spsi_btda = norms_btda.isApproxToConstant(1, 1e-5);
-  if (!check_spsi_btda) {
-    cout << "norms" << norms_btda << std::endl;
-    cout << "Singlets psi BTDA" << endl;
-    cout << orbitals.BSESingletCoefficients() << endl;
-    cout << "Singlets psi BTDA ref" << endl;
-    cout << spsi_ref_btda << endl;
-    cout << "Singlets psi BTDA AR" << endl;
-    cout << orbitals.BSESingletCoefficientsAR() << endl;
-    cout << "Singlets psi BTDA AR ref" << endl;
-    cout << spsi_ref_btda_AR << endl;
-  }
-  BOOST_CHECK_EQUAL(check_spsi_btda, true);
-
-  opt.nmax = 1;
-  opt.useTDA = false;
-  opt.davidson = 0;
-  opt.matrixfree = 0;
-  bse.configure(opt);
-  orbitals.setTDAApprox(false);
-
-  BOOST_REQUIRE_THROW(bse.Solve_triplets(), std::runtime_error);
-
-  ////////////////////////////////////////////////////////
-  // TDA Triplet lapack, davidson, davidson matrix free
-  ////////////////////////////////////////////////////////
-
-  // reference energy
-  Eigen::VectorXd te_ref = Eigen::VectorXd::Zero(1);
-  te_ref << 0.0258952;
-
-  // reference coefficients
-  Eigen::MatrixXd tpsi_ref = Eigen::MatrixXd::Zero(60, 1);
-  tpsi_ref << -0.00114948, 0.00562478, 0.054375, -0.00289523, 0.00656359,
-      0.000235305, -2.41043e-09, 0.000244218, -0.00230315, 0.00976453,
-      -6.32937e-10, 3.50928e-11, -0.00118266, -0.00139619, -0.0167904,
-      0.000638838, -0.00137533, 8.87567e-05, 3.9881e-05, 1.32949e-05,
-      4.94783e-05, -0.000192509, 5.99614e-05, -3.56929e-07, 0.00533568,
-      -0.00677318, 0.0232808, -0.00156545, 0.00152355, -0.000462257, 0.0011985,
-      -6.23371e-05, -0.00016556, 0.000233361, 0.00180198, -1.07256e-05,
-      0.016293, -0.0235744, -0.00793266, -0.00148513, -0.00164972, -0.00149148,
-      0.00374084, -0.000193278, -0.0002316, -0.000178966, 0.0056245,
-      -3.34777e-05, -0.0209594, 0.102562, 0.99147, -0.0125368, 0.0284215,
-      0.00101894, -7.10341e-08, -0.00020549, 0.00193719, -0.00821384,
-      7.73334e-09, 3.38363e-10;
-
-  orbitals.setTDAApprox(true);
-
-  // lapack
-  opt.davidson = 0;
-  opt.matrixfree = 0;
-  opt.useTDA = true;
-  bse.configure(opt);
-  bse.Solve_triplets();
-<<<<<<< HEAD
-=======
-  
->>>>>>> 8e749b4c
-
-  bool check_te = te_ref.isApprox(orbitals.BSETripletEnergies(), 0.001);
-  if (!check_te) {
-    cout << "Triplet energy" << endl;
-    cout << orbitals.BSETripletEnergies() << endl;
-    cout << "Triplet energy ref" << endl;
-    cout << te_ref << endl;
-  }
-  BOOST_CHECK_EQUAL(check_te, true);
-
-  bool check_tpsi = tpsi_ref.cwiseAbs2().isApprox(
-      orbitals.BSETripletCoefficients().cwiseAbs2(), 0.1);
-  check_tpsi = true;
-  if (!check_tpsi) {
-    cout << "Triplet psi" << endl;
-    cout << orbitals.BSETripletCoefficients() << endl;
-    cout << "Triplet ref" << endl;
-    cout << tpsi_ref << endl;
-  }
-  BOOST_CHECK_EQUAL(check_tpsi, true);
-
-  // davidson
-  opt.davidson = 1;
-  opt.matrixfree = 0;
-  bse.configure(opt);
-  bse.Solve_triplets();
-
-  bool check_te_dav = te_ref.isApprox(orbitals.BSETripletEnergies(), 0.001);
-  if (!check_te_dav) {
-    cout << "Triplet energy" << endl;
-    cout << orbitals.BSETripletEnergies() << endl;
-    cout << "Triplet energy ref" << endl;
-    cout << te_ref << endl;
-  }
-  BOOST_CHECK_EQUAL(check_te_dav, true);
-
-  bool check_tpsi_dav = tpsi_ref.cwiseAbs2().isApprox(
-      orbitals.BSETripletCoefficients().cwiseAbs2(), 0.1);
-  if (!check_tpsi_dav) {
-    cout << "Triplet psi" << endl;
-    cout << orbitals.BSETripletCoefficients() << endl;
-    cout << "Triplet ref" << endl;
-    cout << tpsi_ref << endl;
-  }
-  BOOST_CHECK_EQUAL(check_tpsi_dav, true);
-
-  // davidson matrix free
-  opt.davidson = 1;
-  opt.matrixfree = 1;
-  bse.configure(opt);
-  bse.Solve_triplets();
-
-  bool check_te_dav2 = te_ref.isApprox(orbitals.BSETripletEnergies(), 0.001);
-  if (!check_te_dav2) {
-    cout << "Triplet energy" << endl;
-    cout << orbitals.BSETripletEnergies() << endl;
-    cout << "Triplet energy ref" << endl;
-    cout << te_ref << endl;
-  }
-  BOOST_CHECK_EQUAL(check_te_dav2, true);
-
-  bool check_tpsi_dav2 = tpsi_ref.cwiseAbs2().isApprox(
-      orbitals.BSETripletCoefficients().cwiseAbs2(), 0.1);
-  if (!check_tpsi_dav2) {
-    cout << "Triplet psi" << endl;
-    cout << orbitals.BSETripletCoefficients() << endl;
-    cout << "Triplet ref" << endl;
-    cout << tpsi_ref << endl;
-  }
-  BOOST_CHECK_EQUAL(check_tpsi_dav2, true);
-}
-
-BOOST_AUTO_TEST_SUITE_END()
+/*
+ * Copyright 2009-2019 The VOTCA Development Team (http://www.votca.org)
+ *
+ * Licensed under the Apache License, Version 2.0 (the "License");
+ * you may not use this file except in compliance with the License.
+ *
+ *     http://www.apache.org/licenses/LICENSE-2.0
+ *
+ * Unless required by applicable law or agreed to in writing, software
+ * distributed under the License is distributed on an "AS IS" BASIS,
+ * WITHOUT WARRANTIES OR CONDITIONS OF ANY KIND, either express or implied.
+ * See the License for the specific language governing permissions and
+ * limitations under the License.
+ *
+ */
+#define BOOST_TEST_MAIN
+
+#define BOOST_TEST_MODULE bse_test
+#include <boost/test/unit_test.hpp>
+#include <votca/xtp/bse.h>
+#include <votca/xtp/convergenceacc.h>
+
+using namespace votca::xtp;
+using namespace std;
+
+BOOST_AUTO_TEST_SUITE(bse_test)
+
+BOOST_AUTO_TEST_CASE(bse_hamiltonian) {
+
+  ofstream xyzfile("molecule.xyz");
+  xyzfile << " 5" << endl;
+  xyzfile << " methane" << endl;
+  xyzfile << " C            .000000     .000000     .000000" << endl;
+  xyzfile << " H            .629118     .629118     .629118" << endl;
+  xyzfile << " H           -.629118    -.629118     .629118" << endl;
+  xyzfile << " H            .629118    -.629118    -.629118" << endl;
+  xyzfile << " H           -.629118     .629118    -.629118" << endl;
+  xyzfile.close();
+
+  ofstream basisfile("3-21G.xml");
+  basisfile << "<basis name=\"3-21G\">" << endl;
+  basisfile << "  <element name=\"H\">" << endl;
+  basisfile << "    <shell scale=\"1.0\" type=\"S\">" << endl;
+  basisfile << "      <constant decay=\"5.447178e+00\">" << endl;
+  basisfile << "        <contractions factor=\"1.562850e-01\" type=\"S\"/>"
+            << endl;
+  basisfile << "      </constant>" << endl;
+  basisfile << "      <constant decay=\"8.245470e-01\">" << endl;
+  basisfile << "        <contractions factor=\"9.046910e-01\" type=\"S\"/>"
+            << endl;
+  basisfile << "      </constant>" << endl;
+  basisfile << "    </shell>" << endl;
+  basisfile << "    <shell scale=\"1.0\" type=\"S\">" << endl;
+  basisfile << "      <constant decay=\"1.831920e-01\">" << endl;
+  basisfile << "        <contractions factor=\"1.000000e+00\" type=\"S\"/>"
+            << endl;
+  basisfile << "      </constant>" << endl;
+  basisfile << "    </shell>" << endl;
+  basisfile << "  </element>" << endl;
+  basisfile << "  <element name=\"C\">" << endl;
+  basisfile << "    <shell scale=\"1.0\" type=\"S\">" << endl;
+  basisfile << "      <constant decay=\"1.722560e+02\">" << endl;
+  basisfile << "        <contractions factor=\"6.176690e-02\" type=\"S\"/>"
+            << endl;
+  basisfile << "      </constant>" << endl;
+  basisfile << "      <constant decay=\"2.591090e+01\">" << endl;
+  basisfile << "        <contractions factor=\"3.587940e-01\" type=\"S\"/>"
+            << endl;
+  basisfile << "      </constant>" << endl;
+  basisfile << "      <constant decay=\"5.533350e+00\">" << endl;
+  basisfile << "        <contractions factor=\"7.007130e-01\" type=\"S\"/>"
+            << endl;
+  basisfile << "      </constant>" << endl;
+  basisfile << "    </shell>" << endl;
+  basisfile << "    <shell scale=\"1.0\" type=\"SP\">" << endl;
+  basisfile << "      <constant decay=\"3.664980e+00\">" << endl;
+  basisfile << "        <contractions factor=\"-3.958970e-01\" type=\"S\"/>"
+            << endl;
+  basisfile << "        <contractions factor=\"2.364600e-01\" type=\"P\"/>"
+            << endl;
+  basisfile << "      </constant>" << endl;
+  basisfile << "      <constant decay=\"7.705450e-01\">" << endl;
+  basisfile << "        <contractions factor=\"1.215840e+00\" type=\"S\"/>"
+            << endl;
+  basisfile << "        <contractions factor=\"8.606190e-01\" type=\"P\"/>"
+            << endl;
+  basisfile << "      </constant>" << endl;
+  basisfile << "    </shell>" << endl;
+  basisfile << "    <shell scale=\"1.0\" type=\"SP\">" << endl;
+  basisfile << "      <constant decay=\"1.958570e-01\">" << endl;
+  basisfile << "        <contractions factor=\"1.000000e+00\" type=\"S\"/>"
+            << endl;
+  basisfile << "        <contractions factor=\"1.000000e+00\" type=\"P\"/>"
+            << endl;
+  basisfile << "      </constant>" << endl;
+  basisfile << "    </shell>" << endl;
+  basisfile << "  </element>" << endl;
+  basisfile << "</basis>" << endl;
+  basisfile.close();
+
+  Orbitals orbitals;
+  orbitals.LoadFromXYZ("molecule.xyz");
+  BasisSet basis;
+  basis.LoadBasisSet("3-21G.xml");
+  orbitals.setDFTbasisName("3-21G.xml");
+  AOBasis aobasis;
+  aobasis.AOBasisFill(basis, orbitals.QMAtoms());
+
+  orbitals.setBasisSetSize(17);
+  orbitals.setNumberOfOccupiedLevels(4);
+  Eigen::MatrixXd& MOs = orbitals.MOCoefficients();
+  MOs = Eigen::MatrixXd::Zero(17, 17);
+  MOs << -0.00761992, -4.69664e-13, 8.35009e-15, -1.15214e-14, -0.0156169,
+      -2.23157e-12, 1.52916e-14, 2.10997e-15, 8.21478e-15, 3.18517e-15,
+      2.89043e-13, -0.00949189, 1.95787e-12, 1.22168e-14, -2.63092e-15,
+      -0.22227, 1.00844, 0.233602, -3.18103e-12, 4.05093e-14, -4.70943e-14,
+      0.1578, 4.75897e-11, -1.87447e-13, -1.02418e-14, 6.44484e-14, -2.6602e-14,
+      6.5906e-12, -0.281033, -6.67755e-12, 2.70339e-14, -9.78783e-14, -1.94373,
+      -0.36629, -1.63678e-13, -0.22745, -0.054851, 0.30351, 3.78688e-11,
+      -0.201627, -0.158318, -0.233561, -0.0509347, -0.650424, 0.452606,
+      -5.88565e-11, 0.453936, -0.165715, -0.619056, 7.0149e-12, 2.395e-14,
+      -4.51653e-14, -0.216509, 0.296975, -0.108582, 3.79159e-11, -0.199301,
+      0.283114, -0.0198557, 0.584622, 0.275311, 0.461431, -5.93732e-11,
+      0.453057, 0.619523, 0.166374, 7.13235e-12, 2.56811e-14, -9.0903e-14,
+      -0.21966, -0.235919, -0.207249, 3.75979e-11, -0.199736, -0.122681,
+      0.255585, -0.534902, 0.362837, 0.461224, -5.91028e-11, 0.453245,
+      -0.453298, 0.453695, 7.01644e-12, 2.60987e-14, 0.480866, 1.8992e-11,
+      -2.56795e-13, 4.14571e-13, 2.2709, 4.78615e-10, -2.39153e-12,
+      -2.53852e-13, -2.15605e-13, -2.80359e-13, 7.00137e-12, 0.145171,
+      -1.96136e-11, -2.24876e-13, -2.57294e-14, 4.04176, 0.193617, -1.64421e-12,
+      -0.182159, -0.0439288, 0.243073, 1.80753e-10, -0.764779, -0.600505,
+      -0.885907, 0.0862014, 1.10077, -0.765985, 6.65828e-11, -0.579266,
+      0.211468, 0.789976, -1.41532e-11, -1.29659e-13, -1.64105e-12, -0.173397,
+      0.23784, -0.0869607, 1.80537e-10, -0.755957, 1.07386, -0.0753135,
+      -0.989408, -0.465933, -0.78092, 6.72256e-11, -0.578145, -0.790571,
+      -0.212309, -1.42443e-11, -1.31306e-13, -1.63849e-12, -0.17592, -0.188941,
+      -0.165981, 1.79403e-10, -0.757606, -0.465334, 0.969444, 0.905262,
+      -0.61406, -0.78057, 6.69453e-11, -0.578385, 0.578453, -0.578959,
+      -1.40917e-11, -1.31002e-13, 0.129798, -0.274485, 0.00256652, -0.00509635,
+      -0.0118465, 0.141392, -0.000497905, -0.000510338, -0.000526798,
+      -0.00532572, 0.596595, 0.65313, -0.964582, -0.000361559, -0.000717866,
+      -0.195084, 0.0246232, 0.0541331, -0.255228, 0.00238646, -0.0047388,
+      -0.88576, 1.68364, -0.00592888, -0.00607692, -9.5047e-05, -0.000960887,
+      0.10764, -0.362701, 1.53456, 0.000575205, 0.00114206, -0.793844,
+      -0.035336, 0.129798, 0.0863299, -0.0479412, 0.25617, -0.0118465,
+      -0.0464689, 0.0750316, 0.110468, -0.0436647, -0.558989, -0.203909,
+      0.65313, 0.320785, 0.235387, 0.878697, -0.195084, 0.0246232, 0.0541331,
+      0.0802732, -0.0445777, 0.238198, -0.88576, -0.553335, 0.893449, 1.31541,
+      -0.00787816, -0.100855, -0.0367902, -0.362701, -0.510338, -0.374479,
+      -1.39792, -0.793844, -0.035336, 0.129798, 0.0927742, -0.197727, -0.166347,
+      -0.0118465, -0.0473592, 0.0582544, -0.119815, -0.463559, 0.320126,
+      -0.196433, 0.65313, 0.321765, 0.643254, -0.642737, -0.195084, 0.0246232,
+      0.0541331, 0.0862654, -0.183855, -0.154677, -0.88576, -0.563936, 0.693672,
+      -1.42672, -0.0836372, 0.0577585, -0.0354411, -0.362701, -0.511897,
+      -1.02335, 1.02253, -0.793844, -0.035336, 0.129798, 0.0953806, 0.243102,
+      -0.0847266, -0.0118465, -0.0475639, -0.132788, 0.00985812, 0.507751,
+      0.244188, -0.196253, 0.65313, 0.322032, -0.87828, -0.235242, -0.195084,
+      0.0246232, 0.0541331, 0.088689, 0.226046, -0.0787824, -0.88576, -0.566373,
+      -1.58119, 0.117387, 0.0916104, 0.0440574, -0.0354087, -0.362701,
+      -0.512321, 1.39726, 0.374248, -0.793844, -0.035336;
+
+  Eigen::MatrixXd Hqp = Eigen::MatrixXd::Zero(17, 17);
+  Hqp << -0.934164, 4.16082e-07, -1.3401e-07, 1.36475e-07, 0.031166,
+      1.20677e-06, -6.81123e-07, -1.22621e-07, -1.83709e-07, 1.76372e-08,
+      -1.7807e-07, -0.0220743, -1.4977e-06, -1.75301e-06, -5.29037e-08,
+      0.00737784, -0.00775225, 4.16082e-07, -0.461602, 1.12979e-07,
+      -1.47246e-07, -1.3086e-07, 0.0443459, 0.000553929, 0.000427421,
+      8.38616e-05, 0.000289144, -0.0101872, -1.28339e-07, 0.0141886,
+      -0.000147938, -0.000241557, 5.71202e-07, 2.1119e-09, -1.3401e-07,
+      1.12979e-07, -0.461602, 1.72197e-07, 2.8006e-08, -0.000335948, 0.0406153,
+      -0.0178151, 0.0101352, 0.00106636, 0.000113704, 1.22667e-07, -0.000128128,
+      -0.0141459, 0.00111572, -4.57761e-07, 5.12848e-09, 1.36475e-07,
+      -1.47246e-07, 1.72197e-07, -0.461601, -4.34283e-08, 0.000614026,
+      -0.0178095, -0.0406149, 0.00106915, -0.0101316, -0.00027881, 4.86348e-08,
+      0.000252415, 0.00111443, 0.0141441, 1.01087e-07, 1.3741e-09, 0.031166,
+      -1.3086e-07, 2.8006e-08, -4.34283e-08, 0.00815998, -1.70198e-07,
+      1.14219e-07, 1.10593e-09, -4.81365e-08, 2.75431e-09, -2.95191e-08,
+      -0.0166337, 5.78666e-08, 8.52843e-08, -1.74815e-08, -0.00112475,
+      -0.0204625, 1.20677e-06, 0.0443459, -0.000335948, 0.000614026,
+      -1.70198e-07, 0.323811, 1.65813e-07, -1.51122e-08, -2.98465e-05,
+      -0.000191357, 0.0138568, 2.86823e-07, -0.0372319, 6.58278e-05,
+      0.000142268, -2.94575e-07, 3.11298e-08, -6.81123e-07, 0.000553929,
+      0.0406153, -0.0178095, 1.14219e-07, 1.65813e-07, 0.323811, -6.98568e-09,
+      -0.0120376, -0.00686446, -0.000120523, -1.7727e-07, 0.000108686,
+      0.0351664, 0.0122284, 1.86591e-07, -1.95807e-08, -1.22621e-07,
+      0.000427421, -0.0178151, -0.0406149, 1.10593e-09, -1.51122e-08,
+      -6.98568e-09, 0.323811, 0.00686538, -0.0120366, -0.00015138, 1.6913e-07,
+      0.000112864, -0.0122286, 0.0351659, -2.32341e-08, 2.57386e-09,
+      -1.83709e-07, 8.38616e-05, 0.0101352, 0.00106915, -4.81365e-08,
+      -2.98465e-05, -0.0120376, 0.00686538, 0.901732, 6.12076e-08, -9.96554e-08,
+      2.57089e-07, -1.03264e-05, 0.00917151, -0.00170387, -3.30584e-07,
+      -9.14928e-09, 1.76372e-08, 0.000289144, 0.00106636, -0.0101316,
+      2.75431e-09, -0.000191357, -0.00686446, -0.0120366, 6.12076e-08, 0.901732,
+      -2.4407e-08, -1.19304e-08, -9.06429e-05, 0.00170305, 0.00917133,
+      -1.11726e-07, -6.52056e-09, -1.7807e-07, -0.0101872, 0.000113704,
+      -0.00027881, -2.95191e-08, 0.0138568, -0.000120523, -0.00015138,
+      -9.96554e-08, -2.4407e-08, 0.901732, 3.23124e-07, 0.00932737, 2.69633e-05,
+      8.74181e-05, -4.83481e-07, -1.90439e-08, -0.0220743, -1.28339e-07,
+      1.22667e-07, 4.86348e-08, -0.0166337, 2.86823e-07, -1.7727e-07,
+      1.6913e-07, 2.57089e-07, -1.19304e-08, 3.23124e-07, 1.2237, -7.31155e-07,
+      -6.14518e-07, 2.79634e-08, -0.042011, 0.0229724, -1.4977e-06, 0.0141886,
+      -0.000128128, 0.000252415, 5.78666e-08, -0.0372319, 0.000108686,
+      0.000112864, -1.03264e-05, -9.06429e-05, 0.00932737, -7.31155e-07,
+      1.21009, -2.99286e-07, -4.29557e-08, 6.13566e-07, -7.73601e-08,
+      -1.75301e-06, -0.000147938, -0.0141459, 0.00111443, 8.52843e-08,
+      6.58278e-05, 0.0351664, -0.0122286, 0.00917151, 0.00170305, 2.69633e-05,
+      -6.14518e-07, -2.99286e-07, 1.21009, 2.02234e-07, 7.00978e-07,
+      -7.18964e-08, -5.29037e-08, -0.000241557, 0.00111572, 0.0141441,
+      -1.74815e-08, 0.000142268, 0.0122284, 0.0351659, -0.00170387, 0.00917133,
+      8.74181e-05, 2.79634e-08, -4.29557e-08, 2.02234e-07, 1.21009, 3.77938e-08,
+      -4.85316e-09, 0.00737784, 5.71202e-07, -4.57761e-07, 1.01087e-07,
+      -0.00112475, -2.94575e-07, 1.86591e-07, -2.32341e-08, -3.30584e-07,
+      -1.11726e-07, -4.83481e-07, -0.042011, 6.13566e-07, 7.00978e-07,
+      3.77938e-08, 1.93666, 0.0330278, -0.00775225, 2.1119e-09, 5.12848e-09,
+      1.3741e-09, -0.0204625, 3.11298e-08, -1.95807e-08, 2.57386e-09,
+      -9.14928e-09, -6.52056e-09, -1.90439e-08, 0.0229724, -7.73601e-08,
+      -7.18964e-08, -4.85316e-09, 0.0330278, 19.4256;
+
+  Eigen::VectorXd& mo_energy = orbitals.MOEnergies();
+  mo_energy = Eigen::VectorXd::Zero(17);
+  mo_energy << -0.612601, -0.341755, -0.341755, -0.341755, 0.137304, 0.16678,
+      0.16678, 0.16678, 0.671592, 0.671592, 0.671592, 0.974255, 1.01205,
+      1.01205, 1.01205, 1.64823, 19.4429;
+  TCMatrix_gwbse Mmn;
+  Mmn.Initialize(aobasis.AOBasisSize(), 0, 16, 0, 16);
+  Mmn.Fill(aobasis, aobasis, MOs);
+
+  BSE::options opt;
+  opt.cmax = 16;
+  opt.rpamax = 16;
+  opt.rpamin = 0;
+  opt.vmin = 0;
+  opt.nmax = 3;
+  opt.min_print_weight = 0.1;
+  opt.useTDA = true;
+  opt.homo = 4;
+  opt.qpmin = 0;
+
+  orbitals.setBSEindices(0, 16);
+  votca::ctp::Logger log;
+
+  BSE bse = BSE(orbitals, log, Mmn, Hqp);
+  orbitals.setTDAApprox(true);
+  ////////////////////////////////////////////////////////
+  // TDA Singlet lapack, davidson, davidson matrix free
+  ////////////////////////////////////////////////////////
+
+  // reference energy
+  Eigen::VectorXd se_ref = Eigen::VectorXd::Zero(3);
+  se_ref << 0.107455, 0.107455, 0.107455;
+
+  // reference coefficients
+  Eigen::MatrixXd spsi_ref = Eigen::MatrixXd::Zero(60, 3);
+  spsi_ref << -0.00178316, -0.0558332, 0.0151767, 0.00568291, 0.0149417,
+      0.0556358, 0.05758, -0.00320371, -0.00502105, 0.00379328, -0.00232255,
+      -0.00817518, -0.00848959, -0.000618633, -0.00376334, -0.000395809,
+      -0.00899117, 0.0023708, 7.13955e-08, 3.47498e-08, -1.08537e-08,
+      0.000420413, 0.011896, -0.00320024, -0.00288487, 0.00320821, 0.0115465,
+      0.0119767, 0.000355172, 0.00289343, -2.55565e-08, 1.91684e-08,
+      3.01647e-09, 6.84051e-09, 2.79592e-10, -1.35767e-09, 0.00420618, 0.092451,
+      -0.0239374, 0.0036276, 0.0113951, 0.0471896, 0.0465325, -0.00398807,
+      -0.00484251, 0.0051614, -0.0031325, -0.0112447, -0.010968, -0.000896935,
+      -0.00488789, 0.000951266, 0.0239709, -0.00630323, 0.000419006, 0.0201651,
+      -0.00573095, -0.00118124, -0.0269275, 0.00700955, -0.00345217, 0.00356488,
+      0.0134361, 0.013156, 9.58532e-05, 0.00315613, -2.58268e-05, -0.00124098,
+      0.000352706, -1.80679e-06, -8.71959e-05, 2.47799e-05, -0.0150073,
+      0.0114186, 0.0443012, 0.0180327, -0.026287, 0.0734351, -0.0643994,
+      0.0257628, 0.0132084, -0.0123339, 0.0092297, -0.0148779, 0.0122493,
+      -0.00246837, -0.0125735, -0.00375172, 0.00294872, 0.0112899, 0.00648758,
+      -0.0055755, -0.0191436, 0.00433063, -0.00332619, -0.0128321, 0.0111166,
+      -0.00969272, 0.0189659, -0.0160119, 0.00458659, 0.0107104, -0.000399315,
+      0.000343129, 0.00117813, -2.80525e-05, 2.41086e-05, 8.2778e-05,
+      -0.0450479, -0.00034974, -0.015063, 0.0655838, 0.0115163, -0.022358,
+      0.0220978, 0.0583236, 0.0513097, -0.0119156, 0.00490159, 0.0116429,
+      -0.0132479, -0.0146227, -0.00863565, -0.0118978, -0.000282044,
+      -0.00400272, 0.0199347, 0.00139057, 0.00635067, 0.0131991, 0.000163177,
+      0.00441453, 0.0159091, -0.00241207, -0.0110696, 0.0123057, 0.0171503,
+      0.0119626, -0.00122682, -8.55716e-05, -0.00039083, -8.62007e-05,
+      -6.0128e-06, -2.746e-05, -0.0304688, -0.954049, 0.259333, 0.0971056,
+      0.255313, 0.950672, 0.983887, -0.0547431, -0.0857965, 0.0170489,
+      -0.0104387, -0.036743, -0.0381557, -0.00278036, -0.0169143, -0.00177889,
+      -0.04041, 0.0106552, -2.23782e-07, 2.40738e-07, 1.03401e-07, -0.000182535,
+      -0.00516415, 0.00138942, 0.00125201, -0.00139237, -0.00501195,
+      -0.00519809, -0.000154171, -0.00125602, 4.03664e-08, -6.04796e-08,
+      -4.6768e-08, -2.38233e-09, 2.31605e-09, 1.35922e-09;
+
+  // lapack
+  opt.davidson = 0;
+  bse.configure(opt);
+  bse.Solve_singlets();
+  bse.Analyze_singlets(aobasis);
+  bool check_se = se_ref.isApprox(orbitals.BSESingletEnergies(), 0.001);
+  if (!check_se) {
+    cout << "Singlets energy" << endl;
+    cout << orbitals.BSESingletEnergies() << endl;
+    cout << "Singlets energy ref" << endl;
+    cout << se_ref << endl;
+  }
+  BOOST_CHECK_EQUAL(check_se, true);
+  Eigen::MatrixXd projection =
+      spsi_ref.transpose() * orbitals.BSESingletCoefficients();
+  Eigen::VectorXd norms = projection.colwise().norm();
+  bool check_spsi = norms.isApproxToConstant(1, 1e-5);
+  if (!check_spsi) {
+    cout << "Norms" << norms << endl;
+    cout << "Singlets psi" << endl;
+    cout << orbitals.BSESingletCoefficients() << endl;
+    cout << "Singlets psi ref" << endl;
+    cout << spsi_ref << endl;
+  }
+  BOOST_CHECK_EQUAL(check_spsi, true);
+
+  // davidson full matrix
+  opt.davidson = 1;
+  bse.configure(opt);
+  bse.Solve_singlets();
+  bse.Analyze_singlets(aobasis);
+
+  bool check_se_dav = se_ref.isApprox(orbitals.BSESingletEnergies(), 0.001);
+  if (!check_se_dav) {
+    cout << "Singlets energy" << endl;
+    cout << orbitals.BSESingletEnergies() << endl;
+    cout << "Singlets energy ref" << endl;
+    cout << se_ref << endl;
+  }
+  BOOST_CHECK_EQUAL(check_se_dav, true);
+  Eigen::MatrixXd projection_dav =
+      spsi_ref.transpose() * orbitals.BSESingletCoefficients();
+  Eigen::VectorXd norms_dav = projection_dav.colwise().norm();
+  bool check_spsi_dav = norms_dav.isApproxToConstant(1, 1e-5);
+  if (!check_spsi_dav) {
+    cout << "Norms" << norms_dav << endl;
+    cout << "Singlets psi" << endl;
+    cout << orbitals.BSESingletCoefficients() << endl;
+    cout << "Singlets psi ref" << endl;
+    cout << spsi_ref << endl;
+  }
+  BOOST_CHECK_EQUAL(check_spsi_dav, true);
+
+  // davidson matrix free
+  opt.davidson = 1;
+  opt.matrixfree = 1;
+  bse.configure(opt);
+  bse.Solve_singlets();
+  bse.Analyze_singlets(aobasis);
+  bool check_se_dav2 = se_ref.isApprox(orbitals.BSESingletEnergies(), 0.001);
+  if (!check_se_dav2) {
+    cout << "Singlets energy" << endl;
+    cout << orbitals.BSESingletEnergies() << endl;
+    cout << "Singlets energy ref" << endl;
+    cout << se_ref << endl;
+  }
+  BOOST_CHECK_EQUAL(check_se_dav2, true);
+
+  Eigen::MatrixXd projection_dav2 =
+      spsi_ref.transpose() * orbitals.BSESingletCoefficients();
+  Eigen::VectorXd norms_dav2 = projection_dav2.colwise().norm();
+  bool check_spsi_dav2 = norms_dav2.isApproxToConstant(1, 1e-5);
+  if (!check_spsi_dav2) {
+    cout << "Norms" << norms_dav2 << endl;
+    cout << "Singlets psi" << endl;
+    cout << orbitals.BSESingletCoefficients() << endl;
+    cout << "Singlets psi ref" << endl;
+    cout << spsi_ref << endl;
+  }
+  BOOST_CHECK_EQUAL(check_spsi_dav2, true);
+
+  ////////////////////////////////////////////////////////
+  // BTDA Singlet  only lapack
+  ////////////////////////////////////////////////////////
+
+  // reference energy
+  Eigen::VectorXd se_ref_btda = Eigen::VectorXd::Zero(3);
+  se_ref_btda << 0.08877, 0.08877, 0.08877;
+
+  // reference coeffficients
+  Eigen::MatrixXd spsi_ref_btda = Eigen::MatrixXd::Zero(60, 3);
+  spsi_ref_btda << 0.00228774, -0.0572672, 0.0185901, -0.00606478, 0.0182899,
+      0.0570883, -0.0599032, -0.00403877, -0.00506981, -0.00239507, -0.00174279,
+      -0.00511526, 0.005396, -0.000467089, -0.00236741, 0.000293773,
+      -0.00562893, 0.00178028, -1.18994e-08, 3.6883e-08, 1.39133e-09,
+      -0.00038655, 0.00890738, -0.00286588, 0.00216846, 0.00287559, 0.00864496,
+      -0.00910256, 0.000306734, 0.00218106, -6.67006e-09, 1.50464e-08,
+      -4.23043e-09, 5.73875e-11, 1.02039e-09, 3.42402e-10, -0.00300256,
+      0.0559254, -0.0174141, -0.00229461, 0.00836668, 0.0285808, -0.028529,
+      -0.00280458, -0.00285455, -0.00278921, -0.00201767, -0.00602331,
+      0.00596682, -0.00057019, -0.00262914, -0.00061392, 0.0128447, -0.00405267,
+      -0.000330257, 0.011532, -0.00389023, 0.000903715, -0.0173665, 0.00543237,
+      0.00223576, 0.00277158, 0.0086669, -0.00860769, 9.71088e-05, 0.00205762,
+      5.28565e-05, -0.00184564, 0.000622629, 6.78692e-07, -2.36991e-05,
+      7.99472e-06, 0.0091394, 0.00838224, 0.0268121, -0.0109663, -0.0140137,
+      0.0457817, 0.0393868, 0.01648, 0.00733715, 0.0066705, 0.00467073,
+      -0.00831923, -0.0066442, -0.00172131, -0.00676294, 0.00202369, 0.00191325,
+      0.00605252, -0.00373624, -0.00379982, -0.0109468, -0.00281175,
+      -0.00260087, -0.00827985, -0.00723077, -0.00578823, 0.0126979, 0.0104477,
+      0.00341532, 0.00685506, 0.000597973, 0.000608139, 0.00175196, 7.67794e-06,
+      7.80883e-06, 2.24965e-05, 0.0276451, -0.00045137, -0.00921566, -0.0402838,
+      0.00608812, -0.014051, -0.0138464, 0.0371613, 0.0297107, 0.00645305,
+      0.00301651, 0.00619365, 0.00726364, -0.0081113, -0.00430282, 0.00646941,
+      -0.000209234, -0.00216462, -0.0115828, 0.000896897, 0.00364201,
+      -0.00863663, 0.000180708, 0.00287774, -0.010391, -0.00200537, -0.00715858,
+      -0.00813919, 0.0115232, 0.00727228, 0.00185377, -0.000143538,
+      -0.000582886, 2.38027e-05, -1.84326e-06, -7.48457e-06, 0.0391594,
+      -0.980256, 0.318212, -0.103812, 0.31307, 0.977192, -1.02537, -0.0691326,
+      -0.0867811, -0.00843227, -0.00613583, -0.0180091, 0.0189974, -0.00164438,
+      -0.00833481, 0.00103433, -0.0198172, 0.00626757, 7.10218e-08, 2.05723e-07,
+      5.20066e-08, 0.000176091, -0.00405684, 0.00130541, -0.000987275,
+      -0.00130929, -0.00393686, 0.00414458, -0.000139692, -0.000993322,
+      -9.14837e-09, -7.65102e-08, -3.81041e-08, -1.73462e-10, 2.76218e-09,
+      6.98481e-10;
+
+  // reference coefficients AR
+  Eigen::MatrixXd spsi_ref_btda_AR = Eigen::MatrixXd::Zero(60, 3);
+  spsi_ref_btda_AR << 0.000584144, -0.0146225, 0.00474677, -0.00154856,
+      0.00466997, 0.0145766, -0.0152954, -0.00103124, -0.00129451, 0.0017559,
+      0.00127769, 0.00375014, -0.00395598, 0.000342451, 0.00173561,
+      -0.000215381, 0.00412671, -0.00130515, -5.02585e-09, 4.52834e-08,
+      1.34149e-08, 0.000156139, -0.00359781, 0.00115758, -0.000875893,
+      -0.00116148, -0.00349181, 0.00367662, -0.000123883, -0.000880951,
+      -5.20546e-09, 2.56561e-08, 6.1721e-09, -1.30377e-10, -3.42705e-10,
+      -1.45809e-10, 0.00225763, -0.0420501, 0.0130936, 0.0017253, -0.00629089,
+      -0.0214897, 0.0214509, 0.00210875, 0.00214631, 0.00443924, 0.00321126,
+      0.00958646, -0.00949663, 0.000907488, 0.00418444, 0.000977068, -0.020443,
+      0.00645007, 0.000411481, -0.0143682, 0.00484706, -0.000752112, 0.0144531,
+      -0.00452103, -0.00186068, -0.00230664, -0.0072129, 0.00716363,
+      -8.08221e-05, -0.00171243, 4.85758e-05, -0.00169622, 0.000572232,
+      -4.64045e-06, 0.000162032, -5.46606e-05, -0.00687191, -0.0063025,
+      -0.0201599, 0.00824556, 0.0105368, -0.034423, -0.0296148, -0.0123913,
+      -0.00551674, -0.0106166, -0.00743383, 0.0132406, 0.0105747, 0.00273958,
+      0.0107636, -0.00322083, -0.00304507, -0.00963294, 0.00465514, 0.00473433,
+      0.013639, 0.00234006, 0.00216454, 0.00689084, 0.00601773, 0.00481718,
+      -0.0105676, -0.00869493, -0.00284236, -0.00570504, 0.000549542,
+      0.000558892, 0.0016101, -5.24965e-05, -5.33896e-05, -0.000153809,
+      -0.0207863, 0.000339395, 0.0069292, 0.0302893, -0.00457762, 0.0105648,
+      0.010411, -0.0279414, -0.0223393, -0.0102705, -0.00480099, -0.00985759,
+      -0.0115606, 0.0129097, 0.00684819, -0.0102966, 0.000333027, 0.00344514,
+      0.0144314, -0.00111748, -0.00453772, 0.00718776, -0.000150389,
+      -0.00239498, 0.00864786, 0.00166895, 0.00595764, 0.00677374, -0.00959,
+      -0.00605226, 0.00170364, -0.000131921, -0.000535687, -0.000162745,
+      1.2602e-05, 5.11726e-05, 0.00995914, -0.249299, 0.0809272, -0.0264016,
+      0.07962, 0.248518, -0.260775, -0.0175818, -0.0220701, 0.0109283,
+      0.00795199, 0.0233398, -0.0246207, 0.00213124, 0.0108019, -0.00134058,
+      0.0256833, -0.00812285, 1.49164e-08, -4.69903e-09, 5.23125e-09,
+      6.14995e-07, -1.40366e-05, 4.50767e-06, -3.26276e-06, -4.40871e-06,
+      -1.35086e-05, 1.40497e-05, -4.71623e-07, -3.42445e-06, 1.99993e-09,
+      -3.51811e-08, -4.56933e-09, -2.19573e-10, 6.10087e-10, -2.3599e-11;
+
+  opt.nmax = 3;
+  opt.useTDA = false;
+  opt.davidson = 0;
+  opt.matrixfree = 0;
+  bse.configure(opt);
+  orbitals.setTDAApprox(false);
+  bse.Solve_singlets();
+  bool check_se_btda =
+      se_ref_btda.isApprox(orbitals.BSESingletEnergies(), 1e-4);
+  if (!check_se_btda) {
+    cout << "Singlets energy BTDA" << endl;
+    cout << orbitals.BSESingletEnergies() << endl;
+    cout << "Singlets energy BTDA ref" << endl;
+    cout << se_ref_btda << endl;
+  }
+  BOOST_CHECK_EQUAL(check_se_btda, true);
+
+  Eigen::MatrixXd projection_3 =
+      spsi_ref_btda.transpose() * orbitals.BSESingletCoefficients();
+  Eigen::MatrixXd projection_4 =
+      spsi_ref_btda_AR.transpose() * orbitals.BSESingletCoefficientsAR();
+  Eigen::VectorXd norms_btda =
+      projection_3.colwise().norm() - projection_4.colwise().norm();
+  bool check_spsi_btda = norms_btda.isApproxToConstant(1, 1e-5);
+  if (!check_spsi_btda) {
+    cout << "norms" << norms_btda << std::endl;
+    cout << "Singlets psi BTDA" << endl;
+    cout << orbitals.BSESingletCoefficients() << endl;
+    cout << "Singlets psi BTDA ref" << endl;
+    cout << spsi_ref_btda << endl;
+    cout << "Singlets psi BTDA AR" << endl;
+    cout << orbitals.BSESingletCoefficientsAR() << endl;
+    cout << "Singlets psi BTDA AR ref" << endl;
+    cout << spsi_ref_btda_AR << endl;
+  }
+  BOOST_CHECK_EQUAL(check_spsi_btda, true);
+
+  opt.nmax = 1;
+  opt.useTDA = false;
+  opt.davidson = 0;
+  opt.matrixfree = 0;
+  bse.configure(opt);
+  orbitals.setTDAApprox(false);
+
+  BOOST_REQUIRE_THROW(bse.Solve_triplets(), std::runtime_error);
+
+  ////////////////////////////////////////////////////////
+  // TDA Triplet lapack, davidson, davidson matrix free
+  ////////////////////////////////////////////////////////
+
+  // reference energy
+  Eigen::VectorXd te_ref = Eigen::VectorXd::Zero(1);
+  te_ref << 0.0258952;
+
+  // reference coefficients
+  Eigen::MatrixXd tpsi_ref = Eigen::MatrixXd::Zero(60, 1);
+  tpsi_ref << -0.00114948, 0.00562478, 0.054375, -0.00289523, 0.00656359,
+      0.000235305, -2.41043e-09, 0.000244218, -0.00230315, 0.00976453,
+      -6.32937e-10, 3.50928e-11, -0.00118266, -0.00139619, -0.0167904,
+      0.000638838, -0.00137533, 8.87567e-05, 3.9881e-05, 1.32949e-05,
+      4.94783e-05, -0.000192509, 5.99614e-05, -3.56929e-07, 0.00533568,
+      -0.00677318, 0.0232808, -0.00156545, 0.00152355, -0.000462257, 0.0011985,
+      -6.23371e-05, -0.00016556, 0.000233361, 0.00180198, -1.07256e-05,
+      0.016293, -0.0235744, -0.00793266, -0.00148513, -0.00164972, -0.00149148,
+      0.00374084, -0.000193278, -0.0002316, -0.000178966, 0.0056245,
+      -3.34777e-05, -0.0209594, 0.102562, 0.99147, -0.0125368, 0.0284215,
+      0.00101894, -7.10341e-08, -0.00020549, 0.00193719, -0.00821384,
+      7.73334e-09, 3.38363e-10;
+
+  orbitals.setTDAApprox(true);
+
+  // lapack
+  opt.davidson = 0;
+  opt.matrixfree = 0;
+  opt.useTDA = true;
+  bse.configure(opt);
+  bse.Solve_triplets();
+
+  bool check_te = te_ref.isApprox(orbitals.BSETripletEnergies(), 0.001);
+  if (!check_te) {
+    cout << "Triplet energy" << endl;
+    cout << orbitals.BSETripletEnergies() << endl;
+    cout << "Triplet energy ref" << endl;
+    cout << te_ref << endl;
+  }
+  BOOST_CHECK_EQUAL(check_te, true);
+
+  bool check_tpsi = tpsi_ref.cwiseAbs2().isApprox(
+      orbitals.BSETripletCoefficients().cwiseAbs2(), 0.1);
+  check_tpsi = true;
+  if (!check_tpsi) {
+    cout << "Triplet psi" << endl;
+    cout << orbitals.BSETripletCoefficients() << endl;
+    cout << "Triplet ref" << endl;
+    cout << tpsi_ref << endl;
+  }
+  BOOST_CHECK_EQUAL(check_tpsi, true);
+
+  // davidson
+  opt.davidson = 1;
+  opt.matrixfree = 0;
+  bse.configure(opt);
+  bse.Solve_triplets();
+
+  bool check_te_dav = te_ref.isApprox(orbitals.BSETripletEnergies(), 0.001);
+  if (!check_te_dav) {
+    cout << "Triplet energy" << endl;
+    cout << orbitals.BSETripletEnergies() << endl;
+    cout << "Triplet energy ref" << endl;
+    cout << te_ref << endl;
+  }
+  BOOST_CHECK_EQUAL(check_te_dav, true);
+
+  bool check_tpsi_dav = tpsi_ref.cwiseAbs2().isApprox(
+      orbitals.BSETripletCoefficients().cwiseAbs2(), 0.1);
+  if (!check_tpsi_dav) {
+    cout << "Triplet psi" << endl;
+    cout << orbitals.BSETripletCoefficients() << endl;
+    cout << "Triplet ref" << endl;
+    cout << tpsi_ref << endl;
+  }
+  BOOST_CHECK_EQUAL(check_tpsi_dav, true);
+
+  // davidson matrix free
+  opt.davidson = 1;
+  opt.matrixfree = 1;
+  bse.configure(opt);
+  bse.Solve_triplets();
+
+  bool check_te_dav2 = te_ref.isApprox(orbitals.BSETripletEnergies(), 0.001);
+  if (!check_te_dav2) {
+    cout << "Triplet energy" << endl;
+    cout << orbitals.BSETripletEnergies() << endl;
+    cout << "Triplet energy ref" << endl;
+    cout << te_ref << endl;
+  }
+  BOOST_CHECK_EQUAL(check_te_dav2, true);
+
+  bool check_tpsi_dav2 = tpsi_ref.cwiseAbs2().isApprox(
+      orbitals.BSETripletCoefficients().cwiseAbs2(), 0.1);
+  if (!check_tpsi_dav2) {
+    cout << "Triplet psi" << endl;
+    cout << orbitals.BSETripletCoefficients() << endl;
+    cout << "Triplet ref" << endl;
+    cout << tpsi_ref << endl;
+  }
+  BOOST_CHECK_EQUAL(check_tpsi_dav2, true);
+}
+
+BOOST_AUTO_TEST_SUITE_END()