--- conflicted
+++ resolved
@@ -1,702 +1,550 @@
-/*
- * Copyright 2009-2019 The VOTCA Development Team (http://www.votca.org)
- *
- * Licensed under the Apache License, Version 2.0 (the "License");
- * you may not use this file except in compliance with the License.
- *
- *     http://www.apache.org/licenses/LICENSE-2.0
- *
- * Unless required by applicable law or agreed to in writing, software
- * distributed under the License is distributed on an "AS IS" BASIS,
- * WITHOUT WARRANTIES OR CONDITIONS OF ANY KIND, either express or implied.
- * See the License for the specific language governing permissions and
- * limitations under the License.
- *
- */
-#define BOOST_TEST_MAIN
-
-#define BOOST_TEST_MODULE bse_test
-#include <boost/test/unit_test.hpp>
-#include <votca/xtp/bse.h>
-#include <votca/xtp/convergenceacc.h>
-
-using namespace votca::xtp;
-using namespace std;
-
-BOOST_AUTO_TEST_SUITE(bse_test)
-
-BOOST_AUTO_TEST_CASE(bse_hamiltonian) {
-
-  ofstream xyzfile("molecule.xyz");
-  xyzfile << " 5" << endl;
-  xyzfile << " methane" << endl;
-  xyzfile << " C            .000000     .000000     .000000" << endl;
-  xyzfile << " H            .629118     .629118     .629118" << endl;
-  xyzfile << " H           -.629118    -.629118     .629118" << endl;
-  xyzfile << " H            .629118    -.629118    -.629118" << endl;
-  xyzfile << " H           -.629118     .629118    -.629118" << endl;
-  xyzfile.close();
-
-  ofstream basisfile("3-21G.xml");
-  basisfile << "<basis name=\"3-21G\">" << endl;
-  basisfile << "  <element name=\"H\">" << endl;
-  basisfile << "    <shell scale=\"1.0\" type=\"S\">" << endl;
-  basisfile << "      <constant decay=\"5.447178e+00\">" << endl;
-  basisfile << "        <contractions factor=\"1.562850e-01\" type=\"S\"/>"
-            << endl;
-  basisfile << "      </constant>" << endl;
-  basisfile << "      <constant decay=\"8.245470e-01\">" << endl;
-  basisfile << "        <contractions factor=\"9.046910e-01\" type=\"S\"/>"
-            << endl;
-  basisfile << "      </constant>" << endl;
-  basisfile << "    </shell>" << endl;
-  basisfile << "    <shell scale=\"1.0\" type=\"S\">" << endl;
-  basisfile << "      <constant decay=\"1.831920e-01\">" << endl;
-  basisfile << "        <contractions factor=\"1.000000e+00\" type=\"S\"/>"
-            << endl;
-  basisfile << "      </constant>" << endl;
-  basisfile << "    </shell>" << endl;
-  basisfile << "  </element>" << endl;
-  basisfile << "  <element name=\"C\">" << endl;
-  basisfile << "    <shell scale=\"1.0\" type=\"S\">" << endl;
-  basisfile << "      <constant decay=\"1.722560e+02\">" << endl;
-  basisfile << "        <contractions factor=\"6.176690e-02\" type=\"S\"/>"
-            << endl;
-  basisfile << "      </constant>" << endl;
-  basisfile << "      <constant decay=\"2.591090e+01\">" << endl;
-  basisfile << "        <contractions factor=\"3.587940e-01\" type=\"S\"/>"
-            << endl;
-  basisfile << "      </constant>" << endl;
-  basisfile << "      <constant decay=\"5.533350e+00\">" << endl;
-  basisfile << "        <contractions factor=\"7.007130e-01\" type=\"S\"/>"
-            << endl;
-  basisfile << "      </constant>" << endl;
-  basisfile << "    </shell>" << endl;
-  basisfile << "    <shell scale=\"1.0\" type=\"SP\">" << endl;
-  basisfile << "      <constant decay=\"3.664980e+00\">" << endl;
-  basisfile << "        <contractions factor=\"-3.958970e-01\" type=\"S\"/>"
-            << endl;
-  basisfile << "        <contractions factor=\"2.364600e-01\" type=\"P\"/>"
-            << endl;
-  basisfile << "      </constant>" << endl;
-  basisfile << "      <constant decay=\"7.705450e-01\">" << endl;
-  basisfile << "        <contractions factor=\"1.215840e+00\" type=\"S\"/>"
-            << endl;
-  basisfile << "        <contractions factor=\"8.606190e-01\" type=\"P\"/>"
-            << endl;
-  basisfile << "      </constant>" << endl;
-  basisfile << "    </shell>" << endl;
-  basisfile << "    <shell scale=\"1.0\" type=\"SP\">" << endl;
-  basisfile << "      <constant decay=\"1.958570e-01\">" << endl;
-  basisfile << "        <contractions factor=\"1.000000e+00\" type=\"S\"/>"
-            << endl;
-  basisfile << "        <contractions factor=\"1.000000e+00\" type=\"P\"/>"
-            << endl;
-  basisfile << "      </constant>" << endl;
-  basisfile << "    </shell>" << endl;
-  basisfile << "  </element>" << endl;
-  basisfile << "</basis>" << endl;
-  basisfile.close();
-
-  Orbitals orbitals;
-  orbitals.QMAtoms().LoadFromFile("molecule.xyz");
-  BasisSet basis;
-  basis.LoadBasisSet("3-21G.xml");
-  orbitals.setDFTbasisName("3-21G.xml");
-  AOBasis aobasis;
-  aobasis.AOBasisFill(basis, orbitals.QMAtoms());
-
-  orbitals.setBasisSetSize(17);
-  orbitals.setNumberOfOccupiedLevels(4);
-  Eigen::MatrixXd& MOs = orbitals.MOCoefficients();
-  MOs = Eigen::MatrixXd::Zero(17, 17);
-  MOs << -0.00761992, -4.69664e-13, 8.35009e-15, -1.15214e-14, -0.0156169,
-      -2.23157e-12, 1.52916e-14, 2.10997e-15, 8.21478e-15, 3.18517e-15,
-      2.89043e-13, -0.00949189, 1.95787e-12, 1.22168e-14, -2.63092e-15,
-      -0.22227, 1.00844, 0.233602, -3.18103e-12, 4.05093e-14, -4.70943e-14,
-      0.1578, 4.75897e-11, -1.87447e-13, -1.02418e-14, 6.44484e-14, -2.6602e-14,
-      6.5906e-12, -0.281033, -6.67755e-12, 2.70339e-14, -9.78783e-14, -1.94373,
-      -0.36629, -1.63678e-13, -0.22745, -0.054851, 0.30351, 3.78688e-11,
-      -0.201627, -0.158318, -0.233561, -0.0509347, -0.650424, 0.452606,
-      -5.88565e-11, 0.453936, -0.165715, -0.619056, 7.0149e-12, 2.395e-14,
-      -4.51653e-14, -0.216509, 0.296975, -0.108582, 3.79159e-11, -0.199301,
-      0.283114, -0.0198557, 0.584622, 0.275311, 0.461431, -5.93732e-11,
-      0.453057, 0.619523, 0.166374, 7.13235e-12, 2.56811e-14, -9.0903e-14,
-      -0.21966, -0.235919, -0.207249, 3.75979e-11, -0.199736, -0.122681,
-      0.255585, -0.534902, 0.362837, 0.461224, -5.91028e-11, 0.453245,
-      -0.453298, 0.453695, 7.01644e-12, 2.60987e-14, 0.480866, 1.8992e-11,
-      -2.56795e-13, 4.14571e-13, 2.2709, 4.78615e-10, -2.39153e-12,
-      -2.53852e-13, -2.15605e-13, -2.80359e-13, 7.00137e-12, 0.145171,
-      -1.96136e-11, -2.24876e-13, -2.57294e-14, 4.04176, 0.193617, -1.64421e-12,
-      -0.182159, -0.0439288, 0.243073, 1.80753e-10, -0.764779, -0.600505,
-      -0.885907, 0.0862014, 1.10077, -0.765985, 6.65828e-11, -0.579266,
-      0.211468, 0.789976, -1.41532e-11, -1.29659e-13, -1.64105e-12, -0.173397,
-      0.23784, -0.0869607, 1.80537e-10, -0.755957, 1.07386, -0.0753135,
-      -0.989408, -0.465933, -0.78092, 6.72256e-11, -0.578145, -0.790571,
-      -0.212309, -1.42443e-11, -1.31306e-13, -1.63849e-12, -0.17592, -0.188941,
-      -0.165981, 1.79403e-10, -0.757606, -0.465334, 0.969444, 0.905262,
-      -0.61406, -0.78057, 6.69453e-11, -0.578385, 0.578453, -0.578959,
-      -1.40917e-11, -1.31002e-13, 0.129798, -0.274485, 0.00256652, -0.00509635,
-      -0.0118465, 0.141392, -0.000497905, -0.000510338, -0.000526798,
-      -0.00532572, 0.596595, 0.65313, -0.964582, -0.000361559, -0.000717866,
-      -0.195084, 0.0246232, 0.0541331, -0.255228, 0.00238646, -0.0047388,
-      -0.88576, 1.68364, -0.00592888, -0.00607692, -9.5047e-05, -0.000960887,
-      0.10764, -0.362701, 1.53456, 0.000575205, 0.00114206, -0.793844,
-      -0.035336, 0.129798, 0.0863299, -0.0479412, 0.25617, -0.0118465,
-      -0.0464689, 0.0750316, 0.110468, -0.0436647, -0.558989, -0.203909,
-      0.65313, 0.320785, 0.235387, 0.878697, -0.195084, 0.0246232, 0.0541331,
-      0.0802732, -0.0445777, 0.238198, -0.88576, -0.553335, 0.893449, 1.31541,
-      -0.00787816, -0.100855, -0.0367902, -0.362701, -0.510338, -0.374479,
-      -1.39792, -0.793844, -0.035336, 0.129798, 0.0927742, -0.197727, -0.166347,
-      -0.0118465, -0.0473592, 0.0582544, -0.119815, -0.463559, 0.320126,
-      -0.196433, 0.65313, 0.321765, 0.643254, -0.642737, -0.195084, 0.0246232,
-      0.0541331, 0.0862654, -0.183855, -0.154677, -0.88576, -0.563936, 0.693672,
-      -1.42672, -0.0836372, 0.0577585, -0.0354411, -0.362701, -0.511897,
-      -1.02335, 1.02253, -0.793844, -0.035336, 0.129798, 0.0953806, 0.243102,
-      -0.0847266, -0.0118465, -0.0475639, -0.132788, 0.00985812, 0.507751,
-      0.244188, -0.196253, 0.65313, 0.322032, -0.87828, -0.235242, -0.195084,
-      0.0246232, 0.0541331, 0.088689, 0.226046, -0.0787824, -0.88576, -0.566373,
-      -1.58119, 0.117387, 0.0916104, 0.0440574, -0.0354087, -0.362701,
-      -0.512321, 1.39726, 0.374248, -0.793844, -0.035336;
-
-  Eigen::MatrixXd Hqp = Eigen::MatrixXd::Zero(17, 17);
-  Hqp << -0.934164, 4.16082e-07, -1.3401e-07, 1.36475e-07, 0.031166,
-      1.20677e-06, -6.81123e-07, -1.22621e-07, -1.83709e-07, 1.76372e-08,
-      -1.7807e-07, -0.0220743, -1.4977e-06, -1.75301e-06, -5.29037e-08,
-      0.00737784, -0.00775225, 4.16082e-07, -0.461602, 1.12979e-07,
-      -1.47246e-07, -1.3086e-07, 0.0443459, 0.000553929, 0.000427421,
-      8.38616e-05, 0.000289144, -0.0101872, -1.28339e-07, 0.0141886,
-      -0.000147938, -0.000241557, 5.71202e-07, 2.1119e-09, -1.3401e-07,
-      1.12979e-07, -0.461602, 1.72197e-07, 2.8006e-08, -0.000335948, 0.0406153,
-      -0.0178151, 0.0101352, 0.00106636, 0.000113704, 1.22667e-07, -0.000128128,
-      -0.0141459, 0.00111572, -4.57761e-07, 5.12848e-09, 1.36475e-07,
-      -1.47246e-07, 1.72197e-07, -0.461601, -4.34283e-08, 0.000614026,
-      -0.0178095, -0.0406149, 0.00106915, -0.0101316, -0.00027881, 4.86348e-08,
-      0.000252415, 0.00111443, 0.0141441, 1.01087e-07, 1.3741e-09, 0.031166,
-      -1.3086e-07, 2.8006e-08, -4.34283e-08, 0.00815998, -1.70198e-07,
-      1.14219e-07, 1.10593e-09, -4.81365e-08, 2.75431e-09, -2.95191e-08,
-      -0.0166337, 5.78666e-08, 8.52843e-08, -1.74815e-08, -0.00112475,
-      -0.0204625, 1.20677e-06, 0.0443459, -0.000335948, 0.000614026,
-      -1.70198e-07, 0.323811, 1.65813e-07, -1.51122e-08, -2.98465e-05,
-      -0.000191357, 0.0138568, 2.86823e-07, -0.0372319, 6.58278e-05,
-      0.000142268, -2.94575e-07, 3.11298e-08, -6.81123e-07, 0.000553929,
-      0.0406153, -0.0178095, 1.14219e-07, 1.65813e-07, 0.323811, -6.98568e-09,
-      -0.0120376, -0.00686446, -0.000120523, -1.7727e-07, 0.000108686,
-      0.0351664, 0.0122284, 1.86591e-07, -1.95807e-08, -1.22621e-07,
-      0.000427421, -0.0178151, -0.0406149, 1.10593e-09, -1.51122e-08,
-      -6.98568e-09, 0.323811, 0.00686538, -0.0120366, -0.00015138, 1.6913e-07,
-      0.000112864, -0.0122286, 0.0351659, -2.32341e-08, 2.57386e-09,
-      -1.83709e-07, 8.38616e-05, 0.0101352, 0.00106915, -4.81365e-08,
-      -2.98465e-05, -0.0120376, 0.00686538, 0.901732, 6.12076e-08, -9.96554e-08,
-      2.57089e-07, -1.03264e-05, 0.00917151, -0.00170387, -3.30584e-07,
-      -9.14928e-09, 1.76372e-08, 0.000289144, 0.00106636, -0.0101316,
-      2.75431e-09, -0.000191357, -0.00686446, -0.0120366, 6.12076e-08, 0.901732,
-      -2.4407e-08, -1.19304e-08, -9.06429e-05, 0.00170305, 0.00917133,
-      -1.11726e-07, -6.52056e-09, -1.7807e-07, -0.0101872, 0.000113704,
-      -0.00027881, -2.95191e-08, 0.0138568, -0.000120523, -0.00015138,
-      -9.96554e-08, -2.4407e-08, 0.901732, 3.23124e-07, 0.00932737, 2.69633e-05,
-      8.74181e-05, -4.83481e-07, -1.90439e-08, -0.0220743, -1.28339e-07,
-      1.22667e-07, 4.86348e-08, -0.0166337, 2.86823e-07, -1.7727e-07,
-      1.6913e-07, 2.57089e-07, -1.19304e-08, 3.23124e-07, 1.2237, -7.31155e-07,
-      -6.14518e-07, 2.79634e-08, -0.042011, 0.0229724, -1.4977e-06, 0.0141886,
-      -0.000128128, 0.000252415, 5.78666e-08, -0.0372319, 0.000108686,
-      0.000112864, -1.03264e-05, -9.06429e-05, 0.00932737, -7.31155e-07,
-      1.21009, -2.99286e-07, -4.29557e-08, 6.13566e-07, -7.73601e-08,
-      -1.75301e-06, -0.000147938, -0.0141459, 0.00111443, 8.52843e-08,
-      6.58278e-05, 0.0351664, -0.0122286, 0.00917151, 0.00170305, 2.69633e-05,
-      -6.14518e-07, -2.99286e-07, 1.21009, 2.02234e-07, 7.00978e-07,
-      -7.18964e-08, -5.29037e-08, -0.000241557, 0.00111572, 0.0141441,
-      -1.74815e-08, 0.000142268, 0.0122284, 0.0351659, -0.00170387, 0.00917133,
-      8.74181e-05, 2.79634e-08, -4.29557e-08, 2.02234e-07, 1.21009, 3.77938e-08,
-      -4.85316e-09, 0.00737784, 5.71202e-07, -4.57761e-07, 1.01087e-07,
-      -0.00112475, -2.94575e-07, 1.86591e-07, -2.32341e-08, -3.30584e-07,
-      -1.11726e-07, -4.83481e-07, -0.042011, 6.13566e-07, 7.00978e-07,
-      3.77938e-08, 1.93666, 0.0330278, -0.00775225, 2.1119e-09, 5.12848e-09,
-      1.3741e-09, -0.0204625, 3.11298e-08, -1.95807e-08, 2.57386e-09,
-      -9.14928e-09, -6.52056e-09, -1.90439e-08, 0.0229724, -7.73601e-08,
-      -7.18964e-08, -4.85316e-09, 0.0330278, 19.4256;
-
-  Eigen::VectorXd& mo_energy = orbitals.MOEnergies();
-  mo_energy = Eigen::VectorXd::Zero(17);
-  mo_energy << -0.612601, -0.341755, -0.341755, -0.341755, 0.137304, 0.16678,
-      0.16678, 0.16678, 0.671592, 0.671592, 0.671592, 0.974255, 1.01205,
-      1.01205, 1.01205, 1.64823, 19.4429;
-  TCMatrix_gwbse Mmn;
-  Mmn.Initialize(aobasis.AOBasisSize(), 0, 16, 0, 16);
-  Mmn.Fill(aobasis, aobasis, MOs);
-
-  BSE::options opt;
-  opt.cmax = 16;
-  opt.rpamax = 16;
-  opt.rpamin = 0;
-  opt.vmin = 0;
-<<<<<<< HEAD
-  opt.nmax = 1;
-=======
-  opt.nmax = 3;
->>>>>>> 9dda5b02
-  opt.min_print_weight = 0.1;
-  opt.useTDA = true;
-  opt.homo = 4;
-  opt.qpmin = 0;
-
-  orbitals.setBSEindices(0, 16);
-  Logger log;
-<<<<<<< HEAD
-  BSE bse = BSE(orbitals, log, Mmn, Hqp);
-
-  orbitals.setTDAApprox(true);
-  bse.configure(opt);
-
-  bse.Solve_singlets();
-
-  VectorXfd se_ref = VectorXfd::Zero(1);
-  se_ref << 0.107455;
-  bool check_se = se_ref.isApprox(orbitals.BSESingletEnergies(), 0.001);
-  if (!check_se) {
-    cout << "Singlets energy" << endl;
-    cout << orbitals.BSESingletEnergies() << endl;
-    cout << "Singlets energy ref" << endl;
-    cout << se_ref << endl;
-  }
-
-  BOOST_CHECK_EQUAL(check_se, true);
-  MatrixXfd spsi_ref = MatrixXfd::Zero(60, 1);
-  spsi_ref << -0.000150849, 0.00516987, 0.0511522, 0.00428958, -0.00966668,
-      -0.000155227, 1.02978e-08, 5.82225e-05, -0.00216177, 0.00907102,
-      6.297e-09, -9.84993e-11, 0.00159727, 0.0039042, 0.0481196, 0.00495382,
-      -0.0106013, 0.00025141, -0.000155626, -0.000382828, -0.00322057,
-      0.0124251, 1.32177e-05, 6.794e-07, -0.0153713, 0.0200649, -0.067081,
-      -0.0122678, 0.0117612, -0.00358901, 0.00605007, 0.00404793, 0.0108884,
-      -0.0151075, -0.000513827, -2.64139e-05, -0.0466653, 0.0672016, 0.021747,
-      -0.0115096, -0.0124868, -0.0115055, 0.0187191, 0.0124754, 0.0149534,
-      0.0112807, -0.00158977, -8.17254e-05, -0.00290157, 0.0994541, 0.984029,
-      0.017835, -0.0401912, -0.000645537, -7.54896e-08, -5.91055e-05,
-      0.00219348, -0.00920484, 1.82832e-08, 5.56223e-11;
-  bool check_spsi = spsi_ref.cwiseAbs2().isApprox(
-      orbitals.BSESingletCoefficients().cwiseAbs2(), 0.1);
-  check_spsi = true;
-  if (!check_spsi) {
-=======
-
-  BSE bse = BSE(orbitals, log, Mmn, Hqp);
-  orbitals.setTDAApprox(true);
-  ////////////////////////////////////////////////////////
-  // TDA Singlet lapack, davidson, davidson matrix free
-  ////////////////////////////////////////////////////////
-
-  // reference energy
-  Eigen::VectorXd se_ref = Eigen::VectorXd::Zero(3);
-  se_ref << 0.107455, 0.107455, 0.107455;
-
-  // reference coefficients
-  Eigen::MatrixXd spsi_ref = Eigen::MatrixXd::Zero(60, 3);
-  spsi_ref << -0.00178316, -0.0558332, 0.0151767, 0.00568291, 0.0149417,
-      0.0556358, 0.05758, -0.00320371, -0.00502105, 0.00379328, -0.00232255,
-      -0.00817518, -0.00848959, -0.000618633, -0.00376334, -0.000395809,
-      -0.00899117, 0.0023708, 7.13955e-08, 3.47498e-08, -1.08537e-08,
-      0.000420413, 0.011896, -0.00320024, -0.00288487, 0.00320821, 0.0115465,
-      0.0119767, 0.000355172, 0.00289343, -2.55565e-08, 1.91684e-08,
-      3.01647e-09, 6.84051e-09, 2.79592e-10, -1.35767e-09, 0.00420618, 0.092451,
-      -0.0239374, 0.0036276, 0.0113951, 0.0471896, 0.0465325, -0.00398807,
-      -0.00484251, 0.0051614, -0.0031325, -0.0112447, -0.010968, -0.000896935,
-      -0.00488789, 0.000951266, 0.0239709, -0.00630323, 0.000419006, 0.0201651,
-      -0.00573095, -0.00118124, -0.0269275, 0.00700955, -0.00345217, 0.00356488,
-      0.0134361, 0.013156, 9.58532e-05, 0.00315613, -2.58268e-05, -0.00124098,
-      0.000352706, -1.80679e-06, -8.71959e-05, 2.47799e-05, -0.0150073,
-      0.0114186, 0.0443012, 0.0180327, -0.026287, 0.0734351, -0.0643994,
-      0.0257628, 0.0132084, -0.0123339, 0.0092297, -0.0148779, 0.0122493,
-      -0.00246837, -0.0125735, -0.00375172, 0.00294872, 0.0112899, 0.00648758,
-      -0.0055755, -0.0191436, 0.00433063, -0.00332619, -0.0128321, 0.0111166,
-      -0.00969272, 0.0189659, -0.0160119, 0.00458659, 0.0107104, -0.000399315,
-      0.000343129, 0.00117813, -2.80525e-05, 2.41086e-05, 8.2778e-05,
-      -0.0450479, -0.00034974, -0.015063, 0.0655838, 0.0115163, -0.022358,
-      0.0220978, 0.0583236, 0.0513097, -0.0119156, 0.00490159, 0.0116429,
-      -0.0132479, -0.0146227, -0.00863565, -0.0118978, -0.000282044,
-      -0.00400272, 0.0199347, 0.00139057, 0.00635067, 0.0131991, 0.000163177,
-      0.00441453, 0.0159091, -0.00241207, -0.0110696, 0.0123057, 0.0171503,
-      0.0119626, -0.00122682, -8.55716e-05, -0.00039083, -8.62007e-05,
-      -6.0128e-06, -2.746e-05, -0.0304688, -0.954049, 0.259333, 0.0971056,
-      0.255313, 0.950672, 0.983887, -0.0547431, -0.0857965, 0.0170489,
-      -0.0104387, -0.036743, -0.0381557, -0.00278036, -0.0169143, -0.00177889,
-      -0.04041, 0.0106552, -2.23782e-07, 2.40738e-07, 1.03401e-07, -0.000182535,
-      -0.00516415, 0.00138942, 0.00125201, -0.00139237, -0.00501195,
-      -0.00519809, -0.000154171, -0.00125602, 4.03664e-08, -6.04796e-08,
-      -4.6768e-08, -2.38233e-09, 2.31605e-09, 1.35922e-09;
-
-  // lapack
-  opt.davidson = 0;
-  bse.configure(opt);
-  bse.Solve_singlets();
-  bool check_se = se_ref.isApprox(orbitals.BSESingletEnergies(), 0.001);
-  if (!check_se) {
-    cout << "Singlets energy" << endl;
-    cout << orbitals.BSESingletEnergies() << endl;
-    cout << "Singlets energy ref" << endl;
-    cout << se_ref << endl;
-  }
-  BOOST_CHECK_EQUAL(check_se, true);
-  Eigen::MatrixXd projection =
-      spsi_ref.transpose() * orbitals.BSESingletCoefficients();
-  Eigen::VectorXd norms = projection.colwise().norm();
-  bool check_spsi = norms.isApproxToConstant(1, 1e-5);
-  if (!check_spsi) {
-    cout << "Norms" << norms << endl;
->>>>>>> 9dda5b02
-    cout << "Singlets psi" << endl;
-    cout << orbitals.BSESingletCoefficients() << endl;
-    cout << "Singlets psi ref" << endl;
-    cout << spsi_ref << endl;
-  }
-<<<<<<< HEAD
-
-  BOOST_CHECK_EQUAL(check_spsi, true);
-  opt.useTDA = false;
-  bse.configure(opt);
-  orbitals.setTDAApprox(false);
-  bse.Solve_singlets();
-  VectorXfd se_ref_btda = VectorXfd::Zero(1);
-  se_ref_btda << 0.0887758;
-  bool check_se_btda =
-      se_ref_btda.isApprox(orbitals.BSESingletEnergies(), 0.001);
-  if (!check_se_btda) {
-    cout << "Singlets energy BTDA" << endl;
-    cout << orbitals.BSESingletEnergies() << endl;
-    cout << "Singlets energy BTDA ref" << endl;
-    cout << se_ref_btda << endl;
-  }
-
-  BOOST_CHECK_EQUAL(check_se_btda, true);
-
-  MatrixXfd spsi_ref_btda = MatrixXfd::Zero(60, 1);
-  spsi_ref_btda << -0.000887749, 0.00578248, 0.05625, 0.00248673, -0.00562843,
-      -0.00016897, 1.08302e-08, 0.000116592, -0.00141149, 0.00596725,
-      6.83981e-09, -5.48526e-11, 0.00121822, 0.00169252, 0.0204865, 0.00247262,
-      -0.00531466, 0.000279175, 4.77577e-05, -0.000408725, -0.00182068,
-      0.00706912, -9.12327e-06, -7.08081e-08, -0.00651909, 0.00834763,
-      -0.0284504, -0.00607914, 0.00588949, -0.00178978, 0.00302131, 0.00229263,
-      0.00611307, -0.00857623, -0.000577205, -4.47989e-06, -0.0198762,
-      0.0287181, 0.00955663, -0.00574761, -0.00634127, -0.00576476, 0.00940775,
-      0.00709703, 0.00850379, 0.00652664, -0.00179728, -1.39497e-05, -0.0167991,
-      0.109425, 1.06444, 0.00471105, -0.0106628, -0.000320119, -8.01139e-08,
-      -0.000173136, 0.00209529, -0.00885905, 1.39674e-08, 1.54944e-10;
-  bool check_spsi_btda = spsi_ref_btda.cwiseAbs2().isApprox(
-      orbitals.BSESingletCoefficients().cwiseAbs2(), 0.1);
-  check_spsi_btda = true;
-  if (!check_spsi_btda) {
-    cout << "Singlets psi BTDA" << endl;
-    cout << orbitals.BSESingletCoefficients() << endl;
-    cout << "Singlets psi BTDA ref" << endl;
-    cout << spsi_ref_btda << endl;
-  }
-
-  BOOST_CHECK_EQUAL(check_spsi_btda, true);
-
-  MatrixXfd spsi_ref_btda_AR = MatrixXfd::Zero(60, 1);
-  spsi_ref_btda_AR << -0.000318862, 0.00207698, 0.0202042, -0.00179437,
-      0.00406137, 0.000121932, 3.9316e-09, -5.40595e-05, 0.000654413,
-      -0.00276655, 3.69017e-09, 1.57456e-10, -0.00170711, -0.00237173,
-      -0.0287078, -0.00287232, 0.00617377, -0.000324297, -5.77241e-05,
-      0.000345749, 0.00154014, -0.00597984, -2.82604e-06, 5.90132e-07,
-      0.00913531, -0.0116977, 0.0398677, 0.00706183, -0.00684153, 0.00207909,
-      -0.00365198, -0.00193937, -0.00517114, 0.00725473, -0.000178847,
-      3.7328e-05, 0.0278528, -0.0402431, -0.0133918, 0.00667671, 0.00736632,
-      0.00669662, -0.0113715, -0.00600348, -0.00719349, -0.00552096,
-      -0.000556894, 0.000116232, -0.00596184, 0.0388334, 0.377758, -0.0156947,
-      0.0355229, 0.00106661, -2.29415e-08, -6.94301e-05, 0.00084025,
-      -0.00355301, 3.7537e-10, 2.67153e-10;
-  bool check_spsi_AR = spsi_ref_btda_AR.cwiseAbs2().isApprox(
-      orbitals.BSESingletCoefficientsAR().cwiseAbs2(), 0.1);
-  check_spsi_AR = true;
-  if (!check_spsi_AR) {
-    cout << "Singlets psi BTDA AR" << endl;
-    cout << orbitals.BSESingletCoefficientsAR() << endl;
-    cout << "Singlets psi BTDA AR ref" << endl;
-    cout << spsi_ref_btda_AR << endl;
-  }
-
-  BOOST_CHECK_EQUAL(check_spsi_AR, true);
-  orbitals.setTDAApprox(true);
-  bse.Solve_triplets();
-  ;
-
-  VectorXfd te_ref = VectorXfd::Zero(1);
-  te_ref << 0.0258952;
-  bool check_te = te_ref.isApprox(orbitals.BSETripletEnergies(), 0.001);
-  if (!check_te) {
-    cout << "Triplet energy" << endl;
-    cout << orbitals.BSETripletEnergies() << endl;
-    cout << "Triplet energy ref" << endl;
-    cout << te_ref << endl;
-  }
-
-  BOOST_CHECK_EQUAL(check_te, true);
-
-  MatrixXfd tpsi_ref = MatrixXfd::Zero(60, 1);
-  tpsi_ref << -0.00114948, 0.00562478, 0.054375, -0.00289523, 0.00656359,
-      0.000235305, -2.41043e-09, 0.000244218, -0.00230315, 0.00976453,
-      -6.32937e-10, 3.50928e-11, -0.00118266, -0.00139619, -0.0167904,
-      0.000638838, -0.00137533, 8.87567e-05, 3.9881e-05, 1.32949e-05,
-      4.94783e-05, -0.000192509, 5.99614e-05, -3.56929e-07, 0.00533568,
-      -0.00677318, 0.0232808, -0.00156545, 0.00152355, -0.000462257, 0.0011985,
-      -6.23371e-05, -0.00016556, 0.000233361, 0.00180198, -1.07256e-05,
-      0.016293, -0.0235744, -0.00793266, -0.00148513, -0.00164972, -0.00149148,
-      0.00374084, -0.000193278, -0.0002316, -0.000178966, 0.0056245,
-      -3.34777e-05, -0.0209594, 0.102562, 0.99147, -0.0125368, 0.0284215,
-      0.00101894, -7.10341e-08, -0.00020549, 0.00193719, -0.00821384,
-      7.73334e-09, 3.38363e-10;
-  bool check_tpsi = tpsi_ref.cwiseAbs2().isApprox(
-      orbitals.BSETripletCoefficients().cwiseAbs2(), 0.1);
-  check_tpsi = true;
-  if (!check_tpsi) {
-    cout << "Triplet psi" << endl;
-    cout << orbitals.BSETripletCoefficients() << endl;
-    cout << "Triplet ref" << endl;
-    cout << tpsi_ref << endl;
-  }
-  BOOST_CHECK_EQUAL(check_tpsi, true);
-}
-
-=======
-  BOOST_CHECK_EQUAL(check_spsi, true);
-
-  // davidson full matrix
-  opt.davidson = 1;
-  bse.configure(opt);
-  bse.Solve_singlets();
-
-  std::vector<QMFragment<BSE_Population> > singlets;
-  bse.Analyze_singlets(singlets);
-
-  bool check_se_dav = se_ref.isApprox(orbitals.BSESingletEnergies(), 0.001);
-  if (!check_se_dav) {
-    cout << "Singlets energy" << endl;
-    cout << orbitals.BSESingletEnergies() << endl;
-    cout << "Singlets energy ref" << endl;
-    cout << se_ref << endl;
-  }
-  BOOST_CHECK_EQUAL(check_se_dav, true);
-  Eigen::MatrixXd projection_dav =
-      spsi_ref.transpose() * orbitals.BSESingletCoefficients();
-  Eigen::VectorXd norms_dav = projection_dav.colwise().norm();
-  bool check_spsi_dav = norms_dav.isApproxToConstant(1, 1e-5);
-  if (!check_spsi_dav) {
-    cout << "Norms" << norms_dav << endl;
-    cout << "Singlets psi" << endl;
-    cout << orbitals.BSESingletCoefficients() << endl;
-    cout << "Singlets psi ref" << endl;
-    cout << spsi_ref << endl;
-  }
-  BOOST_CHECK_EQUAL(check_spsi_dav, true);
-
-  // davidson matrix free
-  opt.davidson = 1;
-  opt.matrixfree = 1;
-  bse.configure(opt);
-  bse.Solve_singlets();
-  bool check_se_dav2 = se_ref.isApprox(orbitals.BSESingletEnergies(), 0.001);
-  if (!check_se_dav2) {
-    cout << "Singlets energy" << endl;
-    cout << orbitals.BSESingletEnergies() << endl;
-    cout << "Singlets energy ref" << endl;
-    cout << se_ref << endl;
-  }
-  BOOST_CHECK_EQUAL(check_se_dav2, true);
-
-  Eigen::MatrixXd projection_dav2 =
-      spsi_ref.transpose() * orbitals.BSESingletCoefficients();
-  Eigen::VectorXd norms_dav2 = projection_dav2.colwise().norm();
-  bool check_spsi_dav2 = norms_dav2.isApproxToConstant(1, 1e-5);
-  if (!check_spsi_dav2) {
-    cout << "Norms" << norms_dav2 << endl;
-    cout << "Singlets psi" << endl;
-    cout << orbitals.BSESingletCoefficients() << endl;
-    cout << "Singlets psi ref" << endl;
-    cout << spsi_ref << endl;
-  }
-  BOOST_CHECK_EQUAL(check_spsi_dav2, true);
-
-  ////////////////////////////////////////////////////////
-  // BTDA Singlet  only lapack
-  ////////////////////////////////////////////////////////
-
-  // reference energy
-  Eigen::VectorXd se_ref_btda = Eigen::VectorXd::Zero(1);
-  se_ref_btda << 0.0887758;
-
-  // reference coeffficients
-  Eigen::MatrixXd spsi_ref_btda = Eigen::MatrixXd::Zero(60, 1);
-  spsi_ref_btda << -0.000887749, 0.00578248, 0.05625, 0.00248673, -0.00562843,
-      -0.00016897, 1.08302e-08, 0.000116592, -0.00141149, 0.00596725,
-      6.83981e-09, -5.48526e-11, 0.00121822, 0.00169252, 0.0204865, 0.00247262,
-      -0.00531466, 0.000279175, 4.77577e-05, -0.000408725, -0.00182068,
-      0.00706912, -9.12327e-06, -7.08081e-08, -0.00651909, 0.00834763,
-      -0.0284504, -0.00607914, 0.00588949, -0.00178978, 0.00302131, 0.00229263,
-      0.00611307, -0.00857623, -0.000577205, -4.47989e-06, -0.0198762,
-      0.0287181, 0.00955663, -0.00574761, -0.00634127, -0.00576476, 0.00940775,
-      0.00709703, 0.00850379, 0.00652664, -0.00179728, -1.39497e-05, -0.0167991,
-      0.109425, 1.06444, 0.00471105, -0.0106628, -0.000320119, -8.01139e-08,
-      -0.000173136, 0.00209529, -0.00885905, 1.39674e-08, 1.54944e-10;
-
-  // reference coefficients AR
-  Eigen::MatrixXd spsi_ref_btda_AR = Eigen::MatrixXd::Zero(60, 1);
-  spsi_ref_btda_AR << -0.000318862, 0.00207698, 0.0202042, -0.00179437,
-      0.00406137, 0.000121932, 3.9316e-09, -5.40595e-05, 0.000654413,
-      -0.00276655, 3.69017e-09, 1.57456e-10, -0.00170711, -0.00237173,
-      -0.0287078, -0.00287232, 0.00617377, -0.000324297, -5.77241e-05,
-      0.000345749, 0.00154014, -0.00597984, -2.82604e-06, 5.90132e-07,
-      0.00913531, -0.0116977, 0.0398677, 0.00706183, -0.00684153, 0.00207909,
-      -0.00365198, -0.00193937, -0.00517114, 0.00725473, -0.000178847,
-      3.7328e-05, 0.0278528, -0.0402431, -0.0133918, 0.00667671, 0.00736632,
-      0.00669662, -0.0113715, -0.00600348, -0.00719349, -0.00552096,
-      -0.000556894, 0.000116232, -0.00596184, 0.0388334, 0.377758, -0.0156947,
-      0.0355229, 0.00106661, -2.29415e-08, -6.94301e-05, 0.00084025,
-      -0.00355301, 3.7537e-10, 2.67153e-10;
-
-  opt.nmax = 1;
-  opt.useTDA = false;
-  opt.davidson = 0;
-  opt.matrixfree = 0;
-  bse.configure(opt);
-  orbitals.setTDAApprox(false);
-  bse.Solve_singlets();
-
-  bool check_se_btda =
-      se_ref_btda.isApprox(orbitals.BSESingletEnergies(), 0.001);
-  if (!check_se_btda) {
-    cout << "Singlets energy BTDA" << endl;
-    cout << orbitals.BSESingletEnergies() << endl;
-    cout << "Singlets energy BTDA ref" << endl;
-    cout << se_ref_btda << endl;
-  }
-  BOOST_CHECK_EQUAL(check_se_btda, true);
-
-  bool check_spsi_btda = spsi_ref_btda.cwiseAbs2().isApprox(
-      orbitals.BSESingletCoefficients().cwiseAbs2(), 0.1);
-  check_spsi_btda = true;
-  if (!check_spsi_btda) {
-    cout << "Singlets psi BTDA" << endl;
-    cout << orbitals.BSESingletCoefficients() << endl;
-    cout << "Singlets psi BTDA ref" << endl;
-    cout << spsi_ref_btda << endl;
-  }
-  BOOST_CHECK_EQUAL(check_spsi_btda, true);
-
-  bool check_spsi_AR = spsi_ref_btda_AR.cwiseAbs2().isApprox(
-      orbitals.BSESingletCoefficientsAR().cwiseAbs2(), 0.1);
-  check_spsi_AR = true;
-  if (!check_spsi_AR) {
-    cout << "Singlets psi BTDA AR" << endl;
-    cout << orbitals.BSESingletCoefficientsAR() << endl;
-    cout << "Singlets psi BTDA AR ref" << endl;
-    cout << spsi_ref_btda_AR << endl;
-  }
-
-  BOOST_CHECK_EQUAL(check_spsi_AR, true);
-
-  ////////////////////////////////////////////////////////
-  // TDA Triplet lapack, davidson, davidson matrix free
-  ////////////////////////////////////////////////////////
-
-  // reference energy
-  Eigen::VectorXd te_ref = Eigen::VectorXd::Zero(1);
-  te_ref << 0.0258952;
-
-  // reference coefficients
-  Eigen::MatrixXd tpsi_ref = Eigen::MatrixXd::Zero(60, 1);
-  tpsi_ref << -0.00114948, 0.00562478, 0.054375, -0.00289523, 0.00656359,
-      0.000235305, -2.41043e-09, 0.000244218, -0.00230315, 0.00976453,
-      -6.32937e-10, 3.50928e-11, -0.00118266, -0.00139619, -0.0167904,
-      0.000638838, -0.00137533, 8.87567e-05, 3.9881e-05, 1.32949e-05,
-      4.94783e-05, -0.000192509, 5.99614e-05, -3.56929e-07, 0.00533568,
-      -0.00677318, 0.0232808, -0.00156545, 0.00152355, -0.000462257, 0.0011985,
-      -6.23371e-05, -0.00016556, 0.000233361, 0.00180198, -1.07256e-05,
-      0.016293, -0.0235744, -0.00793266, -0.00148513, -0.00164972, -0.00149148,
-      0.00374084, -0.000193278, -0.0002316, -0.000178966, 0.0056245,
-      -3.34777e-05, -0.0209594, 0.102562, 0.99147, -0.0125368, 0.0284215,
-      0.00101894, -7.10341e-08, -0.00020549, 0.00193719, -0.00821384,
-      7.73334e-09, 3.38363e-10;
-
-  orbitals.setTDAApprox(true);
-  opt.useTDA = true;
-  // lapack
-  opt.davidson = 0;
-  opt.matrixfree = 0;
-  bse.configure(opt);
-  bse.Solve_triplets();
-  std::vector<QMFragment<BSE_Population> > triplets;
-  bse.Analyze_triplets(triplets);
-
-  bool check_te = te_ref.isApprox(orbitals.BSETripletEnergies(), 0.001);
-  if (!check_te) {
-    cout << "Triplet energy" << endl;
-    cout << orbitals.BSETripletEnergies() << endl;
-    cout << "Triplet energy ref" << endl;
-    cout << te_ref << endl;
-  }
-  BOOST_CHECK_EQUAL(check_te, true);
-
-  bool check_tpsi = tpsi_ref.cwiseAbs2().isApprox(
-      orbitals.BSETripletCoefficients().cwiseAbs2(), 0.1);
-  check_tpsi = true;
-  if (!check_tpsi) {
-    cout << "Triplet psi" << endl;
-    cout << orbitals.BSETripletCoefficients() << endl;
-    cout << "Triplet ref" << endl;
-    cout << tpsi_ref << endl;
-  }
-  BOOST_CHECK_EQUAL(check_tpsi, true);
-
-  // davidson
-  opt.davidson = 1;
-  opt.matrixfree = 0;
-  bse.configure(opt);
-  bse.Solve_triplets();
-
-  bool check_te_dav = te_ref.isApprox(orbitals.BSETripletEnergies(), 0.001);
-  if (!check_te_dav) {
-    cout << "Triplet energy" << endl;
-    cout << orbitals.BSETripletEnergies() << endl;
-    cout << "Triplet energy ref" << endl;
-    cout << te_ref << endl;
-  }
-  BOOST_CHECK_EQUAL(check_te_dav, true);
-
-  bool check_tpsi_dav = tpsi_ref.cwiseAbs2().isApprox(
-      orbitals.BSETripletCoefficients().cwiseAbs2(), 0.1);
-  if (!check_tpsi_dav) {
-    cout << "Triplet psi" << endl;
-    cout << orbitals.BSETripletCoefficients() << endl;
-    cout << "Triplet ref" << endl;
-    cout << tpsi_ref << endl;
-  }
-  BOOST_CHECK_EQUAL(check_tpsi_dav, true);
-
-  // davidson matrix free
-  opt.davidson = 1;
-  opt.matrixfree = 1;
-  bse.configure(opt);
-  bse.Solve_triplets();
-
-  bool check_te_dav2 = te_ref.isApprox(orbitals.BSETripletEnergies(), 0.001);
-  if (!check_te_dav2) {
-    cout << "Triplet energy" << endl;
-    cout << orbitals.BSETripletEnergies() << endl;
-    cout << "Triplet energy ref" << endl;
-    cout << te_ref << endl;
-  }
-  BOOST_CHECK_EQUAL(check_te_dav2, true);
-
-  bool check_tpsi_dav2 = tpsi_ref.cwiseAbs2().isApprox(
-      orbitals.BSETripletCoefficients().cwiseAbs2(), 0.1);
-  if (!check_tpsi_dav2) {
-    cout << "Triplet psi" << endl;
-    cout << orbitals.BSETripletCoefficients() << endl;
-    cout << "Triplet ref" << endl;
-    cout << tpsi_ref << endl;
-  }
-  BOOST_CHECK_EQUAL(check_tpsi_dav2, true);
-}
-
->>>>>>> 9dda5b02
-BOOST_AUTO_TEST_SUITE_END()
+/*
+ * Copyright 2009-2019 The VOTCA Development Team (http://www.votca.org)
+ *
+ * Licensed under the Apache License, Version 2.0 (the "License");
+ * you may not use this file except in compliance with the License.
+ *
+ *     http://www.apache.org/licenses/LICENSE-2.0
+ *
+ * Unless required by applicable law or agreed to in writing, software
+ * distributed under the License is distributed on an "AS IS" BASIS,
+ * WITHOUT WARRANTIES OR CONDITIONS OF ANY KIND, either express or implied.
+ * See the License for the specific language governing permissions and
+ * limitations under the License.
+ *
+ */
+#define BOOST_TEST_MAIN
+
+#define BOOST_TEST_MODULE bse_test
+#include <boost/test/unit_test.hpp>
+#include <votca/xtp/bse.h>
+#include <votca/xtp/convergenceacc.h>
+
+using namespace votca::xtp;
+using namespace std;
+
+BOOST_AUTO_TEST_SUITE(bse_test)
+
+BOOST_AUTO_TEST_CASE(bse_hamiltonian) {
+
+  ofstream xyzfile("molecule.xyz");
+  xyzfile << " 5" << endl;
+  xyzfile << " methane" << endl;
+  xyzfile << " C            .000000     .000000     .000000" << endl;
+  xyzfile << " H            .629118     .629118     .629118" << endl;
+  xyzfile << " H           -.629118    -.629118     .629118" << endl;
+  xyzfile << " H            .629118    -.629118    -.629118" << endl;
+  xyzfile << " H           -.629118     .629118    -.629118" << endl;
+  xyzfile.close();
+
+  ofstream basisfile("3-21G.xml");
+  basisfile << "<basis name=\"3-21G\">" << endl;
+  basisfile << "  <element name=\"H\">" << endl;
+  basisfile << "    <shell scale=\"1.0\" type=\"S\">" << endl;
+  basisfile << "      <constant decay=\"5.447178e+00\">" << endl;
+  basisfile << "        <contractions factor=\"1.562850e-01\" type=\"S\"/>"
+            << endl;
+  basisfile << "      </constant>" << endl;
+  basisfile << "      <constant decay=\"8.245470e-01\">" << endl;
+  basisfile << "        <contractions factor=\"9.046910e-01\" type=\"S\"/>"
+            << endl;
+  basisfile << "      </constant>" << endl;
+  basisfile << "    </shell>" << endl;
+  basisfile << "    <shell scale=\"1.0\" type=\"S\">" << endl;
+  basisfile << "      <constant decay=\"1.831920e-01\">" << endl;
+  basisfile << "        <contractions factor=\"1.000000e+00\" type=\"S\"/>"
+            << endl;
+  basisfile << "      </constant>" << endl;
+  basisfile << "    </shell>" << endl;
+  basisfile << "  </element>" << endl;
+  basisfile << "  <element name=\"C\">" << endl;
+  basisfile << "    <shell scale=\"1.0\" type=\"S\">" << endl;
+  basisfile << "      <constant decay=\"1.722560e+02\">" << endl;
+  basisfile << "        <contractions factor=\"6.176690e-02\" type=\"S\"/>"
+            << endl;
+  basisfile << "      </constant>" << endl;
+  basisfile << "      <constant decay=\"2.591090e+01\">" << endl;
+  basisfile << "        <contractions factor=\"3.587940e-01\" type=\"S\"/>"
+            << endl;
+  basisfile << "      </constant>" << endl;
+  basisfile << "      <constant decay=\"5.533350e+00\">" << endl;
+  basisfile << "        <contractions factor=\"7.007130e-01\" type=\"S\"/>"
+            << endl;
+  basisfile << "      </constant>" << endl;
+  basisfile << "    </shell>" << endl;
+  basisfile << "    <shell scale=\"1.0\" type=\"SP\">" << endl;
+  basisfile << "      <constant decay=\"3.664980e+00\">" << endl;
+  basisfile << "        <contractions factor=\"-3.958970e-01\" type=\"S\"/>"
+            << endl;
+  basisfile << "        <contractions factor=\"2.364600e-01\" type=\"P\"/>"
+            << endl;
+  basisfile << "      </constant>" << endl;
+  basisfile << "      <constant decay=\"7.705450e-01\">" << endl;
+  basisfile << "        <contractions factor=\"1.215840e+00\" type=\"S\"/>"
+            << endl;
+  basisfile << "        <contractions factor=\"8.606190e-01\" type=\"P\"/>"
+            << endl;
+  basisfile << "      </constant>" << endl;
+  basisfile << "    </shell>" << endl;
+  basisfile << "    <shell scale=\"1.0\" type=\"SP\">" << endl;
+  basisfile << "      <constant decay=\"1.958570e-01\">" << endl;
+  basisfile << "        <contractions factor=\"1.000000e+00\" type=\"S\"/>"
+            << endl;
+  basisfile << "        <contractions factor=\"1.000000e+00\" type=\"P\"/>"
+            << endl;
+  basisfile << "      </constant>" << endl;
+  basisfile << "    </shell>" << endl;
+  basisfile << "  </element>" << endl;
+  basisfile << "</basis>" << endl;
+  basisfile.close();
+
+  Orbitals orbitals;
+  orbitals.QMAtoms().LoadFromFile("molecule.xyz");
+  BasisSet basis;
+  basis.LoadBasisSet("3-21G.xml");
+  orbitals.setDFTbasisName("3-21G.xml");
+  AOBasis aobasis;
+  aobasis.AOBasisFill(basis, orbitals.QMAtoms());
+
+  orbitals.setBasisSetSize(17);
+  orbitals.setNumberOfOccupiedLevels(4);
+  Eigen::MatrixXd& MOs = orbitals.MOCoefficients();
+  MOs = Eigen::MatrixXd::Zero(17, 17);
+  MOs << -0.00761992, -4.69664e-13, 8.35009e-15, -1.15214e-14, -0.0156169,
+      -2.23157e-12, 1.52916e-14, 2.10997e-15, 8.21478e-15, 3.18517e-15,
+      2.89043e-13, -0.00949189, 1.95787e-12, 1.22168e-14, -2.63092e-15,
+      -0.22227, 1.00844, 0.233602, -3.18103e-12, 4.05093e-14, -4.70943e-14,
+      0.1578, 4.75897e-11, -1.87447e-13, -1.02418e-14, 6.44484e-14, -2.6602e-14,
+      6.5906e-12, -0.281033, -6.67755e-12, 2.70339e-14, -9.78783e-14, -1.94373,
+      -0.36629, -1.63678e-13, -0.22745, -0.054851, 0.30351, 3.78688e-11,
+      -0.201627, -0.158318, -0.233561, -0.0509347, -0.650424, 0.452606,
+      -5.88565e-11, 0.453936, -0.165715, -0.619056, 7.0149e-12, 2.395e-14,
+      -4.51653e-14, -0.216509, 0.296975, -0.108582, 3.79159e-11, -0.199301,
+      0.283114, -0.0198557, 0.584622, 0.275311, 0.461431, -5.93732e-11,
+      0.453057, 0.619523, 0.166374, 7.13235e-12, 2.56811e-14, -9.0903e-14,
+      -0.21966, -0.235919, -0.207249, 3.75979e-11, -0.199736, -0.122681,
+      0.255585, -0.534902, 0.362837, 0.461224, -5.91028e-11, 0.453245,
+      -0.453298, 0.453695, 7.01644e-12, 2.60987e-14, 0.480866, 1.8992e-11,
+      -2.56795e-13, 4.14571e-13, 2.2709, 4.78615e-10, -2.39153e-12,
+      -2.53852e-13, -2.15605e-13, -2.80359e-13, 7.00137e-12, 0.145171,
+      -1.96136e-11, -2.24876e-13, -2.57294e-14, 4.04176, 0.193617, -1.64421e-12,
+      -0.182159, -0.0439288, 0.243073, 1.80753e-10, -0.764779, -0.600505,
+      -0.885907, 0.0862014, 1.10077, -0.765985, 6.65828e-11, -0.579266,
+      0.211468, 0.789976, -1.41532e-11, -1.29659e-13, -1.64105e-12, -0.173397,
+      0.23784, -0.0869607, 1.80537e-10, -0.755957, 1.07386, -0.0753135,
+      -0.989408, -0.465933, -0.78092, 6.72256e-11, -0.578145, -0.790571,
+      -0.212309, -1.42443e-11, -1.31306e-13, -1.63849e-12, -0.17592, -0.188941,
+      -0.165981, 1.79403e-10, -0.757606, -0.465334, 0.969444, 0.905262,
+      -0.61406, -0.78057, 6.69453e-11, -0.578385, 0.578453, -0.578959,
+      -1.40917e-11, -1.31002e-13, 0.129798, -0.274485, 0.00256652, -0.00509635,
+      -0.0118465, 0.141392, -0.000497905, -0.000510338, -0.000526798,
+      -0.00532572, 0.596595, 0.65313, -0.964582, -0.000361559, -0.000717866,
+      -0.195084, 0.0246232, 0.0541331, -0.255228, 0.00238646, -0.0047388,
+      -0.88576, 1.68364, -0.00592888, -0.00607692, -9.5047e-05, -0.000960887,
+      0.10764, -0.362701, 1.53456, 0.000575205, 0.00114206, -0.793844,
+      -0.035336, 0.129798, 0.0863299, -0.0479412, 0.25617, -0.0118465,
+      -0.0464689, 0.0750316, 0.110468, -0.0436647, -0.558989, -0.203909,
+      0.65313, 0.320785, 0.235387, 0.878697, -0.195084, 0.0246232, 0.0541331,
+      0.0802732, -0.0445777, 0.238198, -0.88576, -0.553335, 0.893449, 1.31541,
+      -0.00787816, -0.100855, -0.0367902, -0.362701, -0.510338, -0.374479,
+      -1.39792, -0.793844, -0.035336, 0.129798, 0.0927742, -0.197727, -0.166347,
+      -0.0118465, -0.0473592, 0.0582544, -0.119815, -0.463559, 0.320126,
+      -0.196433, 0.65313, 0.321765, 0.643254, -0.642737, -0.195084, 0.0246232,
+      0.0541331, 0.0862654, -0.183855, -0.154677, -0.88576, -0.563936, 0.693672,
+      -1.42672, -0.0836372, 0.0577585, -0.0354411, -0.362701, -0.511897,
+      -1.02335, 1.02253, -0.793844, -0.035336, 0.129798, 0.0953806, 0.243102,
+      -0.0847266, -0.0118465, -0.0475639, -0.132788, 0.00985812, 0.507751,
+      0.244188, -0.196253, 0.65313, 0.322032, -0.87828, -0.235242, -0.195084,
+      0.0246232, 0.0541331, 0.088689, 0.226046, -0.0787824, -0.88576, -0.566373,
+      -1.58119, 0.117387, 0.0916104, 0.0440574, -0.0354087, -0.362701,
+      -0.512321, 1.39726, 0.374248, -0.793844, -0.035336;
+
+  Eigen::MatrixXd Hqp = Eigen::MatrixXd::Zero(17, 17);
+  Hqp << -0.934164, 4.16082e-07, -1.3401e-07, 1.36475e-07, 0.031166,
+      1.20677e-06, -6.81123e-07, -1.22621e-07, -1.83709e-07, 1.76372e-08,
+      -1.7807e-07, -0.0220743, -1.4977e-06, -1.75301e-06, -5.29037e-08,
+      0.00737784, -0.00775225, 4.16082e-07, -0.461602, 1.12979e-07,
+      -1.47246e-07, -1.3086e-07, 0.0443459, 0.000553929, 0.000427421,
+      8.38616e-05, 0.000289144, -0.0101872, -1.28339e-07, 0.0141886,
+      -0.000147938, -0.000241557, 5.71202e-07, 2.1119e-09, -1.3401e-07,
+      1.12979e-07, -0.461602, 1.72197e-07, 2.8006e-08, -0.000335948, 0.0406153,
+      -0.0178151, 0.0101352, 0.00106636, 0.000113704, 1.22667e-07, -0.000128128,
+      -0.0141459, 0.00111572, -4.57761e-07, 5.12848e-09, 1.36475e-07,
+      -1.47246e-07, 1.72197e-07, -0.461601, -4.34283e-08, 0.000614026,
+      -0.0178095, -0.0406149, 0.00106915, -0.0101316, -0.00027881, 4.86348e-08,
+      0.000252415, 0.00111443, 0.0141441, 1.01087e-07, 1.3741e-09, 0.031166,
+      -1.3086e-07, 2.8006e-08, -4.34283e-08, 0.00815998, -1.70198e-07,
+      1.14219e-07, 1.10593e-09, -4.81365e-08, 2.75431e-09, -2.95191e-08,
+      -0.0166337, 5.78666e-08, 8.52843e-08, -1.74815e-08, -0.00112475,
+      -0.0204625, 1.20677e-06, 0.0443459, -0.000335948, 0.000614026,
+      -1.70198e-07, 0.323811, 1.65813e-07, -1.51122e-08, -2.98465e-05,
+      -0.000191357, 0.0138568, 2.86823e-07, -0.0372319, 6.58278e-05,
+      0.000142268, -2.94575e-07, 3.11298e-08, -6.81123e-07, 0.000553929,
+      0.0406153, -0.0178095, 1.14219e-07, 1.65813e-07, 0.323811, -6.98568e-09,
+      -0.0120376, -0.00686446, -0.000120523, -1.7727e-07, 0.000108686,
+      0.0351664, 0.0122284, 1.86591e-07, -1.95807e-08, -1.22621e-07,
+      0.000427421, -0.0178151, -0.0406149, 1.10593e-09, -1.51122e-08,
+      -6.98568e-09, 0.323811, 0.00686538, -0.0120366, -0.00015138, 1.6913e-07,
+      0.000112864, -0.0122286, 0.0351659, -2.32341e-08, 2.57386e-09,
+      -1.83709e-07, 8.38616e-05, 0.0101352, 0.00106915, -4.81365e-08,
+      -2.98465e-05, -0.0120376, 0.00686538, 0.901732, 6.12076e-08, -9.96554e-08,
+      2.57089e-07, -1.03264e-05, 0.00917151, -0.00170387, -3.30584e-07,
+      -9.14928e-09, 1.76372e-08, 0.000289144, 0.00106636, -0.0101316,
+      2.75431e-09, -0.000191357, -0.00686446, -0.0120366, 6.12076e-08, 0.901732,
+      -2.4407e-08, -1.19304e-08, -9.06429e-05, 0.00170305, 0.00917133,
+      -1.11726e-07, -6.52056e-09, -1.7807e-07, -0.0101872, 0.000113704,
+      -0.00027881, -2.95191e-08, 0.0138568, -0.000120523, -0.00015138,
+      -9.96554e-08, -2.4407e-08, 0.901732, 3.23124e-07, 0.00932737, 2.69633e-05,
+      8.74181e-05, -4.83481e-07, -1.90439e-08, -0.0220743, -1.28339e-07,
+      1.22667e-07, 4.86348e-08, -0.0166337, 2.86823e-07, -1.7727e-07,
+      1.6913e-07, 2.57089e-07, -1.19304e-08, 3.23124e-07, 1.2237, -7.31155e-07,
+      -6.14518e-07, 2.79634e-08, -0.042011, 0.0229724, -1.4977e-06, 0.0141886,
+      -0.000128128, 0.000252415, 5.78666e-08, -0.0372319, 0.000108686,
+      0.000112864, -1.03264e-05, -9.06429e-05, 0.00932737, -7.31155e-07,
+      1.21009, -2.99286e-07, -4.29557e-08, 6.13566e-07, -7.73601e-08,
+      -1.75301e-06, -0.000147938, -0.0141459, 0.00111443, 8.52843e-08,
+      6.58278e-05, 0.0351664, -0.0122286, 0.00917151, 0.00170305, 2.69633e-05,
+      -6.14518e-07, -2.99286e-07, 1.21009, 2.02234e-07, 7.00978e-07,
+      -7.18964e-08, -5.29037e-08, -0.000241557, 0.00111572, 0.0141441,
+      -1.74815e-08, 0.000142268, 0.0122284, 0.0351659, -0.00170387, 0.00917133,
+      8.74181e-05, 2.79634e-08, -4.29557e-08, 2.02234e-07, 1.21009, 3.77938e-08,
+      -4.85316e-09, 0.00737784, 5.71202e-07, -4.57761e-07, 1.01087e-07,
+      -0.00112475, -2.94575e-07, 1.86591e-07, -2.32341e-08, -3.30584e-07,
+      -1.11726e-07, -4.83481e-07, -0.042011, 6.13566e-07, 7.00978e-07,
+      3.77938e-08, 1.93666, 0.0330278, -0.00775225, 2.1119e-09, 5.12848e-09,
+      1.3741e-09, -0.0204625, 3.11298e-08, -1.95807e-08, 2.57386e-09,
+      -9.14928e-09, -6.52056e-09, -1.90439e-08, 0.0229724, -7.73601e-08,
+      -7.18964e-08, -4.85316e-09, 0.0330278, 19.4256;
+
+  Eigen::VectorXd& mo_energy = orbitals.MOEnergies();
+  mo_energy = Eigen::VectorXd::Zero(17);
+  mo_energy << -0.612601, -0.341755, -0.341755, -0.341755, 0.137304, 0.16678,
+      0.16678, 0.16678, 0.671592, 0.671592, 0.671592, 0.974255, 1.01205,
+      1.01205, 1.01205, 1.64823, 19.4429;
+  TCMatrix_gwbse Mmn;
+  Mmn.Initialize(aobasis.AOBasisSize(), 0, 16, 0, 16);
+  Mmn.Fill(aobasis, aobasis, MOs);
+
+  BSE::options opt;
+  opt.cmax = 16;
+  opt.rpamax = 16;
+  opt.rpamin = 0;
+  opt.vmin = 0;
+  opt.nmax = 3;
+  opt.min_print_weight = 0.1;
+  opt.useTDA = true;
+  opt.homo = 4;
+  opt.qpmin = 0;
+
+  orbitals.setBSEindices(0, 16);
+  Logger log;
+
+  BSE bse = BSE(orbitals, log, Mmn, Hqp);
+  orbitals.setTDAApprox(true);
+  ////////////////////////////////////////////////////////
+  // TDA Singlet lapack, davidson, davidson matrix free
+  ////////////////////////////////////////////////////////
+
+  // reference energy
+  Eigen::VectorXd se_ref = Eigen::VectorXd::Zero(3);
+  se_ref << 0.107455, 0.107455, 0.107455;
+
+  // reference coefficients
+  Eigen::MatrixXd spsi_ref = Eigen::MatrixXd::Zero(60, 3);
+  spsi_ref << -0.00178316, -0.0558332, 0.0151767, 0.00568291, 0.0149417,
+      0.0556358, 0.05758, -0.00320371, -0.00502105, 0.00379328, -0.00232255,
+      -0.00817518, -0.00848959, -0.000618633, -0.00376334, -0.000395809,
+      -0.00899117, 0.0023708, 7.13955e-08, 3.47498e-08, -1.08537e-08,
+      0.000420413, 0.011896, -0.00320024, -0.00288487, 0.00320821, 0.0115465,
+      0.0119767, 0.000355172, 0.00289343, -2.55565e-08, 1.91684e-08,
+      3.01647e-09, 6.84051e-09, 2.79592e-10, -1.35767e-09, 0.00420618, 0.092451,
+      -0.0239374, 0.0036276, 0.0113951, 0.0471896, 0.0465325, -0.00398807,
+      -0.00484251, 0.0051614, -0.0031325, -0.0112447, -0.010968, -0.000896935,
+      -0.00488789, 0.000951266, 0.0239709, -0.00630323, 0.000419006, 0.0201651,
+      -0.00573095, -0.00118124, -0.0269275, 0.00700955, -0.00345217, 0.00356488,
+      0.0134361, 0.013156, 9.58532e-05, 0.00315613, -2.58268e-05, -0.00124098,
+      0.000352706, -1.80679e-06, -8.71959e-05, 2.47799e-05, -0.0150073,
+      0.0114186, 0.0443012, 0.0180327, -0.026287, 0.0734351, -0.0643994,
+      0.0257628, 0.0132084, -0.0123339, 0.0092297, -0.0148779, 0.0122493,
+      -0.00246837, -0.0125735, -0.00375172, 0.00294872, 0.0112899, 0.00648758,
+      -0.0055755, -0.0191436, 0.00433063, -0.00332619, -0.0128321, 0.0111166,
+      -0.00969272, 0.0189659, -0.0160119, 0.00458659, 0.0107104, -0.000399315,
+      0.000343129, 0.00117813, -2.80525e-05, 2.41086e-05, 8.2778e-05,
+      -0.0450479, -0.00034974, -0.015063, 0.0655838, 0.0115163, -0.022358,
+      0.0220978, 0.0583236, 0.0513097, -0.0119156, 0.00490159, 0.0116429,
+      -0.0132479, -0.0146227, -0.00863565, -0.0118978, -0.000282044,
+      -0.00400272, 0.0199347, 0.00139057, 0.00635067, 0.0131991, 0.000163177,
+      0.00441453, 0.0159091, -0.00241207, -0.0110696, 0.0123057, 0.0171503,
+      0.0119626, -0.00122682, -8.55716e-05, -0.00039083, -8.62007e-05,
+      -6.0128e-06, -2.746e-05, -0.0304688, -0.954049, 0.259333, 0.0971056,
+      0.255313, 0.950672, 0.983887, -0.0547431, -0.0857965, 0.0170489,
+      -0.0104387, -0.036743, -0.0381557, -0.00278036, -0.0169143, -0.00177889,
+      -0.04041, 0.0106552, -2.23782e-07, 2.40738e-07, 1.03401e-07, -0.000182535,
+      -0.00516415, 0.00138942, 0.00125201, -0.00139237, -0.00501195,
+      -0.00519809, -0.000154171, -0.00125602, 4.03664e-08, -6.04796e-08,
+      -4.6768e-08, -2.38233e-09, 2.31605e-09, 1.35922e-09;
+
+  // lapack
+  opt.davidson = 0;
+  bse.configure(opt);
+  bse.Solve_singlets();
+  bool check_se = se_ref.isApprox(orbitals.BSESingletEnergies(), 0.001);
+  if (!check_se) {
+    cout << "Singlets energy" << endl;
+    cout << orbitals.BSESingletEnergies() << endl;
+    cout << "Singlets energy ref" << endl;
+    cout << se_ref << endl;
+  }
+  BOOST_CHECK_EQUAL(check_se, true);
+  Eigen::MatrixXd projection =
+      spsi_ref.transpose() * orbitals.BSESingletCoefficients();
+  Eigen::VectorXd norms = projection.colwise().norm();
+  bool check_spsi = norms.isApproxToConstant(1, 1e-5);
+  if (!check_spsi) {
+    cout << "Norms" << norms << endl;
+    cout << "Singlets psi" << endl;
+    cout << orbitals.BSESingletCoefficients() << endl;
+    cout << "Singlets psi ref" << endl;
+    cout << spsi_ref << endl;
+  }
+  BOOST_CHECK_EQUAL(check_spsi, true);
+
+  // davidson full matrix
+  opt.davidson = 1;
+  bse.configure(opt);
+  bse.Solve_singlets();
+
+  std::vector<QMFragment<BSE_Population> > singlets;
+  bse.Analyze_singlets(singlets);
+
+  bool check_se_dav = se_ref.isApprox(orbitals.BSESingletEnergies(), 0.001);
+  if (!check_se_dav) {
+    cout << "Singlets energy" << endl;
+    cout << orbitals.BSESingletEnergies() << endl;
+    cout << "Singlets energy ref" << endl;
+    cout << se_ref << endl;
+  }
+  BOOST_CHECK_EQUAL(check_se_dav, true);
+  Eigen::MatrixXd projection_dav =
+      spsi_ref.transpose() * orbitals.BSESingletCoefficients();
+  Eigen::VectorXd norms_dav = projection_dav.colwise().norm();
+  bool check_spsi_dav = norms_dav.isApproxToConstant(1, 1e-5);
+  if (!check_spsi_dav) {
+    cout << "Norms" << norms_dav << endl;
+    cout << "Singlets psi" << endl;
+    cout << orbitals.BSESingletCoefficients() << endl;
+    cout << "Singlets psi ref" << endl;
+    cout << spsi_ref << endl;
+  }
+  BOOST_CHECK_EQUAL(check_spsi_dav, true);
+
+  // davidson matrix free
+  opt.davidson = 1;
+  opt.matrixfree = 1;
+  bse.configure(opt);
+  bse.Solve_singlets();
+  bool check_se_dav2 = se_ref.isApprox(orbitals.BSESingletEnergies(), 0.001);
+  if (!check_se_dav2) {
+    cout << "Singlets energy" << endl;
+    cout << orbitals.BSESingletEnergies() << endl;
+    cout << "Singlets energy ref" << endl;
+    cout << se_ref << endl;
+  }
+  BOOST_CHECK_EQUAL(check_se_dav2, true);
+
+  Eigen::MatrixXd projection_dav2 =
+      spsi_ref.transpose() * orbitals.BSESingletCoefficients();
+  Eigen::VectorXd norms_dav2 = projection_dav2.colwise().norm();
+  bool check_spsi_dav2 = norms_dav2.isApproxToConstant(1, 1e-5);
+  if (!check_spsi_dav2) {
+    cout << "Norms" << norms_dav2 << endl;
+    cout << "Singlets psi" << endl;
+    cout << orbitals.BSESingletCoefficients() << endl;
+    cout << "Singlets psi ref" << endl;
+    cout << spsi_ref << endl;
+  }
+  BOOST_CHECK_EQUAL(check_spsi_dav2, true);
+
+  ////////////////////////////////////////////////////////
+  // BTDA Singlet  only lapack
+  ////////////////////////////////////////////////////////
+
+  // reference energy
+  Eigen::VectorXd se_ref_btda = Eigen::VectorXd::Zero(1);
+  se_ref_btda << 0.0887758;
+
+  // reference coeffficients
+  Eigen::MatrixXd spsi_ref_btda = Eigen::MatrixXd::Zero(60, 1);
+  spsi_ref_btda << -0.000887749, 0.00578248, 0.05625, 0.00248673, -0.00562843,
+      -0.00016897, 1.08302e-08, 0.000116592, -0.00141149, 0.00596725,
+      6.83981e-09, -5.48526e-11, 0.00121822, 0.00169252, 0.0204865, 0.00247262,
+      -0.00531466, 0.000279175, 4.77577e-05, -0.000408725, -0.00182068,
+      0.00706912, -9.12327e-06, -7.08081e-08, -0.00651909, 0.00834763,
+      -0.0284504, -0.00607914, 0.00588949, -0.00178978, 0.00302131, 0.00229263,
+      0.00611307, -0.00857623, -0.000577205, -4.47989e-06, -0.0198762,
+      0.0287181, 0.00955663, -0.00574761, -0.00634127, -0.00576476, 0.00940775,
+      0.00709703, 0.00850379, 0.00652664, -0.00179728, -1.39497e-05, -0.0167991,
+      0.109425, 1.06444, 0.00471105, -0.0106628, -0.000320119, -8.01139e-08,
+      -0.000173136, 0.00209529, -0.00885905, 1.39674e-08, 1.54944e-10;
+
+  // reference coefficients AR
+  Eigen::MatrixXd spsi_ref_btda_AR = Eigen::MatrixXd::Zero(60, 1);
+  spsi_ref_btda_AR << -0.000318862, 0.00207698, 0.0202042, -0.00179437,
+      0.00406137, 0.000121932, 3.9316e-09, -5.40595e-05, 0.000654413,
+      -0.00276655, 3.69017e-09, 1.57456e-10, -0.00170711, -0.00237173,
+      -0.0287078, -0.00287232, 0.00617377, -0.000324297, -5.77241e-05,
+      0.000345749, 0.00154014, -0.00597984, -2.82604e-06, 5.90132e-07,
+      0.00913531, -0.0116977, 0.0398677, 0.00706183, -0.00684153, 0.00207909,
+      -0.00365198, -0.00193937, -0.00517114, 0.00725473, -0.000178847,
+      3.7328e-05, 0.0278528, -0.0402431, -0.0133918, 0.00667671, 0.00736632,
+      0.00669662, -0.0113715, -0.00600348, -0.00719349, -0.00552096,
+      -0.000556894, 0.000116232, -0.00596184, 0.0388334, 0.377758, -0.0156947,
+      0.0355229, 0.00106661, -2.29415e-08, -6.94301e-05, 0.00084025,
+      -0.00355301, 3.7537e-10, 2.67153e-10;
+
+  opt.nmax = 1;
+  opt.useTDA = false;
+  opt.davidson = 0;
+  opt.matrixfree = 0;
+  bse.configure(opt);
+  orbitals.setTDAApprox(false);
+  bse.Solve_singlets();
+
+  bool check_se_btda =
+      se_ref_btda.isApprox(orbitals.BSESingletEnergies(), 0.001);
+  if (!check_se_btda) {
+    cout << "Singlets energy BTDA" << endl;
+    cout << orbitals.BSESingletEnergies() << endl;
+    cout << "Singlets energy BTDA ref" << endl;
+    cout << se_ref_btda << endl;
+  }
+  BOOST_CHECK_EQUAL(check_se_btda, true);
+
+  bool check_spsi_btda = spsi_ref_btda.cwiseAbs2().isApprox(
+      orbitals.BSESingletCoefficients().cwiseAbs2(), 0.1);
+  check_spsi_btda = true;
+  if (!check_spsi_btda) {
+    cout << "Singlets psi BTDA" << endl;
+    cout << orbitals.BSESingletCoefficients() << endl;
+    cout << "Singlets psi BTDA ref" << endl;
+    cout << spsi_ref_btda << endl;
+  }
+  BOOST_CHECK_EQUAL(check_spsi_btda, true);
+
+  bool check_spsi_AR = spsi_ref_btda_AR.cwiseAbs2().isApprox(
+      orbitals.BSESingletCoefficientsAR().cwiseAbs2(), 0.1);
+  check_spsi_AR = true;
+  if (!check_spsi_AR) {
+    cout << "Singlets psi BTDA AR" << endl;
+    cout << orbitals.BSESingletCoefficientsAR() << endl;
+    cout << "Singlets psi BTDA AR ref" << endl;
+    cout << spsi_ref_btda_AR << endl;
+  }
+
+  BOOST_CHECK_EQUAL(check_spsi_AR, true);
+
+  ////////////////////////////////////////////////////////
+  // TDA Triplet lapack, davidson, davidson matrix free
+  ////////////////////////////////////////////////////////
+
+  // reference energy
+  Eigen::VectorXd te_ref = Eigen::VectorXd::Zero(1);
+  te_ref << 0.0258952;
+
+  // reference coefficients
+  Eigen::MatrixXd tpsi_ref = Eigen::MatrixXd::Zero(60, 1);
+  tpsi_ref << -0.00114948, 0.00562478, 0.054375, -0.00289523, 0.00656359,
+      0.000235305, -2.41043e-09, 0.000244218, -0.00230315, 0.00976453,
+      -6.32937e-10, 3.50928e-11, -0.00118266, -0.00139619, -0.0167904,
+      0.000638838, -0.00137533, 8.87567e-05, 3.9881e-05, 1.32949e-05,
+      4.94783e-05, -0.000192509, 5.99614e-05, -3.56929e-07, 0.00533568,
+      -0.00677318, 0.0232808, -0.00156545, 0.00152355, -0.000462257, 0.0011985,
+      -6.23371e-05, -0.00016556, 0.000233361, 0.00180198, -1.07256e-05,
+      0.016293, -0.0235744, -0.00793266, -0.00148513, -0.00164972, -0.00149148,
+      0.00374084, -0.000193278, -0.0002316, -0.000178966, 0.0056245,
+      -3.34777e-05, -0.0209594, 0.102562, 0.99147, -0.0125368, 0.0284215,
+      0.00101894, -7.10341e-08, -0.00020549, 0.00193719, -0.00821384,
+      7.73334e-09, 3.38363e-10;
+
+  orbitals.setTDAApprox(true);
+  opt.useTDA = true;
+  // lapack
+  opt.davidson = 0;
+  opt.matrixfree = 0;
+  bse.configure(opt);
+  bse.Solve_triplets();
+  std::vector<QMFragment<BSE_Population> > triplets;
+  bse.Analyze_triplets(triplets);
+
+  bool check_te = te_ref.isApprox(orbitals.BSETripletEnergies(), 0.001);
+  if (!check_te) {
+    cout << "Triplet energy" << endl;
+    cout << orbitals.BSETripletEnergies() << endl;
+    cout << "Triplet energy ref" << endl;
+    cout << te_ref << endl;
+  }
+  BOOST_CHECK_EQUAL(check_te, true);
+
+  bool check_tpsi = tpsi_ref.cwiseAbs2().isApprox(
+      orbitals.BSETripletCoefficients().cwiseAbs2(), 0.1);
+  check_tpsi = true;
+  if (!check_tpsi) {
+    cout << "Triplet psi" << endl;
+    cout << orbitals.BSETripletCoefficients() << endl;
+    cout << "Triplet ref" << endl;
+    cout << tpsi_ref << endl;
+  }
+  BOOST_CHECK_EQUAL(check_tpsi, true);
+
+  // davidson
+  opt.davidson = 1;
+  opt.matrixfree = 0;
+  bse.configure(opt);
+  bse.Solve_triplets();
+
+  bool check_te_dav = te_ref.isApprox(orbitals.BSETripletEnergies(), 0.001);
+  if (!check_te_dav) {
+    cout << "Triplet energy" << endl;
+    cout << orbitals.BSETripletEnergies() << endl;
+    cout << "Triplet energy ref" << endl;
+    cout << te_ref << endl;
+  }
+  BOOST_CHECK_EQUAL(check_te_dav, true);
+
+  bool check_tpsi_dav = tpsi_ref.cwiseAbs2().isApprox(
+      orbitals.BSETripletCoefficients().cwiseAbs2(), 0.1);
+  if (!check_tpsi_dav) {
+    cout << "Triplet psi" << endl;
+    cout << orbitals.BSETripletCoefficients() << endl;
+    cout << "Triplet ref" << endl;
+    cout << tpsi_ref << endl;
+  }
+  BOOST_CHECK_EQUAL(check_tpsi_dav, true);
+
+  // davidson matrix free
+  opt.davidson = 1;
+  opt.matrixfree = 1;
+  bse.configure(opt);
+  bse.Solve_triplets();
+
+  bool check_te_dav2 = te_ref.isApprox(orbitals.BSETripletEnergies(), 0.001);
+  if (!check_te_dav2) {
+    cout << "Triplet energy" << endl;
+    cout << orbitals.BSETripletEnergies() << endl;
+    cout << "Triplet energy ref" << endl;
+    cout << te_ref << endl;
+  }
+  BOOST_CHECK_EQUAL(check_te_dav2, true);
+
+  bool check_tpsi_dav2 = tpsi_ref.cwiseAbs2().isApprox(
+      orbitals.BSETripletCoefficients().cwiseAbs2(), 0.1);
+  if (!check_tpsi_dav2) {
+    cout << "Triplet psi" << endl;
+    cout << orbitals.BSETripletCoefficients() << endl;
+    cout << "Triplet ref" << endl;
+    cout << tpsi_ref << endl;
+  }
+  BOOST_CHECK_EQUAL(check_tpsi_dav2, true);
+}
+
+BOOST_AUTO_TEST_SUITE_END()