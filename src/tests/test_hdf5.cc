/*
 * Copyright 2009-2019 The VOTCA Development Team (http://www.votca.org)
 *
 * Licensed under the Apache License, Version 2.0 (the "License");
 * you may not use this file except in compliance with the License.
 *
 *     http://www.apache.org/licenses/LICENSE-2.0
 *
 * Unless required by applicable law or agreed to in writing, software
 * distributed under the License is distributed on an "AS IS" BASIS,
 * WITHOUT WARRANTIES OR CONDITIONS OF ANY KIND, either express or implied.
 * See the License for the specific language governing permissions and
 * limitations under the License.
 *
 */

#define BOOST_TEST_MAIN

#define BOOST_TEST_MODULE test_hdf5
#include <boost/test/floating_point_comparison.hpp>
#include <boost/test/unit_test.hpp>
#include <cassert>
#include <votca/xtp/checkpoint.h>
#include <votca/xtp/checkpointreader.h>
#include <votca/xtp/checkpointwriter.h>
#include <votca/xtp/orbitals.h>
#include <votca/xtp/qmatom.h>

BOOST_AUTO_TEST_SUITE(test_hdf5)
using namespace votca::xtp;
BOOST_AUTO_TEST_CASE(checkpoint_file_test) {

  int basisSetSize = 17;
  int occupiedLevels = 4;
  int unoccupiedLevels = 13;
  int numElectrons = 12;

  Eigen::VectorXd moeTest = Eigen::VectorXd::Random(17);
  Eigen::MatrixXd mocTest = Eigen::MatrixXd::Random(17, 17);

  QMMolecule atoms = QMMolecule(" ", 0);
  for (int i = 0; i < 10; ++i) {
    atoms.push_back(QMAtom(0, "O", Eigen::Vector3d::Random()));
    atoms.push_back(QMAtom(25, "O", Eigen::Vector3d::Random()));
    atoms.push_back(QMAtom(32, "O", Eigen::Vector3d::Random()));
    atoms.push_back(QMAtom(100, "O", Eigen::Vector3d::Random()));
    atoms.push_back(QMAtom(2, "Si", Eigen::Vector3d::Random()));
    atoms.push_back(QMAtom(3145, "N", Eigen::Vector3d::Random()));
  }

  double qmEnergy = -2.1025e-3;

  std::string qmPackage = "NOPE";
  double selfEnergy = 3.14159e23;

  std::string dftBasis = "AWESOME basis*,, 2/.8";
  std::string auxBasis = "cos(theta) = pretty okay basis";

  int rpaMin = '?';
  int rpaMax = 1e3;

<<<<<<< HEAD
  int bseVmin = -6019386;
  int bseCmax = 42;
=======
  unsigned int bseVmin = 6019386;
  unsigned int bseCmax = 42;
>>>>>>> 7d5fa052

  double scaHfx = 3.14159;

  bool useTDA = true;

  Eigen::MatrixXd vxcTest = Eigen::MatrixXd::Random(200, 200);
  std::string someECP = "aye aye Cap'n";

  Eigen::MatrixXd QPpertEnergiesTest = Eigen::MatrixXd::Random(31, 42);
  Eigen::MatrixXd QPdiagEnergiesTest = Eigen::VectorXd::Random(21);
  Eigen::MatrixXd QPdiagCoefficientsTest = Eigen::MatrixXd::Identity(42, 42);

  Eigen::VectorXd BSESingletEnergiesTest = Eigen::VectorXd::Random(25);
  Eigen::MatrixXd BSESingletCoefficientsTest = Eigen::MatrixXd::Random(25, 38);
  Eigen::MatrixXd BSESingletCoefficientsARTest =
      Eigen::MatrixXd::Random(42, 42);

  Eigen::VectorXd BSETripletEnergiesTest = Eigen::VectorXd::Random(33);
  Eigen::MatrixXd BSETripletCoefficientsTest = Eigen::MatrixXd::Random(33, 31);

  {
    // Write orbitals
    Orbitals orbWrite;

    orbWrite.setBasisSetSize(basisSetSize);
    orbWrite.setNumberOfOccupiedLevels(occupiedLevels);
    orbWrite.setNumberOfAlphaElectrons(numElectrons);
    orbWrite.MOEnergies() = moeTest;
    orbWrite.MOCoefficients() = mocTest;

    orbWrite.QMAtoms() = atoms;

    orbWrite.setQMEnergy(qmEnergy);
    orbWrite.setQMpackage(qmPackage);
    orbWrite.setSelfEnergy(selfEnergy);
    orbWrite.setDFTbasisName(dftBasis);
    orbWrite.setAuxbasisName(auxBasis);
    orbWrite.setRPAindices(rpaMin, rpaMax);
    // no need to write qpmin, qpmax
    orbWrite.setBSEindices(bseVmin, bseCmax);
    orbWrite.setScaHFX(scaHfx);
    orbWrite.setTDAApprox(useTDA);
    orbWrite.setECPName(someECP);
    orbWrite.QPpertEnergies() = QPpertEnergiesTest;
    orbWrite.QPdiagEnergies() = QPdiagEnergiesTest;
    orbWrite.QPdiagCoefficients() = QPdiagCoefficientsTest;
    orbWrite.BSESingletEnergies() = BSESingletEnergiesTest;
    orbWrite.BSESingletCoefficients() = BSESingletCoefficientsTest;
    orbWrite.BSESingletCoefficientsAR() = BSESingletCoefficientsARTest;
    orbWrite.BSETripletEnergies() = BSETripletEnergiesTest;
    orbWrite.BSETripletCoefficients() = BSETripletCoefficientsTest;

    orbWrite.WriteToCpt("xtp_testing.hdf5");
  }
  // Read Orbitals
  Orbitals orbRead;
  orbRead.ReadFromCpt("xtp_testing.hdf5");

  double tol = 1e-6;

  // Test the read values
  BOOST_CHECK_EQUAL(orbRead.getBasisSetSize(), basisSetSize);
  BOOST_CHECK_EQUAL(orbRead.getBasisSetSize(),
                    occupiedLevels + unoccupiedLevels);
  BOOST_CHECK_EQUAL(orbRead.getNumberOfAlphaElectrons(), numElectrons);
  BOOST_CHECK(orbRead.MOEnergies().isApprox(moeTest, tol));

  BOOST_CHECK(orbRead.MOCoefficients().isApprox(mocTest, tol));
  BOOST_CHECK_CLOSE(orbRead.getQMEnergy(), qmEnergy, tol);
  BOOST_CHECK_EQUAL(orbRead.getQMpackage(), qmPackage);
  BOOST_CHECK_CLOSE(orbRead.getSelfEnergy(), selfEnergy, tol);
  BOOST_CHECK_EQUAL(orbRead.getDFTbasisName(), dftBasis);
  BOOST_CHECK_EQUAL(orbRead.getAuxbasisName(), auxBasis);
  BOOST_CHECK_EQUAL(orbRead.getRPAmin(), rpaMin);
  BOOST_CHECK_EQUAL(orbRead.getRPAmax(), rpaMax);

  BOOST_CHECK_EQUAL(orbRead.getBSEvmin(), bseVmin);
  BOOST_CHECK_EQUAL(orbRead.getBSEcmax(), bseCmax);

  BOOST_CHECK_CLOSE(orbRead.getScaHFX(), scaHfx, tol);
  BOOST_CHECK_EQUAL(orbRead.getTDAApprox(), useTDA);
  BOOST_CHECK_EQUAL(orbRead.getECPName(), someECP);
  BOOST_CHECK(orbRead.QPpertEnergies().isApprox(QPpertEnergiesTest, tol));
  BOOST_CHECK(orbRead.QPdiagEnergies().isApprox(QPdiagEnergiesTest, tol));
  BOOST_CHECK(orbRead.QPdiagCoefficients().isApprox(QPdiagCoefficientsTest));
  BOOST_CHECK(
      orbRead.BSESingletEnergies().isApprox(BSESingletEnergiesTest, tol));
  BOOST_CHECK(orbRead.BSESingletCoefficients().isApprox(
      BSESingletCoefficientsTest, tol));
  BOOST_CHECK(orbRead.BSESingletCoefficientsAR().isApprox(
      BSESingletCoefficientsARTest, tol));
  BOOST_CHECK(
      orbRead.BSETripletEnergies().isApprox(BSETripletEnergiesTest, tol));
  BOOST_CHECK(orbRead.BSETripletCoefficients().isApprox(
      BSETripletCoefficientsTest, tol));

  BOOST_REQUIRE_EQUAL(orbRead.QMAtoms().size(), atoms.size());

  for (int i = 0; i < atoms.size(); ++i) {
    const auto& atomRead = orbRead.QMAtoms()[i];
    const auto& atomTest = atoms[i];
    BOOST_CHECK_EQUAL(atomRead.getId(), atomTest.getId());
    BOOST_CHECK(atomRead.getPos().isApprox(atomTest.getPos(), tol));
    BOOST_CHECK_EQUAL(atomRead.getNuccharge(), atomTest.getNuccharge());
    BOOST_CHECK_EQUAL(atomRead.getElement(), atomTest.getElement());
  }
}

BOOST_AUTO_TEST_CASE(open_file_error) {
  BOOST_REQUIRE_THROW(
      CheckpointFile cpf("/bin/mr/root/man.pls", CheckpointAccessLevel::READ),
      std::runtime_error);
}

BOOST_AUTO_TEST_CASE(checkpoint_open_non_existing_loc) {
  CheckpointFile cpf("testin_yo.ab", CheckpointAccessLevel::MODIFY);
  BOOST_REQUIRE_THROW(CheckpointReader r = cpf.getReader("/some/bulshit"),
                      std::runtime_error);
}

BOOST_AUTO_TEST_CASE(read_non_exisiting_matrix) {

  CheckpointFile cpf("xtp_testing.hdf5", CheckpointAccessLevel::READ);
  CheckpointReader r = cpf.getReader("/QMdata");

  Eigen::MatrixXd someMatrix;

  BOOST_REQUIRE_THROW(r(someMatrix, "someMatrix012'5915.jb"),
                      std::runtime_error);
}

BOOST_AUTO_TEST_CASE(read_non_existing_scalar) {
  CheckpointFile cpf("xtp_testing.hdf5", CheckpointAccessLevel::READ);
  CheckpointReader r = cpf.getReader("/QMdata");

  float someThing = 0;
  BOOST_REQUIRE_THROW(r(someThing, "someThing"), std::runtime_error);
}

BOOST_AUTO_TEST_SUITE_END()<|MERGE_RESOLUTION|>--- conflicted
+++ resolved
@@ -59,13 +59,8 @@
   int rpaMin = '?';
   int rpaMax = 1e3;
 
-<<<<<<< HEAD
   int bseVmin = -6019386;
   int bseCmax = 42;
-=======
-  unsigned int bseVmin = 6019386;
-  unsigned int bseCmax = 42;
->>>>>>> 7d5fa052
 
   double scaHfx = 3.14159;
 
