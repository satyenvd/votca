/*
 * Copyright 2009-2019 The VOTCA Development Team (http://www.votca.org)
 *
 * Licensed under the Apache License, Version 2.0 (the "License");
 * you may not use this file except in compliance with the License.
 * You may obtain a copy of the License at
 *
 *     http://www.apache.org/licenses/LICENSE-2.0
 *
 * Unless required by applicable law or agreed to in writing, software
 * distributed under the License is distributed on an "AS IS" BASIS,
 * WITHOUT WARRANTIES OR CONDITIONS OF ANY KIND, either express or implied.
 * See the License for the specific language governing permissions and
 * limitations under the License.
 *
 */

#define BOOST_TEST_MAIN

#define BOOST_TEST_MODULE bead_test
#include <boost/test/unit_test.hpp>
#include <boost/test/floating_point_comparison.hpp>
#include <string>
#include <votca/csg/bead.h>
#include <votca/csg/beadtype.h>
#include <votca/csg/molecule.h>
#include <votca/csg/topology.h>
#include <votca/tools/vec.h>

using namespace std;
using namespace votca::csg;



BOOST_AUTO_TEST_SUITE(bead_test)

BOOST_AUTO_TEST_CASE(test_bead_constructor) {

  Topology top;

  string bead_type_name = "C1";
  int symmetry = 1;
  string name = "dummy";
  int resnr = 0;
  double mass = 1.21;
  double charge = -0.87;

  top.CreateBead(symmetry, name, bead_type_name, resnr, mass, charge);
}

BOOST_AUTO_TEST_CASE(test_bead_getters) {

  Topology top;

  string bead_type_name = "C1";

  int symmetry = 1;
  string name = "dummy";
  int resnr = 0;
  double mass = 1.21;
  double charge = -0.87;

<<<<<<< HEAD
  Bead* b = top.CreateBead(symmetry, name, bead_type_name, resnr, mass, charge);
=======
	Bead * b = top.CreateBead(symmetry,name,weak_type,resnr,mass,charge);

	BOOST_CHECK_CLOSE(b->getMass(),mass,1e-5);
	BOOST_CHECK_CLOSE(b->getQ(),charge,1e-5);
	BOOST_CHECK_EQUAL(b->getId(),0);
	BOOST_CHECK_EQUAL(b->getName(),name);
	BOOST_CHECK_EQUAL(b->getResnr(),resnr);
	BOOST_CHECK_EQUAL(b->getSymmetry(),symmetry);
>>>>>>> 31c753e1

  BOOST_CHECK_EQUAL(round_(b->getMass(), 3), round_(mass, 3));
  BOOST_CHECK_EQUAL(round_(b->getQ(), 3), round_(charge, 3));
  BOOST_CHECK_EQUAL(b->getId(), 0);
  BOOST_CHECK_EQUAL(b->getName(), name);
  BOOST_CHECK_EQUAL(b->getResnr(), resnr);
  BOOST_CHECK_EQUAL(b->getSymmetry(), symmetry);
}

BOOST_AUTO_TEST_CASE(test_bead_setters) {

  Topology top;

  string bead_type_name = "C1";

  int symmetry = 1;
  string name = "dummy";
  int resnr = 0;
  double mass = 1.21;
  double charge = -0.87;

  Bead* b = top.CreateBead(symmetry, name, bead_type_name, resnr, mass, charge);

  double newMass = 9.4;
  double newCharge = 2.6;

  b->setM(newMass);
  b->setQ(newCharge);

  vec xyz(0.1, 0.2, 0.3);
  b->setPos(xyz);

  vec xyz_vel(-2.0, 0.32, 32.0);
  b->setVel(xyz_vel);

  string molecule_name = "TestMol";
  Molecule* mol = top.CreateMolecule(molecule_name);

  b->setMolecule(mol);

<<<<<<< HEAD
  BOOST_CHECK_EQUAL(round_(b->getMass(), 3), round_(newMass, 3));
  BOOST_CHECK_EQUAL(round_(b->getQ(), 3), round_(newCharge, 3));
=======
	b->setMolecule(mol);
	
	BOOST_CHECK_CLOSE(b->getMass(),newMass,1e-5);
	BOOST_CHECK_CLOSE(b->getQ(),newCharge,1e-5);
>>>>>>> 31c753e1

  auto new_xyz = b->getPos();
  BOOST_CHECK(new_xyz.isClose(xyz, 3));
  auto new_xyz_vel = b->getVel();
  BOOST_CHECK(new_xyz_vel.isClose(xyz_vel, 3));

  auto mol_new = b->getMolecule();
  bool same = !(molecule_name.compare(mol_new->getName()));
  BOOST_CHECK(same);
}

BOOST_AUTO_TEST_SUITE_END()<|MERGE_RESOLUTION|>--- conflicted
+++ resolved
@@ -60,10 +60,7 @@
   double mass = 1.21;
   double charge = -0.87;
 
-<<<<<<< HEAD
-  Bead* b = top.CreateBead(symmetry, name, bead_type_name, resnr, mass, charge);
-=======
-	Bead * b = top.CreateBead(symmetry,name,weak_type,resnr,mass,charge);
+	Bead * b = top.CreateBead(symmetry,name,bead_type_name,resnr,mass,charge);
 
 	BOOST_CHECK_CLOSE(b->getMass(),mass,1e-5);
 	BOOST_CHECK_CLOSE(b->getQ(),charge,1e-5);
@@ -71,14 +68,6 @@
 	BOOST_CHECK_EQUAL(b->getName(),name);
 	BOOST_CHECK_EQUAL(b->getResnr(),resnr);
 	BOOST_CHECK_EQUAL(b->getSymmetry(),symmetry);
->>>>>>> 31c753e1
-
-  BOOST_CHECK_EQUAL(round_(b->getMass(), 3), round_(mass, 3));
-  BOOST_CHECK_EQUAL(round_(b->getQ(), 3), round_(charge, 3));
-  BOOST_CHECK_EQUAL(b->getId(), 0);
-  BOOST_CHECK_EQUAL(b->getName(), name);
-  BOOST_CHECK_EQUAL(b->getResnr(), resnr);
-  BOOST_CHECK_EQUAL(b->getSymmetry(), symmetry);
 }
 
 BOOST_AUTO_TEST_CASE(test_bead_setters) {
@@ -111,16 +100,9 @@
   Molecule* mol = top.CreateMolecule(molecule_name);
 
   b->setMolecule(mol);
-
-<<<<<<< HEAD
-  BOOST_CHECK_EQUAL(round_(b->getMass(), 3), round_(newMass, 3));
-  BOOST_CHECK_EQUAL(round_(b->getQ(), 3), round_(newCharge, 3));
-=======
-	b->setMolecule(mol);
 	
 	BOOST_CHECK_CLOSE(b->getMass(),newMass,1e-5);
 	BOOST_CHECK_CLOSE(b->getQ(),newCharge,1e-5);
->>>>>>> 31c753e1
 
   auto new_xyz = b->getPos();
   BOOST_CHECK(new_xyz.isClose(xyz, 3));
