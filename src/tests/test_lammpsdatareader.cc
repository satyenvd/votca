--- conflicted
+++ resolved
@@ -82,19 +82,8 @@
   auto last_bead_pos = lastBead->getPos();
   BOOST_CHECK(last_bead_correct_pos.isClose(last_bead_pos, 0.01));
 
-<<<<<<< HEAD
-	auto interaction_cont = top.BondedInteractions();
-	int numBondInter = 99;
-	int numAngleInter = 98;
-	int numDihedralInter = 97;
-	int totalInter = numBondInter+numAngleInter+numDihedralInter;
-	BOOST_CHECK_EQUAL(interaction_cont.size(),totalInter);
-  
-=======
   auto mol = top.getMolecule(0);
   BOOST_CHECK_EQUAL(mol->BeadCount(), 100);
-
-  BOOST_CHECK_EQUAL(top.getStep(), 961);
 
   auto interaction_cont = top.BondedInteractions();
   int numBondInter = 99;
@@ -102,7 +91,6 @@
   int numDihedralInter = 97;
   int totalInter = numBondInter + numAngleInter + numDihedralInter;
   BOOST_CHECK_EQUAL(interaction_cont.size(), totalInter);
->>>>>>> ef87ad62
 }
 
 /**
@@ -162,19 +150,8 @@
   cout << last_bead_pos << endl;
   BOOST_CHECK(last_bead_correct_pos.isClose(last_bead_pos, 0.01));
 
-<<<<<<< HEAD
-	auto interaction_cont = top.BondedInteractions();
-	int numBondInter = 99;
-	int numAngleInter = 98;
-	int numDihedralInter = 97;
-	int totalInter = numBondInter+numAngleInter+numDihedralInter;
-	BOOST_CHECK_EQUAL(interaction_cont.size(),totalInter);
-=======
   auto mol = top.getMolecule(0);
   BOOST_CHECK_EQUAL(mol->BeadCount(), 100);
-
-  BOOST_CHECK_EQUAL(top.getStep(), 1010);
->>>>>>> ef87ad62
 
   auto interaction_cont = top.BondedInteractions();
   int numBondInter = 99;
