#ifndef KSPACE_CLASS_INCLUDED
#define KSPACE_CLASS_INCLUDED

#include "Kokkos_Core.hpp"
#include <cmath>
#include <vector>

/**
 *
 * Class to compute the k-space part of an Ewald sum for
 * quadrupole, dipole and/or monopole systems
 *
 */

template <class T>
class KSpace {
 public:
  /**
   *
   * Constructor for the class (base-version)
   *
   */
  KSpace() {}
  /**
   *
   * Constructor for the class
   *
   * @param alpha     Ewald sum splitting parameter
   * @param k_max     floating point cut-off radius for the k-space
   *                  part
   */
  KSpace(const T _alpha, const T _k_max) { init_params(_alpha, _k_max); }
  /*
   *
   * Initialization and computation of internal parameters
   *
   * @param alpha     Ewald sum splitting parameter
   * @param k_max     floating point cut-off radius for the k-space
   *                  part
   */
  void init_params(const T, const T);
  /**
   *
   * Computation of the kspace part of the Ewald sum, fills the
   * private variables of the class which can be accessed by the
   * corresponding getters after the computation
   *
   * @param l     system length (cubic system)
   * @param xyz   particle positions (xyz(0), xyz(1), ...)
   * @param q     particle charges(q,q,q,...)
   * @param d     particle dipole moments(d(0,0),d(0,1),
   *              d(1,0),d(1,1),d(2,0),d(2,1),...)
   * @param q     particle quadrupole moments(
   * q(0,0),...,q(0,8),q(1,0),...,q(1,8),...)
   */
  void compute(const T, const std::vector<T>&, const std::vector<T>&,
               const std::vector<T>&, const std::vector<T>&);

 private:
  T alpha;        ///< splitting parameter of the Ewald sum
  T gamma;        ///< transformed splitting parameter of the Ewald sum
  int k_sq_int;   ///< square value of the k-space limit
  int k_max_int;  ///< k-space image limit

  T pot_energy;             ///< potential energy computed for the k-space part
  T virial;                 ///< virial computed for the k-space part
  Kokkos::View<T * [3]> f;  ///< forces computed for the k-space part
  Kokkos::View<T * [3]> tqe;  ///< torque computed for the k-space part

  bool is_monopole;    ///< compute the monopole contributions
  bool is_dipole;      ///< compute the dipole contributions
  bool is_quadrupole;  ///< compute the quadrupole contributions

  Kokkos::View<T***> cos_fac;  ///< cosine based exponential factors
  Kokkos::View<T***> sin_fac;  ///< sine based exponential factors

  Kokkos::View<T*> ak;  ///< AK coefficients

  /*
   *
   * Compute the exponential factors for each particle
   *
   * @param xyz   std::vector of type T containing the positions of the
   *              particles to be used in the computation of the exponential
   *              factors
   * @param l     system length
   */
  void compute_exponentials(Kokkos::View<T * [3]>, const T);

  /*
   *
   * Computation of the AK coefficients for the matrix multiplications
   *
   * @param l     system length
   */
  void compute_ak(const T);
};

/*
 *
 * Initialization and computation of internal parameters
 *
 * @param alpha     Ewald sum splitting parameter
 * @param k_max     floating point cut-off radius for the k-space
 *                  part
 */
<<<<<<< HEAD
template <class T>
void KSpace<T>::init_params(const T _alpha, const T _k_max) {
  alpha = _alpha;
  gamma = -0.25 / (alpha * alpha);
  k_max_int = (int)_k_max;
  k_sq_int = (int)std::floor(sqrt(_k_max));
=======
template <class T> void KSpace<T>::init_params( const T _alpha, const T _k_max )
{
    alpha = _alpha;
    gamma = -0.25 / ( alpha * alpha );
    k_sq_int = (int)_k_max;
    k_max_int = (int)std::floor(sqrt(_k_max));
>>>>>>> a86974a3
}

/*
 *
 * Computation of the AK coefficients for the matrix multiplications
 * (currently only implemented for host-space)
 *
 * @param l         system size
 */
template <class T>
void KSpace<T>::compute_ak(const T l) {
  T expf = 0.0;

  // transformed length
  T rcl = 2.0 * M_PI / l;

  if (alpha > (T)1e-12) {
    expf = std::exp(gamma * rcl * rcl);
  }

  ak = Kokkos::View<T*>("AK coefficients", k_sq_int);

  Kokkos::parallel_for(
      k_sq_int, KOKKOS_LAMBDA(const int k) {
        T rksq = (T)k * rcl * rcl;
        T eksq = std::pow(expf, (T)k);
        ak(k) = eksq / rksq;
      });
}

/*
 *
 * Computation of the exponential factors for the k-space part
 * (currently only implemented for host-space)
 *
 * @param xyz       particles positons
 * @param l         system size
 */
template <class T>
void KSpace<T>::compute_exponentials(Kokkos::View<T * [3]> xyz, const T l) {
  // get number of particles
  size_t N = xyz.size() / 3.0;
  // create Kokkos views of sufficient size to store the factors
  cos_fac = Kokkos::View<T***>("cosine exponential factors", N,
                               2 * (k_max_int) + 1, 3);
  sin_fac =
      Kokkos::View<T***>("sine exponential factors", N, 2 * (k_max_int) + 1, 3);

  // to deal with negative k-values
  int offset = k_max_int;

  // initialize the first factors (k == 0)
  Kokkos::parallel_for(
      N, KOKKOS_LAMBDA(const int n) {
        for (int d = 0; d < 3; ++d) {
          cos_fac(n, 0 + offset, d) = 1.0;
          sin_fac(n, 0 + offset, d) = 0.0;
        }
      });

  // transformed length
  T rcl = 2.0 * M_PI / l;

  // compute the exponential factors (k == 1 / k == -1)
  Kokkos::parallel_for(
      N, KOKKOS_LAMBDA(const int n) {
        for (int d = 0; d < 3; ++d) {
          cos_fac(n, 1 + offset, d) = std::cos(rcl * xyz(3 * n, d));
          sin_fac(n, 1 + offset, d) = std::sin(rcl * xyz(3 * n, d));
          cos_fac(n, -1 + offset, d) = cos_fac(n, 1 + offset, d);
          sin_fac(n, -1 + offset, d) = -sin_fac(n, 1 + offset, d);
        }
      });

  Kokkos::parallel_for(
      N, KOKKOS_LAMBDA(const int n) {
        for (int k = 2; k <= k_max_int; ++k) {
          for (int d = 0; d < 3; ++d) {
            cos_fac(n, k + offset, d) =
                cos_fac(n, k - 1 + offset, d) * cos_fac(n, 1 + offset, d) -
                sin_fac(n, k - 1 + offset, d) * sin_fac(n, 1 + offset, d);
            sin_fac(n, k + offset, d) =
                sin_fac(n, k - 1 + offset, d) * cos_fac(n, 1 + offset, d) -
                cos_fac(n, k - 1 + offset, d) * sin_fac(n, 1 + offset, d);
            cos_fac(n, -k + offset, d) = cos_fac(n, k + offset, d);
            sin_fac(n, -k + offset, d) = -sin_fac(n, k + offset, d);
          }
        }
      });
}

/**
 *
 * Computation of the kspace part of the Ewald sum, fills the
 * private variables of the class which can be accessed by the
 * corresponding getters after the computation
 *
 * @param _l     system length (cubic system)
 * @param _xyz   particle positions (xyz(0), xyz(1), ...)
 * @param _q     particle charges(q,q,q,...)
 * @param _d     particle dipole moments(d(0,0),d(0,1),
 *              d(1,0),d(1,1),d(2,0),d(2,1),...)
 * @param _Q     particle quadrupole moments(
 * Q(0,0),...,Q(0,8),Q(1,0),...,Q(1,8),...)
 */
template <class T>
void KSpace<T>::compute(const T _l, const std::vector<T>& _xyz,
                        const std::vector<T>& _q, const std::vector<T>& _d,
                        const std::vector<T>& _Q) {
  // get number of particles
  size_t N = _xyz.size() / 3;

  // store C++ vectors to Kokkos Views
  Kokkos::View<T * [3]> xyz("positions", N);
  Kokkos::View<T*> q("charges", N);
  Kokkos::View<T * [3]> d("dipole moments", N);
  Kokkos::View<T * [3][3]> Q("quadrupole moments", N);

  Kokkos::parallel_for(
      N, KOKKOS_LAMBDA(const int n) {
        q(n) = _q.at(n);
        for (int i = 0; i < 3; ++i) {
          xyz(n, i) = _xyz.at(3 * n + i);
          d(n, i) = _d.at(3 * n + i);
          for (int j = 0; j < 3; ++j) {
            Q(n, i, j) = _Q.at(9 * n + 3 * i + j);
          }
        }
      });

  // compute exponential factors
  compute_exponentials(xyz, _l);

<<<<<<< HEAD
  // compute AK coefficients
  compute_ak(_l);
=======
    // compute AK coefficients
    compute_ak(_l);

    // transformed length
    T rcl = 2.0 * M_PI / _l;

    // loop over the k-images to compute the necessary
    // parameters (energy, virial, torque, forces)
    int miny = 0;
    int minz = 0;
    double rx, ry, rz;
    for (int ix = 0; ix <= k_max_int; ++ix)
    {
        rx = rcl * (T)ix;
        for (int iy = miny; iy <= k_max_int; ++iy)
        {
            ry = rcl * (T)iy;
            for (int iz = minz; iz <= k_max_int; ++iz)
            {
                rz = rcl * (T)iz;
                // -1 to conform to C++ style array indexing
                // opposed to original Fortran indexing
                int kk = ix * ix + iy * iy + iz * iz - 1;                     
                if (kk > k_sq_int) continue;
                // compute exp (ikr) and the corresponding scalar and vector
                // products for the different multipoles
                // compute_multipole_coeffs(ix, iy, iz);
            }
        }
    }
>>>>>>> a86974a3
}

#endif<|MERGE_RESOLUTION|>--- conflicted
+++ resolved
@@ -104,21 +104,12 @@
  * @param k_max     floating point cut-off radius for the k-space
  *                  part
  */
-<<<<<<< HEAD
 template <class T>
 void KSpace<T>::init_params(const T _alpha, const T _k_max) {
   alpha = _alpha;
   gamma = -0.25 / (alpha * alpha);
-  k_max_int = (int)_k_max;
-  k_sq_int = (int)std::floor(sqrt(_k_max));
-=======
-template <class T> void KSpace<T>::init_params( const T _alpha, const T _k_max )
-{
-    alpha = _alpha;
-    gamma = -0.25 / ( alpha * alpha );
-    k_sq_int = (int)_k_max;
-    k_max_int = (int)std::floor(sqrt(_k_max));
->>>>>>> a86974a3
+  k_sq_int = (int)_k_max;
+  k_max_int = (int)std::floor(sqrt(_k_max));
 }
 
 /*
@@ -141,12 +132,11 @@
 
   ak = Kokkos::View<T*>("AK coefficients", k_sq_int);
 
-  Kokkos::parallel_for(
-      k_sq_int, KOKKOS_LAMBDA(const int k) {
-        T rksq = (T)k * rcl * rcl;
-        T eksq = std::pow(expf, (T)k);
-        ak(k) = eksq / rksq;
-      });
+  Kokkos::parallel_for(k_sq_int, KOKKOS_LAMBDA(const int k) {
+    T rksq = (T)k * rcl * rcl;
+    T eksq = std::pow(expf, (T)k);
+    ak(k) = eksq / rksq;
+  });
 }
 
 /*
@@ -171,43 +161,40 @@
   int offset = k_max_int;
 
   // initialize the first factors (k == 0)
-  Kokkos::parallel_for(
-      N, KOKKOS_LAMBDA(const int n) {
-        for (int d = 0; d < 3; ++d) {
-          cos_fac(n, 0 + offset, d) = 1.0;
-          sin_fac(n, 0 + offset, d) = 0.0;
-        }
-      });
+  Kokkos::parallel_for(N, KOKKOS_LAMBDA(const int n) {
+    for (int d = 0; d < 3; ++d) {
+      cos_fac(n, 0 + offset, d) = 1.0;
+      sin_fac(n, 0 + offset, d) = 0.0;
+    }
+  });
 
   // transformed length
   T rcl = 2.0 * M_PI / l;
 
   // compute the exponential factors (k == 1 / k == -1)
-  Kokkos::parallel_for(
-      N, KOKKOS_LAMBDA(const int n) {
-        for (int d = 0; d < 3; ++d) {
-          cos_fac(n, 1 + offset, d) = std::cos(rcl * xyz(3 * n, d));
-          sin_fac(n, 1 + offset, d) = std::sin(rcl * xyz(3 * n, d));
-          cos_fac(n, -1 + offset, d) = cos_fac(n, 1 + offset, d);
-          sin_fac(n, -1 + offset, d) = -sin_fac(n, 1 + offset, d);
-        }
-      });
-
-  Kokkos::parallel_for(
-      N, KOKKOS_LAMBDA(const int n) {
-        for (int k = 2; k <= k_max_int; ++k) {
-          for (int d = 0; d < 3; ++d) {
-            cos_fac(n, k + offset, d) =
-                cos_fac(n, k - 1 + offset, d) * cos_fac(n, 1 + offset, d) -
-                sin_fac(n, k - 1 + offset, d) * sin_fac(n, 1 + offset, d);
-            sin_fac(n, k + offset, d) =
-                sin_fac(n, k - 1 + offset, d) * cos_fac(n, 1 + offset, d) -
-                cos_fac(n, k - 1 + offset, d) * sin_fac(n, 1 + offset, d);
-            cos_fac(n, -k + offset, d) = cos_fac(n, k + offset, d);
-            sin_fac(n, -k + offset, d) = -sin_fac(n, k + offset, d);
-          }
-        }
-      });
+  Kokkos::parallel_for(N, KOKKOS_LAMBDA(const int n) {
+    for (int d = 0; d < 3; ++d) {
+      cos_fac(n, 1 + offset, d) = std::cos(rcl * xyz(3 * n, d));
+      sin_fac(n, 1 + offset, d) = std::sin(rcl * xyz(3 * n, d));
+      cos_fac(n, -1 + offset, d) = cos_fac(n, 1 + offset, d);
+      sin_fac(n, -1 + offset, d) = -sin_fac(n, 1 + offset, d);
+    }
+  });
+
+  Kokkos::parallel_for(N, KOKKOS_LAMBDA(const int n) {
+    for (int k = 2; k <= k_max_int; ++k) {
+      for (int d = 0; d < 3; ++d) {
+        cos_fac(n, k + offset, d) =
+            cos_fac(n, k - 1 + offset, d) * cos_fac(n, 1 + offset, d) -
+            sin_fac(n, k - 1 + offset, d) * sin_fac(n, 1 + offset, d);
+        sin_fac(n, k + offset, d) =
+            sin_fac(n, k - 1 + offset, d) * cos_fac(n, 1 + offset, d) -
+            cos_fac(n, k - 1 + offset, d) * sin_fac(n, 1 + offset, d);
+        cos_fac(n, -k + offset, d) = cos_fac(n, k + offset, d);
+        sin_fac(n, -k + offset, d) = -sin_fac(n, k + offset, d);
+      }
+    }
+  });
 }
 
 /**
@@ -237,56 +224,47 @@
   Kokkos::View<T * [3]> d("dipole moments", N);
   Kokkos::View<T * [3][3]> Q("quadrupole moments", N);
 
-  Kokkos::parallel_for(
-      N, KOKKOS_LAMBDA(const int n) {
-        q(n) = _q.at(n);
-        for (int i = 0; i < 3; ++i) {
-          xyz(n, i) = _xyz.at(3 * n + i);
-          d(n, i) = _d.at(3 * n + i);
-          for (int j = 0; j < 3; ++j) {
-            Q(n, i, j) = _Q.at(9 * n + 3 * i + j);
-          }
-        }
-      });
+  Kokkos::parallel_for(N, KOKKOS_LAMBDA(const int n) {
+    q(n) = _q.at(n);
+    for (int i = 0; i < 3; ++i) {
+      xyz(n, i) = _xyz.at(3 * n + i);
+      d(n, i) = _d.at(3 * n + i);
+      for (int j = 0; j < 3; ++j) {
+        Q(n, i, j) = _Q.at(9 * n + 3 * i + j);
+      }
+    }
+  });
 
   // compute exponential factors
   compute_exponentials(xyz, _l);
 
-<<<<<<< HEAD
   // compute AK coefficients
   compute_ak(_l);
-=======
-    // compute AK coefficients
-    compute_ak(_l);
-
-    // transformed length
-    T rcl = 2.0 * M_PI / _l;
-
-    // loop over the k-images to compute the necessary
-    // parameters (energy, virial, torque, forces)
-    int miny = 0;
-    int minz = 0;
-    double rx, ry, rz;
-    for (int ix = 0; ix <= k_max_int; ++ix)
-    {
-        rx = rcl * (T)ix;
-        for (int iy = miny; iy <= k_max_int; ++iy)
-        {
-            ry = rcl * (T)iy;
-            for (int iz = minz; iz <= k_max_int; ++iz)
-            {
-                rz = rcl * (T)iz;
-                // -1 to conform to C++ style array indexing
-                // opposed to original Fortran indexing
-                int kk = ix * ix + iy * iy + iz * iz - 1;                     
-                if (kk > k_sq_int) continue;
-                // compute exp (ikr) and the corresponding scalar and vector
-                // products for the different multipoles
-                // compute_multipole_coeffs(ix, iy, iz);
-            }
-        }
-    }
->>>>>>> a86974a3
+
+  // transformed length
+  T rcl = 2.0 * M_PI / _l;
+
+  // loop over the k-images to compute the necessary
+  // parameters (energy, virial, torque, forces)
+  int miny = 0;
+  int minz = 0;
+  double rx, ry, rz;
+  for (int ix = 0; ix <= k_max_int; ++ix) {
+    rx = rcl * (T)ix;
+    for (int iy = miny; iy <= k_max_int; ++iy) {
+      ry = rcl * (T)iy;
+      for (int iz = minz; iz <= k_max_int; ++iz) {
+        rz = rcl * (T)iz;
+        // -1 to conform to C++ style array indexing
+        // opposed to original Fortran indexing
+        int kk = ix * ix + iy * iy + iz * iz - 1;
+        if (kk > k_sq_int) continue;
+        // compute exp (ikr) and the corresponding scalar and vector
+        // products for the different multipoles
+        // compute_multipole_coeffs(ix, iy, iz);
+      }
+    }
+  }
 }
 
 #endif