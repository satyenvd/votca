--- conflicted
+++ resolved
@@ -72,15 +72,9 @@
 
         }
 
-<<<<<<< HEAD
         bool CsgApplication::EvaluateOptions(void) {
             _do_mapping = false;
             CheckRequired("top", "no topology file specified");
-=======
-    // do we need to read a trajectory?
-    if(DoTrajectory() && _op_vm.count("trj")) {
-        TrajectoryReader *traj_reader;
->>>>>>> 7fe2378d
 
             // check for mapping options
             if (DoMapping()) {
@@ -338,7 +332,7 @@
             //////////////////////////////////////////////////
             // Here trajectory parsing starts
             //////////////////////////////////////////////////
-            if (DoTrajectory()) {
+            if (DoTrajectory() && _op_vm.count("trj")) {
                 double begin;
                 int first_frame;
                 bool has_begin = false;
