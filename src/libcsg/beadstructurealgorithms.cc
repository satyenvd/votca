--- conflicted
+++ resolved
@@ -32,18 +32,10 @@
 
     vector<Graph> sub_graphs =
         decoupleIsolatedSubGraphs(beadstructure.getGraph());
-<<<<<<< HEAD
     for (Graph& sub_graph:sub_graphs) {
       vector<Edge> sub_graph_edges = sub_graph.getEdges();
       vector<int> sub_graph_vertices = sub_graph.getVertices();
-      BeadStructure beadstructure_temp;
-=======
-    for (vector<Graph>::iterator sub_graph_it = sub_graphs.begin();
-         sub_graph_it != sub_graphs.end(); ++sub_graph_it) {
-      vector<Edge> sub_graph_edges = sub_graph_it->getEdges();
-      vector<int> sub_graph_vertices = sub_graph_it->getVertices();
       BeadStructure<BaseBead> beadstructure_temp;
->>>>>>> 4ce78554
       for (const int& vertex : sub_graph_vertices) {
         beadstructure_temp.AddBead(beadstructure.getBead(vertex));
       }
