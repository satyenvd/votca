/*
 * Copyright 2009-2019 The VOTCA Development Team (http://www.votca.org)
 *
 * Licensed under the Apache License, Version 2.0 (the "License");
 * you may not use this file except in compliance with the License.
 * You may obtain a copy of the License at
 *
 *     http://www.apache.org/licenses/LICENSE-2.0
 *
 * Unless required by applicable law or agreed to in writing, software
 * distributed under the License is distributed on an "AS IS" BASIS,
 * WITHOUT WARRANTIES OR CONDITIONS OF ANY KIND, either express or implied.
 * See the License for the specific language governing permissions and
 * limitations under the License.
 *
 */

#include <algorithm>
#include <votca/csg/exclusionlist.h>
#include <votca/csg/topology.h>

namespace votca {
namespace csg {

using namespace std;

void ExclusionList::Clear(void) {

  for (auto &_exclusion : _exclusions) {
    delete _exclusion;
  }
  _exclusions.clear();
}

void ExclusionList::CreateExclusions(Topology *top) {
  InteractionContainer &ic = top->BondedInteractions();

  for (auto &ia : ic) {
    Index beads_in_int = ia->BeadCount();
    list<Bead *> l;

    for (Index ibead = 0; ibead < beads_in_int; ibead++) {
      Index ii = ia->getBeadId(ibead);
      l.push_back(top->getBead(ii));
    }
    ExcludeList(l);
  }
}

<<<<<<< HEAD
bool ExclusionList::IsExcluded(Bead *bead1, Bead *bead2) const {
  if (bead1->getMolecule() != bead2->getMolecule()) {
=======
bool ExclusionList::IsExcluded(Bead *bead1, Bead *bead2) {
  exclusion_t *excl;
  if (bead1->getMoleculeId() != bead2->getMoleculeId()) {
>>>>>>> 0118440f
    return false;
  }
  if (bead2->getId() < bead1->getId()) {
    swap(bead1, bead2);
  }

  const exclusion_t * excl = GetExclusions(bead1);
  if (excl!=nullptr) {
    if (find(excl->_exclude.begin(), excl->_exclude.end(), bead2) !=
        excl->_exclude.end()) {
      return true;
    }
  }
  return false;
}

bool compareAtomIdiExclusionList(const ExclusionList::exclusion_t *a,
                                 const ExclusionList::exclusion_t *b) {
  return a->_atom->getId() < b->_atom->getId();
}

bool compareAtomIdBeadList(const Bead *a, const Bead *b) {
  return a->getId() < b->getId();
}

std::ostream &operator<<(std::ostream &out, ExclusionList &exl) {
  exl._exclusions.sort(compareAtomIdiExclusionList);

  for (auto &_exclusion : exl._exclusions) {
    _exclusion->_exclude.sort(compareAtomIdBeadList);
    out << (Index)(_exclusion->_atom->getId()) + 1;
    for (list<Bead *>::iterator i = _exclusion->_exclude.begin();
         i != _exclusion->_exclude.end(); ++i) {
      out << " " << ((*i)->getId() + 1);
    }
    out << endl;
  }
  return out;
}

}  // namespace csg
}  // namespace votca<|MERGE_RESOLUTION|>--- conflicted
+++ resolved
@@ -47,14 +47,8 @@
   }
 }
 
-<<<<<<< HEAD
 bool ExclusionList::IsExcluded(Bead *bead1, Bead *bead2) const {
-  if (bead1->getMolecule() != bead2->getMolecule()) {
-=======
-bool ExclusionList::IsExcluded(Bead *bead1, Bead *bead2) {
-  exclusion_t *excl;
   if (bead1->getMoleculeId() != bead2->getMoleculeId()) {
->>>>>>> 0118440f
     return false;
   }
   if (bead2->getId() < bead1->getId()) {
