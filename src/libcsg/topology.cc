--- conflicted
+++ resolved
@@ -138,13 +138,8 @@
     
     for(bead=top->_beads.begin(); bead!=top->_beads.end(); ++bead) {
         Bead *bi = *bead;
-<<<<<<< HEAD
         weak_ptr<BeadType> weak_type = bi->getType();
         CreateBead(bi->getSymmetry(), bi->getName(), weak_type, bi->getResnr()+res0, bi->getMass(), bi->getQ());
-=======
-        BeadType * type =  GetOrCreateBeadType(bi->getType()->getName());
-        CreateBead(bi->getSymmetry(), bi->getName(), type, bi->getResnr()+res0, bi->getMass(), bi->getQ());
->>>>>>> 58c1f0b7
     }
     
     for(res=top->_residues.begin();res!=top->_residues.end(); ++res) {
@@ -181,13 +176,8 @@
     // create all beads
     for(it_bead=top->_beads.begin(); it_bead!=top->_beads.end(); ++it_bead) {
         Bead *bi = *it_bead;
-<<<<<<< HEAD
         weak_ptr<BeadType> weak_type = bi->getType();
         Bead *bn = CreateBead(bi->getSymmetry(), bi->getName(), weak_type, bi->getResnr(), bi->getMass(), bi->getQ());
-=======
-        BeadType * type =  GetOrCreateBeadType(bi->getType()->getName());
-        Bead *bn = CreateBead(bi->getSymmetry(), bi->getName(), type, bi->getResnr(), bi->getMass(), bi->getQ());
->>>>>>> 58c1f0b7
         bn->setOptions(bi->Options());
     }
 
@@ -224,7 +214,6 @@
 {
     BeadContainer::iterator bead;
     for(bead=_beads.begin(); bead!=_beads.end(); ++bead) {
-<<<<<<< HEAD
       weak_ptr<BeadType> weak_type =  (*bead)->getType();
       if(shared_ptr<BeadType> shared_type = weak_type.lock()){
         if (wildcmp(name.c_str(),shared_type->getName().c_str())) {
@@ -232,11 +221,6 @@
         }
       }else{
         assert(!"bead type is not accessible while attempting to rename.");
-=======
-      BeadType * type =  GetOrCreateBeadType((*bead)->getType()->getName());
-      if (wildcmp(name.c_str(),(*bead)->getType()->getName().c_str())) {
-        type->setName(newname);
->>>>>>> 58c1f0b7
       }
     }
 }
