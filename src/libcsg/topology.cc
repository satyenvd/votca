/*
 * Copyright 2009-2019 The VOTCA Development Team (http://www.votca.org)
 *
 * Licensed under the Apache License, Version 2.0 (the "License");
 * you may not use this file except in compliance with the License.
 * You may obtain a copy of the License at
 *
 *     http://www.apache.org/licenses/LICENSE-2.0
 *
 * Unless required by applicable law or agreed to in writing, software
 * distributed under the License is distributed on an "AS IS" BASIS,
 * WITHOUT WARRANTIES OR CONDITIONS OF ANY KIND, either express or implied.
 * See the License for the specific language governing permissions and
 * limitations under the License.
 *
 */

<<<<<<< HEAD
#include <boost/lexical_cast.hpp>
#include <regex>
#include <stdexcept>
#include <unordered_set>
#include <votca/csg/interaction.h>
=======
#include <assert.h>
#include <stddef.h>
#include <votca/csg/boundarycondition.h>
#include <votca/csg/interaction.h>
#include <votca/csg/molecule.h>
#include <votca/csg/openbox.h>
>>>>>>> 94a0d8fb
#include <votca/csg/topology.h>
#include <votca/tools/rangeparser.h>

namespace votca {
namespace csg {
<<<<<<< HEAD

using namespace std;

bool is_digits(const std::string &str) {
  return str.find_first_not_of("0123456789") == std::string::npos;
}

Topology::~Topology() {
  Cleanup();
  if (_bc) delete (_bc);
  _bc = NULL;
}

void Topology::Cleanup() {
  // cleanup beads
  {
    BeadContainer::iterator i;
    for (i = _beads.begin(); i < _beads.end(); ++i) delete *i;
    _beads.clear();
  }
  // cleanup molecules
  {
    MoleculeContainer::iterator i;
    for (i = _molecules.begin(); i < _molecules.end(); ++i) delete *i;
    _molecules.clear();
  }
  // cleanup residues
  {
    ResidueContainer::iterator i;
    for (i = _residues.begin(); i < _residues.end(); ++i) delete (*i);
    _residues.clear();
  }
  // cleanup interactions
  {
    InteractionContainer::iterator i;
    for (i = _interactions.begin(); i < _interactions.end(); ++i) delete (*i);
    _interactions.clear();
  }
  // cleanup _bc object
  if (_bc) delete (_bc);
  _bc = new OpenBox();
}

=======
class BeadType;
}  // namespace csg
}  // namespace votca

namespace votca {
namespace csg {

using namespace std;

Topology::~Topology() {
  Cleanup();
  if (_bc) delete (_bc);
  _bc = NULL;
}

void Topology::Cleanup() {
  // cleanup beads
  {
    BeadContainer::iterator i;
    for (i = _beads.begin(); i < _beads.end(); ++i) delete *i;
    _beads.clear();
  }
  // cleanup molecules
  {
    MoleculeContainer::iterator i;
    for (i = _molecules.begin(); i < _molecules.end(); ++i) delete *i;
    _molecules.clear();
  }
  // cleanup residues
  {
    ResidueContainer::iterator i;
    for (i = _residues.begin(); i < _residues.end(); ++i) delete (*i);
    _residues.clear();
  }
  // cleanup interactions
  {
    InteractionContainer::iterator i;
    for (i = _interactions.begin(); i < _interactions.end(); ++i) delete (*i);
    _interactions.clear();
  }
  // cleanup _bc object
  if (_bc) delete (_bc);
  _bc = new OpenBox();
}

>>>>>>> 94a0d8fb
/// \todo implement checking, only used in xml topology reader
void Topology::CreateMoleculesByRange(string name, int first, int nbeads,
                                      int nmolecules) {
  Molecule *mol = CreateMolecule(name);
  int beadcount = 0;
  int res_offset = 0;

  BeadContainer::iterator bead;
  for (bead = _beads.begin(); bead != _beads.end(); ++bead) {
    // xml numbering starts with 1
    if (--first > 0) continue;
    // This is not 100% correct, but let's assume for now that the resnr do
    // increase
    if (beadcount == 0) {
      res_offset = (*bead)->getResnr();
    }
    stringstream bname;
    bname << (*bead)->getResnr() - res_offset + 1 << ":"
          << getResidue((*bead)->getResnr())->getName() << ":"
          << (*bead)->getName();
    mol->AddBead((*bead), bname.str());
    if (++beadcount == nbeads) {
      if (--nmolecules <= 0) break;
      mol = CreateMolecule(name);
      beadcount = 0;
    }
  }
}

/// \todo clean up CreateMoleculesByResidue!
void Topology::CreateMoleculesByResidue() {
  // first create a molecule for each residue
  ResidueContainer::iterator res;
  for (res = _residues.begin(); res != _residues.end(); ++res) {
    CreateMolecule((*res)->getName());
  }

  // add the beads to the corresponding molecules based on their resid
  BeadContainer::iterator bead;
  for (bead = _beads.begin(); bead != _beads.end(); ++bead) {
    // MoleculeByIndex((*bead)->getResnr())->AddBead((*bead)->getId(),
    // (*bead)->getName());

    MoleculeByIndex((*bead)->getResnr())
        ->AddBead((*bead), string("1:TRI:") + (*bead)->getName());
  }

  /// \todo sort beads in molecules that all beads are stored in the same order.
  /// This is needed for the mapping!
}

void Topology::CreateOneBigMolecule(string name) {
  Molecule *mi = CreateMolecule(name);

  BeadContainer::iterator bead;

  for (bead = _beads.begin(); bead != _beads.end(); ++bead) {
    stringstream n("");
    n << (*bead)->getResnr() + 1 << ":"
      << _residues[(*bead)->getResnr()]->getName() << ":" << (*bead)->getName();
    // cout << n.str() << endl;
    mi->AddBead((*bead), n.str());
  }
}

void Topology::Add(Topology *top) {
  BeadContainer::iterator bead;
  ResidueContainer::iterator res;
  MoleculeContainer::iterator mol;

  int res0 = ResidueCount();

  for (bead = top->_beads.begin(); bead != top->_beads.end(); ++bead) {
    Bead *bi = *bead;
<<<<<<< HEAD
    string type = bi->getType();
    CreateBead(bi->getSymmetry(), bi->getName(), type, bi->getResnr() + res0,
               bi->getMass(), bi->getQ());
=======
    weak_ptr<BeadType> weak_type = bi->getType();
    CreateBead(bi->getSymmetry(), bi->getName(), weak_type,
               bi->getResnr() + res0, bi->getMass(), bi->getQ());
>>>>>>> 94a0d8fb
  }

  for (res = top->_residues.begin(); res != top->_residues.end(); ++res) {
    CreateResidue((*res)->getName());
  }

  // \todo beadnames in molecules!!
  for (mol = top->_molecules.begin(); mol != top->_molecules.end(); ++mol) {
    Molecule *mi = CreateMolecule((*mol)->getName());
    for (int i = 0; i < mi->BeadCount(); i++) {
      mi->AddBead(mi->getBead(i), "invalid");
    }
  }
}

void Topology::CopyTopologyData(Topology *top) {
  BeadContainer::iterator it_bead;
  ResidueContainer::iterator it_res;
  MoleculeContainer::iterator it_mol;

  _bc->setBox(top->getBox());
  _time = top->_time;
  _step = top->_step;

  // cleanup old data
  Cleanup();

  // copy all residues
  for (it_res = top->_residues.begin(); it_res != top->_residues.end();
       ++it_res) {
    CreateResidue((*it_res)->getName());
  }

  // create all beads
  for (it_bead = top->_beads.begin(); it_bead != top->_beads.end(); ++it_bead) {
    Bead *bi = *it_bead;
<<<<<<< HEAD
    string type = bi->getType();
    Bead *bn = CreateBead(bi->getSymmetry(), bi->getName(), type,
                          bi->getResnr(), bi->getMass(), bi->getQ());
    bn->setOptions(bi->Options());
=======
    weak_ptr<BeadType> weak_type = bi->getType();
    CreateBead(bi->getSymmetry(), bi->getName(), weak_type, bi->getResnr(),
               bi->getMass(), bi->getQ());
>>>>>>> 94a0d8fb
  }

  // copy all molecules
  for (it_mol = top->_molecules.begin(); it_mol != top->_molecules.end();
       ++it_mol) {
    Molecule *mi = CreateMolecule((*it_mol)->getName());
    for (int i = 0; i < (*it_mol)->BeadCount(); i++) {
      int beadid = (*it_mol)->getBead(i)->getId();
      mi->AddBead(_beads[beadid], (*it_mol)->getBeadName(i));
    }
  }
<<<<<<< HEAD
  // TODO: copy interactions
  // InteractionContainer::iterator it_ia;
  // for(it_ia=top->_interaction.begin();it_ia=top->_interactions.end();++it_ia)
  // {

  //}
}

int Topology::getBeadTypeId(string type) const {
  assert(beadtypes_.count(type));
  return beadtypes_.at(type);
}

void Topology::RenameMolecules(string range, string name) {
  RangeParser rp;
  RangeParser::iterator i;

  rp.Parse(range);
  for (i = rp.begin(); i != rp.end(); ++i) {
    if ((unsigned int)*i > _molecules.size())
      throw runtime_error(
          string("RenameMolecules: num molecules smaller than"));
    getMolecule(*i - 1)->setName(name);
  }
}

void Topology::RenameBeadType(string name, string newname) {
  BeadContainer::iterator bead;
  for (bead = _beads.begin(); bead != _beads.end(); ++bead) {
    string type = (*bead)->getType();
    if (wildcmp(name.c_str(), type.c_str())) {
      (*bead)->setType(newname);
    }
  }
}

void Topology::SetBeadTypeMass(string name, double value) {
  BeadContainer::iterator bead;
  for (bead = _beads.begin(); bead != _beads.end(); ++bead) {
    string type = (*bead)->getType();
    if (wildcmp(name.c_str(), type.c_str())) {
      (*bead)->setMass(value);
    }
  }
}

void Topology::CheckMoleculeNaming(void) {
  map<string, int> nbeads;

  for (MoleculeContainer::iterator iter = _molecules.begin();
       iter != _molecules.end(); ++iter) {
    map<string, int>::iterator entry = nbeads.find((*iter)->getName());
    if (entry != nbeads.end()) {
      if (entry->second != (*iter)->BeadCount())
        throw runtime_error(
            "There are molecules which have the same name but different number "
            "of bead "
            "please check the section manual topology handling in the votca "
            "manual");
      continue;
    }
    nbeads[(*iter)->getName()] = (*iter)->BeadCount();
  }
}

void Topology::AddBondedInteraction(Interaction *ic) {
  map<string, int>::iterator iter;
  iter = _interaction_groups.find(ic->getGroup());
  if (iter != _interaction_groups.end())
    ic->setGroupId((*iter).second);
  else {
    int i = _interaction_groups.size();
    _interaction_groups[ic->getGroup()] = i;
    ic->setGroupId(i);
  }
  _interactions.push_back(ic);
  _interactions_by_group[ic->getGroup()].push_back(ic);
}

std::list<Interaction *> Topology::InteractionsInGroup(const string &group) {
  map<string, list<Interaction *> >::iterator iter;
  iter = _interactions_by_group.find(group);
  if (iter == _interactions_by_group.end()) return list<Interaction *>();
  return iter->second;
}

bool Topology::BeadTypeExist(string type) const {
  return beadtypes_.count(type);
}

void Topology::RegisterBeadType(string type) {
  unordered_set<int> ids;
  for (pair<const string, int> type_and_id : beadtypes_) {
    ids.insert(type_and_id.second);
  }

  int id = 0;
  // If the type is also a number use it as the id as well provided it is not
  // already taken
  if (is_digits(type)) {
    id = boost::lexical_cast<int>(type);
    assert(!ids.count(id) &&
           "The type passed in is a number and has already"
           " been registered. It is likely that you are passing in numbers as "
           "bead types as well as strings, choose one or the other do not mix "
           "between using numbers and strings ");
  }

  while (ids.count(id)) {
    ++id;
  }
  beadtypes_[type] = id;
}

vec Topology::BCShortestConnection(const vec &r_i, const vec &r_j) const {
  return _bc->BCShortestConnection(r_i, r_j);
}

vec Topology::getDist(int bead1, int bead2) const {
  return BCShortestConnection(getBead(bead1)->getPos(),
                              getBead(bead2)->getPos());
}
=======
}

void Topology::RenameMolecules(string range, string name) {
  RangeParser rp;
  RangeParser::iterator i;

  rp.Parse(range);
  for (i = rp.begin(); i != rp.end(); ++i) {
    if ((unsigned int)*i > _molecules.size())
      throw runtime_error(
          string("RenameMolecules: num molecules smaller than"));
    getMolecule(*i - 1)->setName(name);
  }
}

void Topology::RenameBeadType(string name, string newname) {
  BeadContainer::iterator bead;
  for (bead = _beads.begin(); bead != _beads.end(); ++bead) {
    weak_ptr<BeadType> weak_type = (*bead)->getType();
    if (shared_ptr<BeadType> shared_type = weak_type.lock()) {
      if (wildcmp(name.c_str(), shared_type->getName().c_str())) {
        shared_type->setName(newname);
      }
    } else {
      assert(!"bead type is not accessible while attempting to rename.");
    }
  }
}

void Topology::SetBeadTypeMass(string name, double value) {
  BeadContainer::iterator bead;
  for (bead = _beads.begin(); bead != _beads.end(); ++bead) {
    weak_ptr<BeadType> weak_type = (*bead)->getType();
    if (shared_ptr<BeadType> type = weak_type.lock()) {
      if (wildcmp(name.c_str(), type->getName().c_str())) {
        (*bead)->setMass(value);
      }
    } else {
      assert(!"bead type no longer exist memory error.");
    }
  }
}

void Topology::CheckMoleculeNaming(void) {
  map<string, int> nbeads;

  for (MoleculeContainer::iterator iter = _molecules.begin();
       iter != _molecules.end(); ++iter) {
    map<string, int>::iterator entry = nbeads.find((*iter)->getName());
    if (entry != nbeads.end()) {
      if (entry->second != (*iter)->BeadCount())
        throw runtime_error(
            "There are molecules which have the same name but different number "
            "of bead "
            "please check the section manual topology handling in the votca "
            "manual");
      continue;
    }
    nbeads[(*iter)->getName()] = (*iter)->BeadCount();
  }
}

void Topology::AddBondedInteraction(Interaction *ic) {
  map<string, int>::iterator iter;
  iter = _interaction_groups.find(ic->getGroup());
  if (iter != _interaction_groups.end())
    ic->setGroupId((*iter).second);
  else {
    int i = _interaction_groups.size();
    _interaction_groups[ic->getGroup()] = i;
    ic->setGroupId(i);
  }
  _interactions.push_back(ic);
  _interactions_by_group[ic->getGroup()].push_back(ic);
}

std::list<Interaction *> Topology::InteractionsInGroup(const string &group) {
  map<string, list<Interaction *> >::iterator iter;
  iter = _interactions_by_group.find(group);
  if (iter == _interactions_by_group.end()) return list<Interaction *>();
  return iter->second;
}

weak_ptr<BeadType> Topology::GetOrCreateBeadType(string name) {
  map<string, int>::iterator iter;

  iter = _beadtype_map.find(name);
  if (iter == _beadtype_map.end()) {
    _beadtypes.push_back(
        shared_ptr<BeadType>(new BeadType(this, _beadtypes.size(), name)));
    _beadtype_map[name] = _beadtypes.back()->getId();
    return (_beadtypes.back());
  }

  return (_beadtypes[(*iter).second]);
}

vec Topology::BCShortestConnection(const vec &r_i, const vec &r_j) const {
  return _bc->BCShortestConnection(r_i, r_j);
}

vec Topology::getDist(int bead1, int bead2) const {
  return BCShortestConnection(getBead(bead1)->getPos(),
                              getBead(bead2)->getPos());
}

double Topology::BoxVolume() { return _bc->BoxVolume(); }

void Topology::RebuildExclusions() { _exclusions.CreateExclusions(this); }
>>>>>>> 94a0d8fb

double Topology::BoxVolume() { return _bc->BoxVolume(); }

void Topology::RebuildExclusions() { _exclusions.CreateExclusions(this); }

BoundaryCondition::eBoxtype Topology::autoDetectBoxType(const matrix &box) {
  // set the box type to OpenBox in case "box" is the zero matrix,
  // to OrthorhombicBox in case "box" is a diagonal matrix,
  // or to TriclinicBox otherwise
  if (box.get(0, 0) == 0 && box.get(0, 1) == 0 && box.get(0, 2) == 0 &&
      box.get(1, 0) == 0 && box.get(1, 1) == 0 && box.get(1, 2) == 0 &&
      box.get(2, 0) == 0 && box.get(2, 1) == 0 && box.get(2, 2) == 0) {
    // cout << "box open\n";
    return BoundaryCondition::typeOpen;
  } else if (box.get(0, 1) == 0 && box.get(0, 2) == 0 && box.get(1, 0) == 0 &&
             box.get(1, 2) == 0 && box.get(2, 0) == 0 && box.get(2, 1) == 0) {
    // cout << "box orth\n";
    return BoundaryCondition::typeOrthorhombic;
  } else {
    // cout << "box tric\n";
    return BoundaryCondition::typeTriclinic;
  }
  return BoundaryCondition::typeOpen;
}

double Topology::ShortestBoxSize() {
  vec _box_a = getBox().getCol(0);
  vec _box_b = getBox().getCol(1);
  vec _box_c = getBox().getCol(2);

  // create plane normals
  vec _norm_a = _box_b ^ _box_c;
  vec _norm_b = _box_c ^ _box_a;
  vec _norm_c = _box_a ^ _box_b;

  _norm_a.normalize();
  _norm_b.normalize();
  _norm_c.normalize();

  double la = _box_a * _norm_a;
  double lb = _box_b * _norm_b;
  double lc = _box_c * _norm_c;

  return min(la, min(lb, lc));
}

}  // namespace csg
}  // namespace votca<|MERGE_RESOLUTION|>--- conflicted
+++ resolved
@@ -15,26 +15,20 @@
  *
  */
 
-<<<<<<< HEAD
 #include <boost/lexical_cast.hpp>
+#include <cassert>
 #include <regex>
 #include <stdexcept>
 #include <unordered_set>
-#include <votca/csg/interaction.h>
-=======
-#include <assert.h>
-#include <stddef.h>
 #include <votca/csg/boundarycondition.h>
 #include <votca/csg/interaction.h>
 #include <votca/csg/molecule.h>
 #include <votca/csg/openbox.h>
->>>>>>> 94a0d8fb
 #include <votca/csg/topology.h>
 #include <votca/tools/rangeparser.h>
 
 namespace votca {
 namespace csg {
-<<<<<<< HEAD
 
 using namespace std;
 
@@ -45,7 +39,7 @@
 Topology::~Topology() {
   Cleanup();
   if (_bc) delete (_bc);
-  _bc = NULL;
+  _bc = nullptr;
 }
 
 void Topology::Cleanup() {
@@ -78,53 +72,6 @@
   _bc = new OpenBox();
 }
 
-=======
-class BeadType;
-}  // namespace csg
-}  // namespace votca
-
-namespace votca {
-namespace csg {
-
-using namespace std;
-
-Topology::~Topology() {
-  Cleanup();
-  if (_bc) delete (_bc);
-  _bc = NULL;
-}
-
-void Topology::Cleanup() {
-  // cleanup beads
-  {
-    BeadContainer::iterator i;
-    for (i = _beads.begin(); i < _beads.end(); ++i) delete *i;
-    _beads.clear();
-  }
-  // cleanup molecules
-  {
-    MoleculeContainer::iterator i;
-    for (i = _molecules.begin(); i < _molecules.end(); ++i) delete *i;
-    _molecules.clear();
-  }
-  // cleanup residues
-  {
-    ResidueContainer::iterator i;
-    for (i = _residues.begin(); i < _residues.end(); ++i) delete (*i);
-    _residues.clear();
-  }
-  // cleanup interactions
-  {
-    InteractionContainer::iterator i;
-    for (i = _interactions.begin(); i < _interactions.end(); ++i) delete (*i);
-    _interactions.clear();
-  }
-  // cleanup _bc object
-  if (_bc) delete (_bc);
-  _bc = new OpenBox();
-}
-
->>>>>>> 94a0d8fb
 /// \todo implement checking, only used in xml topology reader
 void Topology::CreateMoleculesByRange(string name, int first, int nbeads,
                                       int nmolecules) {
@@ -199,15 +146,9 @@
 
   for (bead = top->_beads.begin(); bead != top->_beads.end(); ++bead) {
     Bead *bi = *bead;
-<<<<<<< HEAD
     string type = bi->getType();
     CreateBead(bi->getSymmetry(), bi->getName(), type, bi->getResnr() + res0,
                bi->getMass(), bi->getQ());
-=======
-    weak_ptr<BeadType> weak_type = bi->getType();
-    CreateBead(bi->getSymmetry(), bi->getName(), weak_type,
-               bi->getResnr() + res0, bi->getMass(), bi->getQ());
->>>>>>> 94a0d8fb
   }
 
   for (res = top->_residues.begin(); res != top->_residues.end(); ++res) {
@@ -244,16 +185,9 @@
   // create all beads
   for (it_bead = top->_beads.begin(); it_bead != top->_beads.end(); ++it_bead) {
     Bead *bi = *it_bead;
-<<<<<<< HEAD
     string type = bi->getType();
     Bead *bn = CreateBead(bi->getSymmetry(), bi->getName(), type,
                           bi->getResnr(), bi->getMass(), bi->getQ());
-    bn->setOptions(bi->Options());
-=======
-    weak_ptr<BeadType> weak_type = bi->getType();
-    CreateBead(bi->getSymmetry(), bi->getName(), weak_type, bi->getResnr(),
-               bi->getMass(), bi->getQ());
->>>>>>> 94a0d8fb
   }
 
   // copy all molecules
@@ -265,13 +199,6 @@
       mi->AddBead(_beads[beadid], (*it_mol)->getBeadName(i));
     }
   }
-<<<<<<< HEAD
-  // TODO: copy interactions
-  // InteractionContainer::iterator it_ia;
-  // for(it_ia=top->_interaction.begin();it_ia=top->_interactions.end();++it_ia)
-  // {
-
-  //}
 }
 
 int Topology::getBeadTypeId(string type) const {
@@ -388,117 +315,6 @@
   return BCShortestConnection(getBead(bead1)->getPos(),
                               getBead(bead2)->getPos());
 }
-=======
-}
-
-void Topology::RenameMolecules(string range, string name) {
-  RangeParser rp;
-  RangeParser::iterator i;
-
-  rp.Parse(range);
-  for (i = rp.begin(); i != rp.end(); ++i) {
-    if ((unsigned int)*i > _molecules.size())
-      throw runtime_error(
-          string("RenameMolecules: num molecules smaller than"));
-    getMolecule(*i - 1)->setName(name);
-  }
-}
-
-void Topology::RenameBeadType(string name, string newname) {
-  BeadContainer::iterator bead;
-  for (bead = _beads.begin(); bead != _beads.end(); ++bead) {
-    weak_ptr<BeadType> weak_type = (*bead)->getType();
-    if (shared_ptr<BeadType> shared_type = weak_type.lock()) {
-      if (wildcmp(name.c_str(), shared_type->getName().c_str())) {
-        shared_type->setName(newname);
-      }
-    } else {
-      assert(!"bead type is not accessible while attempting to rename.");
-    }
-  }
-}
-
-void Topology::SetBeadTypeMass(string name, double value) {
-  BeadContainer::iterator bead;
-  for (bead = _beads.begin(); bead != _beads.end(); ++bead) {
-    weak_ptr<BeadType> weak_type = (*bead)->getType();
-    if (shared_ptr<BeadType> type = weak_type.lock()) {
-      if (wildcmp(name.c_str(), type->getName().c_str())) {
-        (*bead)->setMass(value);
-      }
-    } else {
-      assert(!"bead type no longer exist memory error.");
-    }
-  }
-}
-
-void Topology::CheckMoleculeNaming(void) {
-  map<string, int> nbeads;
-
-  for (MoleculeContainer::iterator iter = _molecules.begin();
-       iter != _molecules.end(); ++iter) {
-    map<string, int>::iterator entry = nbeads.find((*iter)->getName());
-    if (entry != nbeads.end()) {
-      if (entry->second != (*iter)->BeadCount())
-        throw runtime_error(
-            "There are molecules which have the same name but different number "
-            "of bead "
-            "please check the section manual topology handling in the votca "
-            "manual");
-      continue;
-    }
-    nbeads[(*iter)->getName()] = (*iter)->BeadCount();
-  }
-}
-
-void Topology::AddBondedInteraction(Interaction *ic) {
-  map<string, int>::iterator iter;
-  iter = _interaction_groups.find(ic->getGroup());
-  if (iter != _interaction_groups.end())
-    ic->setGroupId((*iter).second);
-  else {
-    int i = _interaction_groups.size();
-    _interaction_groups[ic->getGroup()] = i;
-    ic->setGroupId(i);
-  }
-  _interactions.push_back(ic);
-  _interactions_by_group[ic->getGroup()].push_back(ic);
-}
-
-std::list<Interaction *> Topology::InteractionsInGroup(const string &group) {
-  map<string, list<Interaction *> >::iterator iter;
-  iter = _interactions_by_group.find(group);
-  if (iter == _interactions_by_group.end()) return list<Interaction *>();
-  return iter->second;
-}
-
-weak_ptr<BeadType> Topology::GetOrCreateBeadType(string name) {
-  map<string, int>::iterator iter;
-
-  iter = _beadtype_map.find(name);
-  if (iter == _beadtype_map.end()) {
-    _beadtypes.push_back(
-        shared_ptr<BeadType>(new BeadType(this, _beadtypes.size(), name)));
-    _beadtype_map[name] = _beadtypes.back()->getId();
-    return (_beadtypes.back());
-  }
-
-  return (_beadtypes[(*iter).second]);
-}
-
-vec Topology::BCShortestConnection(const vec &r_i, const vec &r_j) const {
-  return _bc->BCShortestConnection(r_i, r_j);
-}
-
-vec Topology::getDist(int bead1, int bead2) const {
-  return BCShortestConnection(getBead(bead1)->getPos(),
-                              getBead(bead2)->getPos());
-}
-
-double Topology::BoxVolume() { return _bc->BoxVolume(); }
-
-void Topology::RebuildExclusions() { _exclusions.CreateExclusions(this); }
->>>>>>> 94a0d8fb
 
 double Topology::BoxVolume() { return _bc->BoxVolume(); }
 
