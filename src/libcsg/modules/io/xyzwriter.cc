--- conflicted
+++ resolved
@@ -15,79 +15,27 @@
  *
  */
 
-#include "xyzwriter.h"
 #include <stdio.h>
 #include <string>
-<<<<<<< HEAD
-
 #include <votca/csg/xyzwriter.h>
-=======
->>>>>>> c9bda25c
-
 namespace votca {
 namespace csg {
 
-using namespace std;
-
-<<<<<<< HEAD
-void XYZWriter::Open(string file, bool bAppend)
-{
-    if(bAppend){
+void XYZWriter::Open(std::string file, bool bAppend) {
+  if (bAppend) {
     _out.open(file, std::ios_base::app);
-    }else{
+  } else {
     _out.open(file);
-    }
+  }
 }
 
-void XYZWriter::Close()
-{
-    _out.close();
-}
-
-
-void XYZWriter::Write(Topology *conf)
-{
-    std::string header=(boost::format("frame: %1$d time: %2$f\n")
-                         % (conf->getStep()+1) %conf->getTime()).str();
-    Write<Topology>(*conf,header);  
-}
-
-
-
-
-
-
-}}
-=======
-void XYZWriter::Open(string file, bool bAppend) {
-  _out = fopen(file.c_str(), bAppend ? "at" : "wt");
-}
-
-void XYZWriter::Close() { fclose(_out); }
+void XYZWriter::Close() { _out.close(); }
 
 void XYZWriter::Write(Topology *conf) {
-  Topology *top = conf;
-  fprintf(_out, "%d\n", (int)top->Beads().size());
-  fprintf(_out, "frame: %d time: %f\n", top->getStep() + 1, top->getTime());
-
-  for (BeadContainer::iterator iter = conf->Beads().begin();
-       iter != conf->Beads().end(); ++iter) {
-    Bead *bi = *iter;
-    vec r = bi->getPos();
-    // truncate strings if necessary
-    string atomname = bi->getName();
-    if (atomname.size() > 3) {
-      atomname = atomname.substr(0, 3);
-    }
-    while (atomname.size() < 3) atomname = " " + atomname;
-
-    // nm -> Angs
-    fprintf(_out, "%s%10.5f%10.5f%10.5f\n", atomname.c_str(), r.getX() * 10.0,
-            r.getY() * 10.0, r.getZ() * 10.0);
-  }
-  fflush(_out);
+  std::string header = (boost::format("frame: %1$d time: %2$f\n") %
+                        (conf->getStep() + 1) % conf->getTime())
+                           .str();
+  Write<Topology>(*conf, header);
 }
-
-}  // namespace csg
-}  // namespace votca
->>>>>>> c9bda25c
+}
+}