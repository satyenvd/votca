--- conflicted
+++ resolved
@@ -100,15 +100,9 @@
   return;
 }
 
-<<<<<<< HEAD
-std::string PDBWriter::getResname(Topology &conf, const Bead &bead) {
-  if (conf.getResidue(bead.getResnr())) {
-    return conf.getResidue(bead.getResnr())->getName();
-=======
-std::string PDBWriter::getResname(Topology &conf, Bead *bead) {
-  if (bead->getResnr() < conf.ResidueCount()) {
-    return conf.getResidue(bead->getResnr()).getName();
->>>>>>> 787d945b
+std::string PDBWriter::getResname(Topology &conf, const Bead & bead) {
+  if (bead.getResnr() < conf.ResidueCount()) {
+    return conf.getResidue(bead.getResnr()).getName();
   } else {
     return "";
   }
