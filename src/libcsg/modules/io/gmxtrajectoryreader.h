--- conflicted
+++ resolved
@@ -69,10 +69,6 @@
         string _filename;
         
         // gmx status used in read_first_frame and _read_next_frame;
-<<<<<<< HEAD
-=======
-#if (GMX == 52)||(GMX == 51)||(GMX == 50)||(GMX == 45)
->>>>>>> 49b9e8e9
        t_trxstatus* _gmx_status;
         /// gmx frame
         t_trxframe _gmx_frame;
